--- conflicted
+++ resolved
@@ -545,10 +545,7 @@
         "qitmeer",
         "meer",
         "DefiLlama",
-<<<<<<< HEAD
-=======
         "SOLIDITYSCAN",
->>>>>>> f738c402
         "fkey"
     ],
     "enableFiletypes": [
