--- conflicted
+++ resolved
@@ -13,12 +13,8 @@
   secret_key_base:
     System.get_env("SECRET_KEY_BASE") || "RMgI4C1HSkxsEjdhtGMfwAHfyT6CKWXOgzCboJflfSm4jeAlic52io05KB6mqzc5",
   http: [
-<<<<<<< HEAD
-    port: port || 4000,
+    port: port,
     protocol_options: [idle_timeout: 300_000]
-=======
-    port: port
->>>>>>> bf0c8dc8
   ],
   url: [
     scheme: "http",
