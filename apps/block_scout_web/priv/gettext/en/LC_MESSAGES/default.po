--- conflicted
+++ resolved
@@ -1901,13 +1901,4 @@
 #, elixir-format
 #: lib/block_scout_web/views/block_view.ex:62
 msgid "Chore Reward"
-<<<<<<< HEAD
-msgstr "POA Mania Reward"
-=======
-msgstr ""
-
-#, elixir-format
-#: lib/block_scout_web/templates/transaction/overview.html.eex:58
-msgid "Revert reason"
-msgstr ""
->>>>>>> 964d1a2b
+msgstr "POA Mania Reward"