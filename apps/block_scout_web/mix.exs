--- conflicted
+++ resolved
@@ -23,8 +23,7 @@
         dialyzer: :test
       ],
       start_permanent: Mix.env() == :prod,
-<<<<<<< HEAD
-      version: "5.2.1",
+      version: "5.2.2",
       xref: [
         exclude: [
           Explorer.Chain.Cache.OptimismFinalizationPeriod,
@@ -32,9 +31,6 @@
           Explorer.Chain.OptimismWithdrawalEvent
         ]
       ]
-=======
-      version: "5.2.2"
->>>>>>> 4df2be6c
     ]
   end
 
