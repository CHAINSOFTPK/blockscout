defmodule BlockScoutWeb.Mixfile do
  use Mix.Project

  def project do
    [
      aliases: aliases(),
      app: :block_scout_web,
      build_path: "../../_build",
      config_path: "../../config/config.exs",
      deps: deps(),
      deps_path: "../../deps",
      description: "Web interface for BlockScout.",
      dialyzer: [
        plt_add_deps: :transitive,
        ignore_warnings: "../../.dialyzer-ignore"
      ],
      elixir: "~> 1.13",
      elixirc_paths: elixirc_paths(Mix.env()),
      lockfile: "../../mix.lock",
      package: package(),
      preferred_cli_env: [
        credo: :test,
        dialyzer: :test
      ],
      start_permanent: Mix.env() == :prod,
      version: "4.1.7"
    ]
  end

  # Configuration for the OTP application.
  #
  # Type `mix help compile.app` for more information.
  def application do
    [
      mod: {BlockScoutWeb.Application, []},
      extra_applications: extra_applications()
    ]
  end

  # Specifies which paths to compile per environment.
  defp elixirc_paths(:test), do: ["test/support", "test/block_scout_web/features/pages"] ++ elixirc_paths()
  defp elixirc_paths(_), do: elixirc_paths()
  defp elixirc_paths, do: ["lib"]

  defp extra_applications,
    do: [
      :ueberauth_auth0,
      :logger,
      :runtime_tools
    ]

  # Specifies your project dependencies.
  #
  # Type `mix help deps` for examples and options.
  defp deps do
    [
      # GraphQL toolkit
      {:absinthe, "~> 1.5"},
      # Integrates Absinthe subscriptions with Phoenix
      {:absinthe_phoenix, "~> 2.0.0"},
      # Plug support for Absinthe
      {:absinthe_plug, git: "https://github.com/blockscout/absinthe_plug.git", tag: "1.5.3", override: true},
      # Absinthe support for the Relay framework
      {:absinthe_relay, "~> 1.5"},
      {:bypass, "~> 2.1", only: :test},
      # To add (CORS)(https://www.w3.org/TR/cors/)
      {:cors_plug, "~> 3.0"},
      {:credo, "~> 1.5", only: :test, runtime: false},
      # For Absinthe to load data in batches
      {:dataloader, "~> 1.0.0"},
      {:dialyxir, "~> 1.1", only: [:dev, :test], runtime: false},
      # Need until https://github.com/absinthe-graphql/absinthe_relay/pull/125 is released, then can be removed
      # The current `absinthe_relay` is compatible though as shown from that PR
      {:ecto, "~> 3.3", override: true},
      {:ex_cldr, "~> 2.7"},
      {:ex_cldr_numbers, "~> 2.6"},
      {:ex_cldr_units, "~> 3.13"},
      {:cldr_utils, "~> 2.3"},
      {:ex_machina, "~> 2.1", only: [:test]},
      {:explorer, in_umbrella: true},
      {:exvcr, "~> 0.10", only: :test},
      {:file_info, "~> 0.0.4"},
      # HTML CSS selectors for Phoenix controller tests
      {:floki, "~> 0.31"},
      {:flow, "~> 1.2"},
      {:gettext, "~> 0.20.0"},
      {:hammer, "~> 6.0"},
      {:httpoison, "~> 1.6"},
      {:indexer, in_umbrella: true, runtime: false},
      # JSON parser and generator
      {:jason, "~> 1.3"},
      {:junit_formatter, ">= 0.0.0", only: [:test], runtime: false},
      # Log errors and application output to separate files
      {:logger_file_backend, "~> 0.0.10"},
      {:math, "~> 0.7.0"},
      {:mock, "~> 0.3.0", only: [:test], runtime: false},
      {:number, "~> 1.0.1"},
      {:phoenix, "== 1.5.13"},
      {:phoenix_ecto, "~> 4.1"},
      {:phoenix_html, "== 3.0.4"},
      {:phoenix_live_reload, "~> 1.2", only: [:dev]},
      {:phoenix_pubsub, "~> 2.0"},
      # use `:cowboy` for WebServer with `:plug`
      {:plug_cowboy, "~> 2.2"},
      # Waiting for the Pretty Print to be implemented at the Jason lib
      # https://github.com/michalmuskala/jason/issues/15
      {:poison, "~> 5.0.0"},
      {:postgrex, ">= 0.0.0"},
      # For compatibility with `prometheus_process_collector`, which hasn't been updated yet
      {:prometheus, "~> 4.0", override: true},
      # Gather methods for Phoenix requests
      {:prometheus_phoenix, "~> 1.2"},
      # Expose metrics from URL Prometheus server can scrape
      {:prometheus_plugs, "~> 1.1"},
      # OS process metrics for Prometheus
      {:prometheus_process_collector, "~> 1.3"},
      {:remote_ip, "~> 1.0"},
      {:qrcode, "~> 0.1.0"},
      {:sobelow, ">= 0.7.0", only: [:dev, :test], runtime: false},
      # Tracing
      {:spandex, "~> 3.0"},
      # `:spandex` integration with Datadog
      {:spandex_datadog, "~> 1.0"},
      # `:spandex` tracing of `:phoenix`
      {:spandex_phoenix, "~> 1.0"},
      {:timex, "~> 3.7.1"},
      {:wallaby, "~> 0.28", only: :test, runtime: false},
      # `:cowboy` `~> 2.0` and Phoenix 1.4 compatibility
      {:websocket_client, "~> 1.3"},
      {:wobserver, "~> 0.2.0", github: "poanetwork/wobserver", branch: "support-https"},
<<<<<<< HEAD
      {:ex_json_schema, "~> 0.6.2"},
      {:ueberauth, "~> 0.7"},
      {:ueberauth_auth0, "~> 2.0"}
=======
      {:ex_json_schema, "~> 0.9.1"}
>>>>>>> 155afbb8
    ]
  end

  # Aliases are shortcuts or tasks specific to the current project.
  # For example, to create, migrate and run the seeds file at once:
  #
  #     $ mix ecto.setup
  #
  # See the documentation for `Mix` for more info on aliases.
  defp aliases do
    [
      compile: "compile --warnings-as-errors",
      "ecto.setup": ["ecto.create", "ecto.migrate", "run priv/repo/seeds.exs"],
      "ecto.reset": ["ecto.drop", "ecto.setup"],
      test: [
        "ecto.create --quiet",
        "ecto.migrate",
        # to match behavior of `mix test` from project root, which needs to not start applications for `indexer` to
        # prevent its supervision tree from starting, which is undesirable in test
        "test --no-start"
      ]
    ]
  end

  defp package do
    [
      maintainers: ["Blockscout"],
      licenses: ["GPL 3.0"],
      links: %{"GitHub" => "https://github.com/blockscout/blockscout"}
    ]
  end
end<|MERGE_RESOLUTION|>--- conflicted
+++ resolved
@@ -128,13 +128,9 @@
       # `:cowboy` `~> 2.0` and Phoenix 1.4 compatibility
       {:websocket_client, "~> 1.3"},
       {:wobserver, "~> 0.2.0", github: "poanetwork/wobserver", branch: "support-https"},
-<<<<<<< HEAD
-      {:ex_json_schema, "~> 0.6.2"},
+      {:ex_json_schema, "~> 0.9.1"},
       {:ueberauth, "~> 0.7"},
       {:ueberauth_auth0, "~> 2.0"}
-=======
-      {:ex_json_schema, "~> 0.9.1"}
->>>>>>> 155afbb8
     ]
   end
 
