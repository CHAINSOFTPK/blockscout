--- conflicted
+++ resolved
@@ -23,8 +23,7 @@
         dialyzer: :test
       ],
       start_permanent: Mix.env() == :prod,
-<<<<<<< HEAD
-      version: "6.2.0",
+      version: "6.2.1",
       xref: [
         exclude: [
           Explorer.Chain.PolygonZkevm.Reader,
@@ -34,10 +33,6 @@
           Explorer.Chain.OptimismWithdrawalEvent
         ]
       ]
-=======
-      version: "6.2.1",
-      xref: [exclude: [Explorer.Chain.PolygonZkevm.Reader, Explorer.Chain.Beacon.Reader]]
->>>>>>> 017456be
     ]
   end
 
