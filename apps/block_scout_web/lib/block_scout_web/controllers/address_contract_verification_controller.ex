defmodule BlockScoutWeb.AddressContractVerificationController do
  use BlockScoutWeb, :controller

  alias BlockScoutWeb.API.RPC.ContractController
  alias BlockScoutWeb.Controller
  alias Ecto.Changeset
  alias Explorer.Chain
  alias Explorer.Chain.Events.Publisher, as: EventsPublisher
  alias Explorer.Chain.SmartContract
  alias Explorer.SmartContract.{CompilerVersion, Solidity.CodeCompiler}
  alias Explorer.SmartContract.Solidity.PublisherWorker, as: SolidityPublisherWorker
  alias Explorer.SmartContract.Vyper.PublisherWorker, as: VyperPublisherWorker
  alias Explorer.ThirdPartyIntegrations.Sourcify

  def new(conn, %{"address_id" => address_hash_string}) do
    if Chain.smart_contract_fully_verified?(address_hash_string) do
      address_contract_path =
        conn
        |> address_contract_path(:index, address_hash_string)
        |> Controller.full_path()

      redirect(conn, to: address_contract_path)
    else
      changeset =
        SmartContract.changeset(
          %SmartContract{address_hash: address_hash_string},
          %{}
        )

      compiler_versions =
        case CompilerVersion.fetch_versions(:solc) do
          {:ok, compiler_versions} ->
            compiler_versions

          {:error, _} ->
            []
        end

      render(conn, "new.html",
        changeset: changeset,
        compiler_versions: compiler_versions,
        evm_versions: CodeCompiler.allowed_evm_versions(),
        address_hash: address_hash_string
      )
    end
  end

  def create(
        conn,
        %{
          "smart_contract" => smart_contract,
          "external_libraries" => external_libraries
        }
      ) do
    Que.add(SolidityPublisherWorker, {smart_contract["address_hash"], smart_contract, external_libraries, conn})

    send_resp(conn, 204, "")
  end

  # sobelow_skip ["Traversal.FileModule"]
  def create(
        conn,
        %{
          "smart_contract" => smart_contract,
          "file" => files,
          "verification_type" => "json:standard"
        }
      ) do
    files_array = prepare_files_array(files)

    with %Plug.Upload{path: path} <- get_one_json(files_array),
         {:ok, json_input} <- File.read(path) do
      Que.add(SolidityPublisherWorker, {smart_contract, json_input, conn})
    else
      _ ->
        nil
    end

    send_resp(conn, 204, "")
  end

  def create(
        conn,
        %{
          "smart_contract" => smart_contract,
          "verification_type" => "vyper"
        }
      ) do
    Que.add(VyperPublisherWorker, {smart_contract["address_hash"], smart_contract, conn})

    send_resp(conn, 204, "")
  end

  def create(
        conn,
        %{
          "address_hash" => address_hash_string,
          "file" => files,
          "verification_type" => "json:metadata"
        }
      ) do
    files_array = prepare_files_array(files)

    json_file = get_one_json(files_array)

    if json_file do
      if Chain.smart_contract_fully_verified?(address_hash_string) do
        EventsPublisher.broadcast(
          prepare_verification_error(
            "This contract already verified in Blockscout.",
            address_hash_string,
            conn
          ),
          :on_demand
        )
      else
        case Sourcify.check_by_address(address_hash_string) do
          {:ok, _verified_status} ->
            get_metadata_and_publish(address_hash_string, conn)

          _ ->
            verify_and_publish(address_hash_string, files_array, conn)
        end
      end
    else
      EventsPublisher.broadcast(
        prepare_verification_error(
          "Please attach JSON file with metadata of contract's compilation.",
          address_hash_string,
          conn
        ),
        :on_demand
      )
    end

    send_resp(conn, 204, "")
  end

  def create(conn, _params) do
    Que.add(SolidityPublisherWorker, {"", %{}, %{}, conn})

    send_resp(conn, 204, "")
  end

  defp verify_and_publish(address_hash_string, files_array, conn) do
    with {:ok, _verified_status} <- Sourcify.verify(address_hash_string, files_array),
         {:ok, _verified_status} <- Sourcify.check_by_address(address_hash_string) do
      get_metadata_and_publish(address_hash_string, conn)
    else
      {:error, "partial"} ->
        {:ok, status, metadata} = Sourcify.check_by_address_any(address_hash_string)
        process_metadata_and_publish(address_hash_string, metadata, status == "partial", conn)

      {:error, %{"error" => error}} ->
        EventsPublisher.broadcast(
          prepare_verification_error(error, address_hash_string, conn),
          :on_demand
        )

      {:error, error} ->
        EventsPublisher.broadcast(
          prepare_verification_error(error, address_hash_string, conn),
          :on_demand
        )

      _ ->
        EventsPublisher.broadcast(
          prepare_verification_error("Unexpected error", address_hash_string, conn),
          :on_demand
        )
    end
  end

  def get_metadata_and_publish(address_hash_string, conn) do
    case Sourcify.get_metadata(address_hash_string) do
      {:ok, verification_metadata} ->
        process_metadata_and_publish(address_hash_string, verification_metadata, false, conn)

      {:error, %{"error" => error}} ->
        return_sourcify_error(conn, error, address_hash_string)
    end
  end

  defp process_metadata_and_publish(address_hash_string, verification_metadata, is_partial, conn \\ nil) do
    case Sourcify.parse_params_from_sourcify(address_hash_string, verification_metadata) do
      %{
        "params_to_publish" => params_to_publish,
        "abi" => abi,
        "secondary_sources" => secondary_sources,
        "compilation_target_file_path" => compilation_target_file_path
      } ->
        ContractController.publish(conn, %{
          "addressHash" => address_hash_string,
          "params" => Map.put(params_to_publish, "partially_verified", is_partial),
          "abi" => abi,
          "secondarySources" => secondary_sources,
          "compilationTargetFilePath" => compilation_target_file_path
        })

      {:error, :metadata} ->
<<<<<<< HEAD
        return_sourcify_error(conn, "Sourcify did not return metadata", address_hash_string)

      _ ->
        return_sourcify_error(conn, "Unsuccessful sourcify verification", address_hash_string)
=======
        return_sourcify_error(conn, Sourcify.no_metadata_message(), address_hash_string)

      _ ->
        return_sourcify_error(conn, Sourcify.failed_verification_message(), address_hash_string)
>>>>>>> 556b9ee0
    end
  end

  defp return_sourcify_error(nil, error, _address_hash_string) do
    {:error, error: error}
  end

  defp return_sourcify_error(conn, error, address_hash_string) do
    EventsPublisher.broadcast(
      prepare_verification_error(error, address_hash_string, conn),
      :on_demand
    )
  end

  def prepare_files_array(files) do
    if is_map(files), do: Enum.map(files, fn {_, file} -> file end), else: []
  end

  defp get_one_json(files_array) do
    files_array
    |> Enum.filter(fn file -> file.content_type == "application/json" end)
    |> Enum.at(0)
  end

  defp prepare_verification_error(msg, address_hash_string, conn) do
    [
      {:contract_verification_result,
       {address_hash_string,
        {:error,
         %Changeset{
           action: :insert,
           errors: [
             file: {msg, []}
           ],
           data: %SmartContract{address_hash: address_hash_string},
           valid?: false
         }}, conn}}
    ]
  end

  def parse_optimization_runs(%{"runs" => runs}) do
    case Integer.parse(runs) do
      {integer, ""} -> integer
      _ -> 200
    end
  end

  def check_and_verify(address_hash_string) do
    if Chain.smart_contract_fully_verified?(address_hash_string) do
      {:ok, :already_fully_verified}
    else
      if Application.get_env(:explorer, Explorer.ThirdPartyIntegrations.Sourcify)[:enabled] do
        if Chain.smart_contract_verified?(address_hash_string) do
          case Sourcify.check_by_address(address_hash_string) do
            {:ok, _verified_status} ->
              get_metadata_and_publish(address_hash_string, nil)

            _ ->
              {:error, :not_verified}
          end
        else
          case Sourcify.check_by_address_any(address_hash_string) do
            {:ok, "full", metadata} ->
              process_metadata_and_publish(address_hash_string, metadata, false)

            {:ok, "partial", metadata} ->
              process_metadata_and_publish(address_hash_string, metadata, true)

            _ ->
              {:error, :not_verified}
          end
        end
      else
        {:error, :sourcify_disabled}
      end
    end
  end
end<|MERGE_RESOLUTION|>--- conflicted
+++ resolved
@@ -198,17 +198,10 @@
         })
 
       {:error, :metadata} ->
-<<<<<<< HEAD
-        return_sourcify_error(conn, "Sourcify did not return metadata", address_hash_string)
-
-      _ ->
-        return_sourcify_error(conn, "Unsuccessful sourcify verification", address_hash_string)
-=======
         return_sourcify_error(conn, Sourcify.no_metadata_message(), address_hash_string)
 
       _ ->
         return_sourcify_error(conn, Sourcify.failed_verification_message(), address_hash_string)
->>>>>>> 556b9ee0
     end
   end
 
