--- conflicted
+++ resolved
@@ -13,16 +13,12 @@
     ]
 
   import BlockScoutWeb.PagingHelper,
-<<<<<<< HEAD
     only: [
       delete_parameters_from_next_page_params: 1,
       token_transfers_types_options: 1,
       address_transactions_sorting: 1,
       nft_token_types_options: 1
     ]
-=======
-    only: [delete_parameters_from_next_page_params: 1, token_transfers_types_options: 1, nft_token_types_options: 1]
->>>>>>> 0dfda3a9
 
   alias BlockScoutWeb.AccessHelper
   alias BlockScoutWeb.API.V2.{BlockView, TransactionView, WithdrawalView}
@@ -30,10 +26,7 @@
   alias Explorer.Chain.Address
   alias Explorer.Chain.Address.Counters
   alias Explorer.Chain.Token.Instance
-<<<<<<< HEAD
   alias Explorer.Chain.Transaction
-=======
->>>>>>> 0dfda3a9
   alias Indexer.Fetcher.{CoinBalanceOnDemand, TokenBalanceOnDemand}
 
   @transaction_necessity_by_association [
@@ -67,15 +60,12 @@
     api?: true
   ]
 
-<<<<<<< HEAD
-=======
   @contract_address_preloads [
     :smart_contract,
     :contracts_creation_internal_transaction,
     :contracts_creation_transaction
   ]
 
->>>>>>> 0dfda3a9
   @nft_necessity_by_association [
     necessity_by_association: %{
       :token => :optional
@@ -87,15 +77,10 @@
   action_fallback(BlockScoutWeb.API.V2.FallbackController)
 
   def address(conn, %{"address_hash_param" => address_hash_string} = params) do
-<<<<<<< HEAD
-    with {:ok, _address_hash, address} <- validate_address(address_hash_string, params, @address_options) do
-      CoinBalanceOnDemand.trigger_fetch(address)
-=======
     with {:ok, _address_hash, address} <- validate_address(address_hash_string, params, @address_options),
          fully_preloaded_address <-
            Address.maybe_preload_smart_contract_associations(address, @contract_address_preloads, @api_true) do
       CoinBalanceOnDemand.trigger_fetch(fully_preloaded_address)
->>>>>>> 0dfda3a9
 
       conn
       |> put_status(200)
@@ -383,11 +368,7 @@
         |> next_page_params(
           tokens,
           delete_parameters_from_next_page_params(params),
-<<<<<<< HEAD
-          &paging_params_with_fiat_value/1
-=======
           &BlockScoutWeb.Chain.paging_params_with_fiat_value/1
->>>>>>> 0dfda3a9
         )
 
       conn
