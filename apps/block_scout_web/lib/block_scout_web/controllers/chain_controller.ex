--- conflicted
+++ resolved
@@ -99,18 +99,6 @@
 
   def search(conn, _), do: not_found(conn)
 
-<<<<<<< HEAD
-  def token_autocomplete(conn, %{"q" => term}) when is_binary(term) do
-    result_labels = Chain.search_label(term)
-    result_tokens = Chain.search_token(term)
-    result_contracts = Chain.search_contract(term)
-    result_transactions = Chain.search_tx(term)
-    result_addresses = Chain.search_address(term)
-    result_blocks = Chain.search_block(term)
-
-    result =
-      result_labels ++ result_tokens ++ result_contracts ++ result_transactions ++ result_addresses ++ result_blocks
-=======
   def token_autocomplete(conn, %{"q" => term} = params) when is_binary(term) do
     [paging_options: paging_options] = paging_options(params)
     offset = (max(paging_options.page_number, 1) - 1) * paging_options.page_size
@@ -118,7 +106,6 @@
     results =
       paging_options
       |> search_by(offset, term)
->>>>>>> 7554083c
 
     json(conn, results)
   end
