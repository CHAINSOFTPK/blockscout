--- conflicted
+++ resolved
@@ -163,12 +163,8 @@
             "show_token_transfers.html",
             exchange_rate: Market.get_exchange_rate(Explorer.coin()) || Token.null(),
             block_height: Chain.block_height(),
-<<<<<<< HEAD
-            current_path: current_path(conn),
+            current_path: Controller.current_full_path(conn),
             current_user: current_user(conn),
-=======
-            current_path: Controller.current_full_path(conn),
->>>>>>> 146de36e
             show_token_transfers: true,
             transaction: transaction,
             from_tags: get_address_tags(transaction.from_address_hash, current_user(conn)),
@@ -204,12 +200,8 @@
             conn,
             "show_internal_transactions.html",
             exchange_rate: Market.get_exchange_rate(Explorer.coin()) || Token.null(),
-<<<<<<< HEAD
-            current_path: current_path(conn),
+            current_path: Controller.current_full_path(conn),
             current_user: current_user(conn),
-=======
-            current_path: Controller.current_full_path(conn),
->>>>>>> 146de36e
             block_height: Chain.block_height(),
             show_token_transfers: Chain.transaction_has_token_transfers?(transaction_hash),
             transaction: transaction,
