--- conflicted
+++ resolved
@@ -3,9 +3,9 @@
 
   import BlockScoutWeb.Chain, only: [paging_options: 1, next_page_params: 3, split_list_by_page: 1]
 
-<<<<<<< HEAD
   alias BlockScoutWeb.{
     AccessHelpers,
+    Controller,
     TransactionInternalTransactionController,
     TransactionTokenTransferController,
     TransactionView
@@ -13,10 +13,6 @@
 
   alias Explorer.{Chain, Market}
   alias Explorer.ExchangeRates.Token
-=======
-  alias BlockScoutWeb.{AccessHelpers, Controller, TransactionView}
-  alias Explorer.Chain
->>>>>>> ec6dccbd
   alias Phoenix.View
 
   @necessity_by_association %{
