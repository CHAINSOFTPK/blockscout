defmodule BlockScoutWeb.Tokens.ContractController do
  use BlockScoutWeb, :controller

  alias BlockScoutWeb.Account.AuthController
  alias BlockScoutWeb.{AccessHelpers, TabHelpers}
  alias Explorer.{Chain, Market}
  alias Explorer.Chain.Address
  alias Explorer.Tags.AddressToTag

  def index(conn, %{"token_id" => address_hash_string} = params) do
    options = [necessity_by_association: %{[contract_address: :smart_contract] => :optional}]

    with {:ok, address_hash} <- Chain.string_to_address_hash(address_hash_string),
         :ok <- Chain.check_verified_smart_contract_exists(address_hash),
         {:ok, token} <- Chain.token_from_address_hash(address_hash, options),
         {:ok, false} <- AccessHelpers.restricted_access?(address_hash_string, params) do
<<<<<<< HEAD
      tags = AddressToTag.get_tags_on_address(address_hash)
      current_user = AuthController.current_user(conn)
      private_tags = AddressToTag.get_private_tags_on_address(address_hash, current_user)
=======
      current_user = AuthController.current_user(conn)
      tags = GetAddressTags.call(address_hash, current_user)
>>>>>>> 170b3982

      %{type: type, action: action} =
        cond do
          TabHelpers.tab_active?("read-contract", conn.request_path) ->
            %{type: :regular, action: :read}

          TabHelpers.tab_active?("write-contract", conn.request_path) ->
            %{type: :regular, action: :write}

          TabHelpers.tab_active?("read-proxy", conn.request_path) ->
            %{type: :proxy, action: :read}

          TabHelpers.tab_active?("write-proxy", conn.request_path) ->
            %{type: :proxy, action: :write}
        end

      render(
        conn,
        "index.html",
        type: type,
        action: action,
        token: Market.add_price(token),
        counters_path: token_path(conn, :token_counters, %{"id" => Address.checksum(address_hash)}),
<<<<<<< HEAD
        tags: tags,
        private_tags: private_tags
=======
        tags: tags
>>>>>>> 170b3982
      )
    else
      {:restricted_access, _} ->
        not_found(conn)

      :not_found ->
        not_found(conn)

      :error ->
        not_found(conn)

      {:error, :not_found} ->
        not_found(conn)
    end
  end
end<|MERGE_RESOLUTION|>--- conflicted
+++ resolved
@@ -5,7 +5,6 @@
   alias BlockScoutWeb.{AccessHelpers, TabHelpers}
   alias Explorer.{Chain, Market}
   alias Explorer.Chain.Address
-  alias Explorer.Tags.AddressToTag
 
   def index(conn, %{"token_id" => address_hash_string} = params) do
     options = [necessity_by_association: %{[contract_address: :smart_contract] => :optional}]
@@ -14,14 +13,8 @@
          :ok <- Chain.check_verified_smart_contract_exists(address_hash),
          {:ok, token} <- Chain.token_from_address_hash(address_hash, options),
          {:ok, false} <- AccessHelpers.restricted_access?(address_hash_string, params) do
-<<<<<<< HEAD
-      tags = AddressToTag.get_tags_on_address(address_hash)
-      current_user = AuthController.current_user(conn)
-      private_tags = AddressToTag.get_private_tags_on_address(address_hash, current_user)
-=======
       current_user = AuthController.current_user(conn)
       tags = GetAddressTags.call(address_hash, current_user)
->>>>>>> 170b3982
 
       %{type: type, action: action} =
         cond do
@@ -45,12 +38,7 @@
         action: action,
         token: Market.add_price(token),
         counters_path: token_path(conn, :token_counters, %{"id" => Address.checksum(address_hash)}),
-<<<<<<< HEAD
-        tags: tags,
-        private_tags: private_tags
-=======
         tags: tags
->>>>>>> 170b3982
       )
     else
       {:restricted_access, _} ->
