defmodule BlockScoutWeb.Notifier do
  @moduledoc """
  Responds to events by sending appropriate channel updates to front-end.
  """

  require Logger

  alias Absinthe.Subscription

  alias BlockScoutWeb.API.V2, as: API_V2

  alias BlockScoutWeb.{
    AddressContractVerificationViaFlattenedCodeView,
    AddressContractVerificationViaJsonView,
    AddressContractVerificationViaMultiPartFilesView,
    AddressContractVerificationViaStandardJsonInputView,
    AddressContractVerificationVyperView,
    Endpoint
  }

  alias Explorer.{Chain, Market, Repo}
  alias Explorer.Chain.{Address, InternalTransaction, Transaction}
  alias Explorer.Chain.Supply.RSK
  alias Explorer.Chain.Transaction.History.TransactionStats
  alias Explorer.Counters.{AverageBlockTime, Helper}
  alias Explorer.SmartContract.{CompilerVersion, Solidity.CodeCompiler}
  alias Phoenix.View

  @check_broadcast_sequence_period 500

  def handle_event({:chain_event, :addresses, type, addresses}) when type in [:realtime, :on_demand] do
    Endpoint.broadcast("addresses:new_address", "count", %{count: Chain.address_estimated_count()})

    addresses
    |> Stream.reject(fn %Address{fetched_coin_balance: fetched_coin_balance} -> is_nil(fetched_coin_balance) end)
    |> Enum.each(&broadcast_balance/1)
  end

  def handle_event({:chain_event, :address_coin_balances, type, address_coin_balances})
      when type in [:realtime, :on_demand] do
    Enum.each(address_coin_balances, &broadcast_address_coin_balance/1)
  end

  def handle_event({:chain_event, :address_token_balances, type, address_token_balances})
      when type in [:realtime, :on_demand] do
    Enum.each(address_token_balances, &broadcast_address_token_balance/1)
  end

  def handle_event(
        {:chain_event, :contract_verification_result, :on_demand, {address_hash, contract_verification_result}}
      ) do
    log_broadcast_verification_results_for_address(address_hash)

    Endpoint.broadcast(
      "addresses:#{address_hash}",
      "verification_result",
      %{
        result: contract_verification_result
      }
    )
  end

  def handle_event(
        {:chain_event, :contract_verification_result, :on_demand, {address_hash, contract_verification_result, conn}}
      ) do
    log_broadcast_verification_results_for_address(address_hash)
    %{view: view, compiler: compiler} = select_contract_type_and_form_view(conn.params)

    contract_verification_result =
      case contract_verification_result do
        {:ok, _} = result ->
          result

        {:error, changeset} ->
          compiler_versions = fetch_compiler_version(compiler)

          result =
            view
            |> View.render_to_string("new.html",
              changeset: changeset,
              compiler_versions: compiler_versions,
              evm_versions: CodeCompiler.evm_versions(:solidity),
              address_hash: address_hash,
              conn: conn,
              retrying: true
            )

          {:error, result}
      end

    Endpoint.broadcast(
      "addresses:#{address_hash}",
      "verification_result",
      %{
        result: contract_verification_result
      }
    )
  end

  def handle_event({:chain_event, :block_rewards, :realtime, rewards}) do
    if Application.get_env(:block_scout_web, BlockScoutWeb.Chain)[:has_emission_funds] do
      broadcast_rewards(rewards)
    end
  end

  def handle_event({:chain_event, :blocks, :realtime, blocks}) do
    last_broadcasted_block_number = Helper.fetch_from_cache(:number, :last_broadcasted_block)

    blocks
    |> Enum.sort_by(& &1.number, :asc)
    |> Enum.each(fn block ->
      broadcast_latest_block?(block, last_broadcasted_block_number)
    end)
  end

  def handle_event({:chain_event, :exchange_rate}) do
    exchange_rate = Market.get_coin_exchange_rate()

    market_history_data =
      case Market.fetch_recent_history() do
        [today | the_rest] -> [%{today | closing_price: exchange_rate.usd_value} | the_rest]
        data -> data
      end

    exchange_rate_with_available_supply =
      case Application.get_env(:explorer, :supply) do
        RSK ->
          %{exchange_rate | available_supply: nil, market_cap_usd: RSK.market_cap(exchange_rate)}

        _ ->
          Map.from_struct(exchange_rate)
      end

    Endpoint.broadcast("exchange_rate:new_rate", "new_rate", %{
      exchange_rate: exchange_rate_with_available_supply,
      market_history_data: Enum.map(market_history_data, fn day -> Map.take(day, [:closing_price, :date]) end)
    })
  end

  def handle_event(
        {:chain_event, :internal_transactions, :on_demand,
         [%InternalTransaction{index: 0, transaction_hash: transaction_hash}]}
      ) do
    Endpoint.broadcast("transactions:#{transaction_hash}", "raw_trace", %{raw_trace_origin: transaction_hash})
  end

  # internal txs broadcast disabled on the indexer level, therefore it out of scope of the refactoring within https://github.com/blockscout/blockscout/pull/7474
  def handle_event({:chain_event, :internal_transactions, :realtime, internal_transactions}) do
    internal_transactions
    |> Stream.map(
      &(InternalTransaction.where_nonpending_block()
        |> Repo.get_by(transaction_hash: &1.transaction_hash, index: &1.index)
        |> Repo.preload([:from_address, :to_address, :block]))
    )
    |> Enum.each(&broadcast_internal_transaction/1)
  end

  def handle_event({:chain_event, :token_transfers, :realtime, all_token_transfers}) do
    all_token_transfers_full =
      all_token_transfers
      |> Enum.map(
        &(&1
          |> Repo.preload([:from_address, :to_address, :token, transaction: :block]))
      )

    transfers_by_token = Enum.group_by(all_token_transfers_full, fn tt -> to_string(tt.token_contract_address_hash) end)

    broadcast_token_transfers_websocket_v2(all_token_transfers_full, transfers_by_token)

    for {token_contract_address_hash, token_transfers} <- transfers_by_token do
      Subscription.publish(
        Endpoint,
        token_transfers,
        token_transfers: token_contract_address_hash
      )

      token_transfers
      |> Enum.each(&broadcast_token_transfer/1)
    end
  end

  def handle_event({:chain_event, :transactions, :realtime, transactions}) do
    preloads = [:block, created_contract_address: :names, from_address: :names, to_address: :names]

    transactions
    |> Enum.map(
      &(&1
        |> Repo.preload(if API_V2.enabled?(), do: [:token_transfers | preloads], else: preloads))
    )
    |> broadcast_transactions_websocket_v2()
    |> Enum.map(fn tx ->
      # Disable parsing of token transfers from websocket for transaction tab because we display token transfers at a separate tab
      Map.put(tx, :token_transfers, [])
    end)
    |> Enum.each(&broadcast_transaction/1)
  end

  def handle_event({:chain_event, :transaction_stats}) do
    today = Date.utc_today()

    [{:history_size, history_size}] =
      Application.get_env(:block_scout_web, BlockScoutWeb.Chain.TransactionHistoryChartController, {:history_size, 30})

    x_days_back = Date.add(today, -1 * history_size)

    date_range = TransactionStats.by_date_range(x_days_back, today)
    stats = Enum.map(date_range, fn item -> Map.drop(item, [:__meta__]) end)

    Endpoint.broadcast("transactions:stats", "update", %{stats: stats})
  end

  def handle_event(
        {:chain_event, :token_total_supply, :on_demand,
         [%Explorer.Chain.Token{contract_address_hash: contract_address_hash, total_supply: total_supply} = token]}
      )
      when not is_nil(total_supply) do
    Endpoint.broadcast("tokens:#{to_string(contract_address_hash)}", "token_total_supply", %{token: token})
  end

  def handle_event({:chain_event, :changed_bytecode, :on_demand, [address_hash]}) do
    Endpoint.broadcast("addresses:#{to_string(address_hash)}", "changed_bytecode", %{})
  end

  def handle_event({:chain_event, :smart_contract_was_verified, :on_demand, [address_hash]}) do
    log_broadcast_smart_contract_was_verified(address_hash)
    Endpoint.broadcast("addresses:#{to_string(address_hash)}", "smart_contract_was_verified", %{})
  end

<<<<<<< HEAD
  def handle_event(event) do
    Logger.warning("Unknown broadcasted event #{inspect(event)}.")
    nil
  end
=======
  def handle_event({:chain_event, :address_current_token_balances, :on_demand, address_current_token_balances}) do
    Endpoint.broadcast("addresses:#{address_current_token_balances.address_hash}", "address_current_token_balances", %{
      address_current_token_balances: address_current_token_balances.address_current_token_balances
    })
  end

  def handle_event(_), do: nil
>>>>>>> 06939540

  def fetch_compiler_version(compiler) do
    case CompilerVersion.fetch_versions(compiler) do
      {:ok, compiler_versions} ->
        compiler_versions

      {:error, _} ->
        []
    end
  end

  def select_contract_type_and_form_view(params) do
    verification_from_metadata_json? = check_verification_type(params, "json:metadata")

    verification_from_standard_json_input? = check_verification_type(params, "json:standard")

    verification_from_vyper? = check_verification_type(params, "vyper")

    verification_from_multi_part_files? = check_verification_type(params, "multi-part-files")

    compiler = if verification_from_vyper?, do: :vyper, else: :solc

    view =
      cond do
        verification_from_standard_json_input? -> AddressContractVerificationViaStandardJsonInputView
        verification_from_metadata_json? -> AddressContractVerificationViaJsonView
        verification_from_vyper? -> AddressContractVerificationVyperView
        verification_from_multi_part_files? -> AddressContractVerificationViaMultiPartFilesView
        true -> AddressContractVerificationViaFlattenedCodeView
      end

    %{view: view, compiler: compiler}
  end

  defp check_verification_type(params, type),
    do: Map.has_key?(params, "verification_type") && Map.get(params, "verification_type") == type

  @doc """
  Broadcast the percentage of blocks or pending block operations indexed so far.
  """
  @spec broadcast_indexed_ratio(String.t(), Decimal.t()) ::
          :ok | {:error, term()}
  def broadcast_indexed_ratio(msg, ratio) do
    Endpoint.broadcast(msg, "index_status", %{
      ratio: Decimal.to_string(ratio),
      finished: Chain.finished_indexing_from_ratio?(ratio)
    })
  end

  defp broadcast_latest_block?(block, last_broadcasted_block_number) do
    cond do
      last_broadcasted_block_number == 0 || last_broadcasted_block_number == block.number - 1 ||
          last_broadcasted_block_number < block.number - 4 ->
        broadcast_block(block)
        :ets.insert(:last_broadcasted_block, {:number, block.number})

      last_broadcasted_block_number > block.number - 1 ->
        broadcast_block(block)

      true ->
        Task.start_link(fn ->
          schedule_broadcasting(block)
        end)
    end
  end

  defp schedule_broadcasting(block) do
    :timer.sleep(@check_broadcast_sequence_period)
    last_broadcasted_block_number = Helper.fetch_from_cache(:number, :last_broadcasted_block)

    if last_broadcasted_block_number == block.number - 1 do
      broadcast_block(block)
      :ets.insert(:last_broadcasted_block, {:number, block.number})
    else
      schedule_broadcasting(block)
    end
  end

  defp broadcast_address_coin_balance(%{address_hash: address_hash, block_number: block_number}) do
    Endpoint.broadcast("addresses:#{address_hash}", "coin_balance", %{
      block_number: block_number
    })
  end

  defp broadcast_address_token_balance(%{address_hash: address_hash, block_number: block_number}) do
    Endpoint.broadcast("addresses:#{address_hash}", "token_balance", %{
      block_number: block_number
    })
  end

  defp broadcast_balance(%Address{hash: address_hash} = address) do
    Endpoint.broadcast(
      "addresses:#{address_hash}",
      "balance_update",
      %{
        address: address,
        exchange_rate: Market.get_coin_exchange_rate()
      }
    )
  end

  defp broadcast_block(block) do
    preloaded_block = Repo.preload(block, [[miner: :names], :transactions, :rewards])
    average_block_time = AverageBlockTime.average_block_time()

    Endpoint.broadcast("blocks:new_block", "new_block", %{
      block: preloaded_block,
      average_block_time: average_block_time
    })

    Endpoint.broadcast("blocks:#{to_string(block.miner_hash)}", "new_block", %{
      block: preloaded_block,
      average_block_time: average_block_time
    })
  end

  defp broadcast_rewards(rewards) do
    preloaded_rewards = Repo.preload(rewards, [:address, :block])
    emission_reward = Enum.find(preloaded_rewards, fn reward -> reward.address_type == :emission_funds end)

    preloaded_rewards_except_emission =
      Enum.reject(preloaded_rewards, fn reward -> reward.address_type == :emission_funds end)

    Enum.each(preloaded_rewards_except_emission, fn reward ->
      Endpoint.broadcast("rewards:#{to_string(reward.address_hash)}", "new_reward", %{
        emission_funds: emission_reward,
        validator: reward
      })
    end)
  end

  defp broadcast_internal_transaction(internal_transaction) do
    Endpoint.broadcast("addresses:#{internal_transaction.from_address_hash}", "internal_transaction", %{
      address: internal_transaction.from_address,
      internal_transaction: internal_transaction
    })

    if internal_transaction.to_address_hash != internal_transaction.from_address_hash do
      Endpoint.broadcast("addresses:#{internal_transaction.to_address_hash}", "internal_transaction", %{
        address: internal_transaction.to_address,
        internal_transaction: internal_transaction
      })
    end
  end

  defp broadcast_transactions_websocket_v2(transactions) do
    pending_transactions =
      Enum.filter(transactions, fn
        %Transaction{block_number: nil} -> true
        _ -> false
      end)

    validated_transactions =
      Enum.filter(transactions, fn
        %Transaction{block_number: nil} -> false
        _ -> true
      end)

    broadcast_transactions_websocket_v2_inner(
      pending_transactions,
      "transactions:new_pending_transaction",
      "pending_transaction"
    )

    broadcast_transactions_websocket_v2_inner(validated_transactions, "transactions:new_transaction", "transaction")

    transactions
  end

  defp broadcast_transactions_websocket_v2_inner(transactions, default_channel, event) do
    if Enum.count(transactions) > 0 do
      Endpoint.broadcast(default_channel, event, %{
        transactions: transactions
      })
    end

    group_by_address_hashes_and_broadcast(transactions, event, :transactions)
  end

  defp broadcast_transaction(%Transaction{block_number: nil} = pending) do
    broadcast_transaction(pending, "transactions:new_pending_transaction", "pending_transaction")
  end

  defp broadcast_transaction(transaction) do
    broadcast_transaction(transaction, "transactions:new_transaction", "transaction")
  end

  defp broadcast_transaction(transaction, transaction_channel, event) do
    Endpoint.broadcast("transactions:#{transaction.hash}", "collated", %{})

    Endpoint.broadcast(transaction_channel, event, %{
      transaction: transaction
    })

    Endpoint.broadcast("addresses:#{transaction.from_address_hash}", event, %{
      address: transaction.from_address,
      transaction: transaction
    })

    if transaction.to_address_hash != transaction.from_address_hash do
      Endpoint.broadcast("addresses:#{transaction.to_address_hash}", event, %{
        address: transaction.to_address,
        transaction: transaction
      })
    end
  end

  defp broadcast_token_transfers_websocket_v2(tokens_transfers, transfers_by_token) do
    for {token_contract_address_hash, token_transfers} <- transfers_by_token do
      Endpoint.broadcast("tokens:#{token_contract_address_hash}", "token_transfer", %{token_transfers: token_transfers})
    end

    group_by_address_hashes_and_broadcast(tokens_transfers, "token_transfer", :token_transfers)
  end

  defp broadcast_token_transfer(token_transfer) do
    broadcast_token_transfer(token_transfer, "token_transfer")
  end

  defp broadcast_token_transfer(token_transfer, event) do
    Endpoint.broadcast("addresses:#{token_transfer.from_address_hash}", event, %{
      address: token_transfer.from_address,
      token_transfer: token_transfer
    })

    Endpoint.broadcast("tokens:#{token_transfer.token_contract_address_hash}", event, %{
      address: token_transfer.token_contract_address_hash,
      token_transfer: token_transfer
    })

    if token_transfer.to_address_hash != token_transfer.from_address_hash do
      Endpoint.broadcast("addresses:#{token_transfer.to_address_hash}", event, %{
        address: token_transfer.to_address,
        token_transfer: token_transfer
      })
    end
  end

  defp group_by_address_hashes_and_broadcast(elements, event, map_key) do
    grouped_by_from =
      elements
      |> Enum.group_by(fn el -> el.from_address_hash end)

    grouped_by_to =
      elements
      |> Enum.group_by(fn el -> el.to_address_hash end)

    grouped = Map.merge(grouped_by_to, grouped_by_from, fn _k, v1, v2 -> Enum.uniq(v1 ++ v2) end)

    for {address_hash, elements} <- grouped do
      Endpoint.broadcast("addresses:#{address_hash}", event, %{map_key => elements})
    end
  end

  defp log_broadcast_verification_results_for_address(address_hash) do
    Logger.info("Broadcast smart-contract #{address_hash} verification results")
  end

  defp log_broadcast_smart_contract_was_verified(address_hash) do
    Logger.info("Broadcast smart-contract #{address_hash} was verified")
  end
end<|MERGE_RESOLUTION|>--- conflicted
+++ resolved
@@ -226,20 +226,16 @@
     Endpoint.broadcast("addresses:#{to_string(address_hash)}", "smart_contract_was_verified", %{})
   end
 
-<<<<<<< HEAD
+  def handle_event({:chain_event, :address_current_token_balances, :on_demand, address_current_token_balances}) do
+    Endpoint.broadcast("addresses:#{address_current_token_balances.address_hash}", "address_current_token_balances", %{
+      address_current_token_balances: address_current_token_balances.address_current_token_balances
+    })
+  end
+
   def handle_event(event) do
     Logger.warning("Unknown broadcasted event #{inspect(event)}.")
     nil
   end
-=======
-  def handle_event({:chain_event, :address_current_token_balances, :on_demand, address_current_token_balances}) do
-    Endpoint.broadcast("addresses:#{address_current_token_balances.address_hash}", "address_current_token_balances", %{
-      address_current_token_balances: address_current_token_balances.address_current_token_balances
-    })
-  end
-
-  def handle_event(_), do: nil
->>>>>>> 06939540
 
   def fetch_compiler_version(compiler) do
     case CompilerVersion.fetch_versions(compiler) do
