defmodule BlockScoutWeb.API.V2.TransactionView do
  use BlockScoutWeb, :view

  alias BlockScoutWeb.API.V2.{ApiView, Helper, TokenView}
  alias BlockScoutWeb.{ABIEncodedValueView, TransactionView}
  alias BlockScoutWeb.Models.GetTransactionTags
  alias BlockScoutWeb.Tokens.Helper, as: TokensHelper
  alias BlockScoutWeb.TransactionStateView
  alias Ecto.Association.NotLoaded
  alias Explorer.{Chain, Market}
  alias Explorer.Chain.{Address, Block, InternalTransaction, Log, Token, Transaction, Wei}
  alias Explorer.Chain.Block.Reward
  alias Explorer.Chain.PolygonEdge.Reader
  alias Explorer.Chain.Transaction.StateChange
  alias Explorer.Counters.AverageBlockTime
  alias Timex.Duration

  import BlockScoutWeb.Account.AuthController, only: [current_user: 1]

  @api_true [api?: true]

  def render("message.json", assigns) do
    ApiView.render("message.json", assigns)
  end

  def render("transactions_watchlist.json", %{
        transactions: transactions,
        next_page_params: next_page_params,
        conn: conn,
        watchlist_names: watchlist_names
      }) do
    block_height = Chain.block_height(@api_true)
    {decoded_transactions, _, _} = decode_transactions(transactions, true)

    %{
      "items" =>
        transactions
        |> Enum.zip(decoded_transactions)
        |> Enum.map(fn {tx, decoded_input} ->
          prepare_transaction(tx, conn, false, block_height, watchlist_names, decoded_input)
        end),
      "next_page_params" => next_page_params
    }
  end

  def render("transactions_watchlist.json", %{
        transactions: transactions,
        conn: conn,
        watchlist_names: watchlist_names
      }) do
    block_height = Chain.block_height(@api_true)
    {decoded_transactions, _, _} = decode_transactions(transactions, true)

    transactions
    |> Enum.zip(decoded_transactions)
    |> Enum.map(fn {tx, decoded_input} ->
      prepare_transaction(tx, conn, false, block_height, watchlist_names, decoded_input)
    end)
  end

  def render("transactions.json", %{transactions: transactions, next_page_params: next_page_params, conn: conn}) do
    block_height = Chain.block_height(@api_true)
    {decoded_transactions, _, _} = decode_transactions(transactions, true)

    %{
      "items" =>
        transactions
        |> Enum.zip(decoded_transactions)
        |> Enum.map(fn {tx, decoded_input} -> prepare_transaction(tx, conn, false, block_height, decoded_input) end),
      "next_page_params" => next_page_params
    }
  end

  def render("transactions.json", %{transactions: transactions, conn: conn}) do
    block_height = Chain.block_height(@api_true)
    {decoded_transactions, _, _} = decode_transactions(transactions, true)

    transactions
    |> Enum.zip(decoded_transactions)
    |> Enum.map(fn {tx, decoded_input} -> prepare_transaction(tx, conn, false, block_height, decoded_input) end)
  end

  def render("transaction.json", %{transaction: transaction, conn: conn}) do
    block_height = Chain.block_height(@api_true)
    {[decoded_input], _, _} = decode_transactions([transaction], false)
    prepare_transaction(transaction, conn, true, block_height, decoded_input)
  end

  def render("raw_trace.json", %{internal_transactions: internal_transactions}) do
    InternalTransaction.internal_transactions_to_raw(internal_transactions)
  end

  def render("decoded_log_input.json", %{method_id: method_id, text: text, mapping: mapping}) do
    %{"method_id" => method_id, "method_call" => text, "parameters" => prepare_log_mapping(mapping)}
  end

  def render("decoded_input.json", %{method_id: method_id, text: text, mapping: mapping, error?: _error}) do
    %{"method_id" => method_id, "method_call" => text, "parameters" => prepare_method_mapping(mapping)}
  end

  def render("revert_reason.json", %{raw: raw}) do
    %{"raw" => raw}
  end

  def render("token_transfers.json", %{token_transfers: token_transfers, next_page_params: next_page_params, conn: conn}) do
    {decoded_transactions, _, _} = decode_transactions(Enum.map(token_transfers, fn tt -> tt.transaction end), true)

    %{
      "items" =>
        token_transfers
        |> Enum.zip(decoded_transactions)
        |> Enum.map(fn {tt, decoded_input} -> prepare_token_transfer(tt, conn, decoded_input) end),
      "next_page_params" => next_page_params
    }
  end

  def render("token_transfers.json", %{token_transfers: token_transfers, conn: conn}) do
    {decoded_transactions, _, _} = decode_transactions(Enum.map(token_transfers, fn tt -> tt.transaction end), true)

    token_transfers
    |> Enum.zip(decoded_transactions)
    |> Enum.map(fn {tt, decoded_input} -> prepare_token_transfer(tt, conn, decoded_input) end)
  end

  def render("token_transfer.json", %{token_transfer: token_transfer, conn: conn}) do
    {[decoded_transaction], _, _} = decode_transactions([token_transfer.transaction], true)
    prepare_token_transfer(token_transfer, conn, decoded_transaction)
  end

  def render("transaction_actions.json", %{actions: actions}) do
    Enum.map(actions, &prepare_transaction_action(&1))
  end

  def render("internal_transactions.json", %{
        internal_transactions: internal_transactions,
        next_page_params: next_page_params,
        conn: conn
      }) do
    %{
      "items" => Enum.map(internal_transactions, &prepare_internal_transaction(&1, conn)),
      "next_page_params" => next_page_params
    }
  end

  def render("logs.json", %{logs: logs, next_page_params: next_page_params, tx_hash: tx_hash}) do
    decoded_logs = decode_logs(logs, false)

    %{
      "items" =>
        logs |> Enum.zip(decoded_logs) |> Enum.map(fn {log, decoded_log} -> prepare_log(log, tx_hash, decoded_log) end),
      "next_page_params" => next_page_params
    }
  end

  def render("logs.json", %{logs: logs, next_page_params: next_page_params}) do
    decoded_logs = decode_logs(logs, false)

    %{
      "items" =>
        logs
        |> Enum.zip(decoded_logs)
        |> Enum.map(fn {log, decoded_log} -> prepare_log(log, log.transaction, decoded_log) end),
      "next_page_params" => next_page_params
    }
  end

  def render("state_changes.json", %{state_changes: state_changes, next_page_params: next_page_params}) do
    %{
      "items" => Enum.map(state_changes, &prepare_state_change(&1)),
      "next_page_params" => next_page_params
    }
  end

  def decode_logs(logs, skip_sig_provider?) do
    {result, _, _} =
      Enum.reduce(logs, {[], %{}, %{}}, fn log, {results, contracts_acc, events_acc} ->
        {result, contracts_acc, events_acc} =
          Log.decode(
            log,
            %Transaction{hash: log.transaction_hash},
            @api_true,
            skip_sig_provider?,
            contracts_acc,
            events_acc
          )

        {[format_decoded_log_input(result) | results], contracts_acc, events_acc}
      end)

    Enum.reverse(result)
  end

  def decode_transactions(transactions, skip_sig_provider?) do
    Enum.reduce(transactions, {[], %{}, %{}}, fn transaction, {results, abi_acc, methods_acc} ->
      {result, abi_acc, methods_acc} =
        Transaction.decoded_input_data(transaction, skip_sig_provider?, @api_true, abi_acc, methods_acc)

      {Enum.reverse([format_decoded_input(result) | Enum.reverse(results)]), abi_acc, methods_acc}
    end)
  end

  def prepare_token_transfer(token_transfer, _conn, decoded_input) do
    %{
      "tx_hash" => token_transfer.transaction_hash,
      "from" => Helper.address_with_info(nil, token_transfer.from_address, token_transfer.from_address_hash, false),
      "to" => Helper.address_with_info(nil, token_transfer.to_address, token_transfer.to_address_hash, false),
      "total" => prepare_token_transfer_total(token_transfer),
      "token" => TokenView.render("token.json", %{token: token_transfer.token}),
      "type" => Chain.get_token_transfer_type(token_transfer),
      "timestamp" =>
        if(match?(%NotLoaded{}, token_transfer.block),
          do: block_timestamp(token_transfer.transaction),
          else: block_timestamp(token_transfer.block)
        ),
      "method" => method_name(token_transfer.transaction, decoded_input, true),
      "block_hash" => to_string(token_transfer.block_hash),
      "log_index" => to_string(token_transfer.log_index)
    }
  end

  def prepare_transaction_action(action) do
    %{
      "protocol" => action.protocol,
      "type" => action.type,
      "data" => action.data
    }
  end

  def prepare_token_transfer_total(token_transfer) do
    case TokensHelper.token_transfer_amount_for_api(token_transfer) do
      {:ok, :erc721_instance} ->
        %{"token_id" => List.first(token_transfer.token_ids)}

      {:ok, :erc1155_instance, value, decimals} ->
        %{"token_id" => List.first(token_transfer.token_ids), "value" => value, "decimals" => decimals}

      {:ok, :erc1155_instance, values, token_ids, decimals} ->
        %{"token_id" => List.first(token_ids), "value" => List.first(values), "decimals" => decimals}

      {:ok, value, decimals} ->
        %{"value" => value, "decimals" => decimals}

      _ ->
        nil
    end
  end

  def prepare_internal_transaction(internal_transaction, _conn) do
    %{
      "error" => internal_transaction.error,
      "success" => is_nil(internal_transaction.error),
      "type" => internal_transaction.call_type || internal_transaction.type,
      "transaction_hash" => internal_transaction.transaction_hash,
      "from" =>
        Helper.address_with_info(nil, internal_transaction.from_address, internal_transaction.from_address_hash, false),
      "to" =>
        Helper.address_with_info(nil, internal_transaction.to_address, internal_transaction.to_address_hash, false),
      "created_contract" =>
        Helper.address_with_info(
          nil,
          internal_transaction.created_contract_address,
          internal_transaction.created_contract_address_hash,
          false
        ),
      "value" => internal_transaction.value,
      "block" => internal_transaction.block_number,
      "timestamp" => internal_transaction.block.timestamp,
      "index" => internal_transaction.index,
      "gas_limit" => internal_transaction.gas
    }
  end

  def prepare_log(log, transaction_or_hash, decoded_log) do
    decoded = process_decoded_log(decoded_log)

    %{
      "tx_hash" => get_tx_hash(transaction_or_hash),
      "address" => Helper.address_with_info(nil, log.address, log.address_hash, false),
      "topics" => [
        log.first_topic,
        log.second_topic,
        log.third_topic,
        log.fourth_topic
      ],
      "data" => log.data,
      "index" => log.index,
      "decoded" => decoded,
      "smart_contract" => smart_contract_info(transaction_or_hash),
      "block_number" => log.block_number,
      "block_hash" => log.block_hash
    }
  end

  defp get_tx_hash(%Transaction{} = tx), do: to_string(tx.hash)
  defp get_tx_hash(hash), do: to_string(hash)

  defp smart_contract_info(%Transaction{} = tx),
    do: Helper.address_with_info(nil, tx.to_address, tx.to_address_hash, false)

  defp smart_contract_info(_), do: nil

  defp process_decoded_log(decoded_log) do
    case decoded_log do
      {:ok, method_id, text, mapping} ->
        render(__MODULE__, "decoded_log_input.json", method_id: method_id, text: text, mapping: mapping)

      _ ->
        nil
    end
  end

  defp prepare_transaction(tx, conn, single_tx?, block_height, watchlist_names \\ nil, decoded_input)

  defp prepare_transaction(
         {%Reward{} = emission_reward, %Reward{} = validator_reward},
         conn,
         single_tx?,
         _block_height,
         _watchlist_names,
         _decoded_input
       ) do
    %{
      "emission_reward" => emission_reward.reward,
      "block_hash" => validator_reward.block_hash,
      "from" =>
        Helper.address_with_info(single_tx? && conn, emission_reward.address, emission_reward.address_hash, single_tx?),
      "to" =>
        Helper.address_with_info(
          single_tx? && conn,
          validator_reward.address,
          validator_reward.address_hash,
          single_tx?
        ),
      "types" => [:reward]
    }
  end

  defp prepare_transaction(%Transaction{} = transaction, conn, single_tx?, block_height, watchlist_names, decoded_input) do
    base_fee_per_gas = transaction.block && transaction.block.base_fee_per_gas
    max_priority_fee_per_gas = transaction.max_priority_fee_per_gas
    max_fee_per_gas = transaction.max_fee_per_gas

    priority_fee_per_gas = priority_fee_per_gas(max_priority_fee_per_gas, base_fee_per_gas, max_fee_per_gas)

    burned_fee = burned_fee(transaction, max_fee_per_gas, base_fee_per_gas)

    status = transaction |> Chain.transaction_to_status() |> format_status()

    revert_reason = revert_reason(status, transaction)

    decoded_input_data = decoded_input(decoded_input)

    result = %{
      "hash" => transaction.hash,
      "result" => status,
      "status" => transaction.status,
      "block" => transaction.block_number,
      "timestamp" => block_timestamp(transaction.block),
      "from" =>
        Helper.address_with_info(
          single_tx? && conn,
          transaction.from_address,
          transaction.from_address_hash,
          single_tx?,
          watchlist_names
        ),
      "to" =>
        Helper.address_with_info(
          single_tx? && conn,
          transaction.to_address,
          transaction.to_address_hash,
          single_tx?,
          watchlist_names
        ),
      "created_contract" =>
        Helper.address_with_info(
          single_tx? && conn,
          transaction.created_contract_address,
          transaction.created_contract_address_hash,
          single_tx?,
          watchlist_names
        ),
      "confirmations" => transaction.block |> Chain.confirmations(block_height: block_height) |> format_confirmations(),
      "confirmation_duration" => processing_time_duration(transaction),
      "value" => transaction.value,
      "fee" => transaction |> Chain.fee(:wei) |> format_fee(),
      "gas_price" => transaction.gas_price,
      "type" => transaction.type,
      "gas_used" => transaction.gas_used,
      "gas_limit" => transaction.gas,
      "max_fee_per_gas" => transaction.max_fee_per_gas,
      "max_priority_fee_per_gas" => transaction.max_priority_fee_per_gas,
      "base_fee_per_gas" => base_fee_per_gas,
      "priority_fee" => priority_fee_per_gas && Wei.mult(priority_fee_per_gas, transaction.gas_used),
      "tx_burnt_fee" => burned_fee,
      "nonce" => transaction.nonce,
      "position" => transaction.index,
      "revert_reason" => revert_reason,
      "raw_input" => transaction.input,
      "decoded_input" => decoded_input_data,
      "token_transfers" => token_transfers(transaction.token_transfers, conn, single_tx?),
      "token_transfers_overflow" => token_transfers_overflow(transaction.token_transfers, single_tx?),
      "actions" => transaction_actions(transaction.transaction_actions),
      "exchange_rate" => Market.get_coin_exchange_rate().usd_value,
      "method" => method_name(transaction, decoded_input),
      "tx_types" => tx_types(transaction),
      "tx_tag" => GetTransactionTags.get_transaction_tags(transaction.hash, current_user(single_tx? && conn)),
      "has_error_in_internal_txs" => transaction.has_error_in_internal_txs
    }

<<<<<<< HEAD
    result
    |> add_optional_transaction_field(transaction, :l1_fee)
    |> add_optional_transaction_field(transaction, :l1_fee_scalar)
    |> add_optional_transaction_field(transaction, :l1_gas_price)
    |> add_optional_transaction_field(transaction, :l1_gas_used)
  end

  defp add_optional_transaction_field(result, transaction, field) do
    case Map.get(transaction, field) do
      nil -> result
      value -> Map.put(result, Atom.to_string(field), value)
=======
    if Application.get_env(:explorer, :chain_type) == "polygon_edge" && single_tx? do
      result
      |> Map.put("polygon_edge_deposit", polygon_edge_deposit(transaction.hash, conn))
      |> Map.put("polygon_edge_withdrawal", polygon_edge_withdrawal(transaction.hash, conn))
    else
      result
>>>>>>> f6a6c384
    end
  end

  def token_transfers(_, _conn, false), do: nil
  def token_transfers(%NotLoaded{}, _conn, _), do: nil

  def token_transfers(token_transfers, conn, _) do
    render("token_transfers.json", %{
      token_transfers: Enum.take(token_transfers, Chain.get_token_transfers_per_transaction_preview_count()),
      conn: conn
    })
  end

  def token_transfers_overflow(_, false), do: nil
  def token_transfers_overflow(%NotLoaded{}, _), do: false

  def token_transfers_overflow(token_transfers, _),
    do: Enum.count(token_transfers) > Chain.get_token_transfers_per_transaction_preview_count()

  defp transaction_actions(%NotLoaded{}), do: []

  defp transaction_actions(actions) do
    render("transaction_actions.json", %{actions: actions})
  end

  defp priority_fee_per_gas(max_priority_fee_per_gas, base_fee_per_gas, max_fee_per_gas) do
    if is_nil(max_priority_fee_per_gas) or is_nil(base_fee_per_gas),
      do: nil,
      else:
        Enum.min_by([max_priority_fee_per_gas, Wei.sub(max_fee_per_gas, base_fee_per_gas)], fn x ->
          Wei.to(x, :wei)
        end)
  end

  defp burned_fee(transaction, max_fee_per_gas, base_fee_per_gas) do
    if !is_nil(max_fee_per_gas) and !is_nil(transaction.gas_used) and !is_nil(base_fee_per_gas) do
      if Decimal.compare(max_fee_per_gas.value, 0) == :eq do
        %Wei{value: Decimal.new(0)}
      else
        Wei.mult(base_fee_per_gas, transaction.gas_used)
      end
    else
      nil
    end
  end

  defp revert_reason(status, transaction) do
    if is_binary(status) && status |> String.downcase() |> String.contains?("reverted") do
      case TransactionView.transaction_revert_reason(transaction, @api_true) do
        {:error, _contract_not_verified, candidates} when candidates != [] ->
          {:ok, method_id, text, mapping} = Enum.at(candidates, 0)
          render(__MODULE__, "decoded_input.json", method_id: method_id, text: text, mapping: mapping, error?: true)

        {:ok, method_id, text, mapping} ->
          render(__MODULE__, "decoded_input.json", method_id: method_id, text: text, mapping: mapping, error?: true)

        _ ->
          hex = TransactionView.get_pure_transaction_revert_reason(transaction)
          render(__MODULE__, "revert_reason.json", raw: hex)
      end
    end
  end

  defp decoded_input(decoded_input) do
    case decoded_input do
      {:ok, method_id, text, mapping} ->
        render(__MODULE__, "decoded_input.json", method_id: method_id, text: text, mapping: mapping, error?: false)

      _ ->
        nil
    end
  end

  def prepare_method_mapping(mapping) do
    Enum.map(mapping, fn {name, type, value} ->
      %{"name" => name, "type" => type, "value" => ABIEncodedValueView.value_json(type, value)}
    end)
  end

  def prepare_log_mapping(mapping) do
    Enum.map(mapping, fn {name, type, indexed?, value} ->
      %{"name" => name, "type" => type, "indexed" => indexed?, "value" => ABIEncodedValueView.value_json(type, value)}
    end)
  end

  defp format_status({:error, reason}), do: reason
  defp format_status(status), do: status

  defp format_decoded_input({:error, _, []}), do: nil
  defp format_decoded_input({:error, _, candidates}), do: Enum.at(candidates, 0)
  defp format_decoded_input({:ok, _identifier, _text, _mapping} = decoded), do: decoded
  defp format_decoded_input(_), do: nil

  defp format_decoded_log_input({:error, :could_not_decode}), do: nil
  defp format_decoded_log_input({:error, :no_matching_function}), do: nil
  defp format_decoded_log_input({:ok, _method_id, _text, _mapping} = decoded), do: decoded
  defp format_decoded_log_input({:error, _, candidates}), do: Enum.at(candidates, 0)

  def format_confirmations({:ok, confirmations}), do: confirmations
  def format_confirmations(_), do: 0

  def format_fee({type, value}), do: %{"type" => type, "value" => value}

  def processing_time_duration(%Transaction{block: nil}) do
    []
  end

  def processing_time_duration(%Transaction{earliest_processing_start: nil}) do
    avg_time = AverageBlockTime.average_block_time()

    if avg_time == {:error, :disabled} do
      []
    else
      [
        0,
        avg_time
        |> Duration.to_milliseconds()
      ]
    end
  end

  def processing_time_duration(%Transaction{
        block: %Block{timestamp: end_time},
        earliest_processing_start: earliest_processing_start,
        inserted_at: inserted_at
      }) do
    long_interval = abs(diff(earliest_processing_start, end_time))
    short_interval = abs(diff(inserted_at, end_time))
    merge_intervals(short_interval, long_interval)
  end

  def merge_intervals(short, long) when short == long, do: [short]

  def merge_intervals(short, long) do
    [short, long]
  end

  def diff(left, right) do
    left
    |> Timex.diff(right, :milliseconds)
  end

  defp method_name(_, _, skip_sc_check? \\ false)

  defp method_name(_, {:ok, _method_id, text, _mapping}, _) do
    Transaction.parse_method_name(text, false)
  end

  defp method_name(
         %Transaction{to_address: to_address, input: %{bytes: <<method_id::binary-size(4), _::binary>>}},
         _,
         skip_sc_check?
       ) do
    if skip_sc_check? || Helper.is_smart_contract(to_address) do
      "0x" <> Base.encode16(method_id, case: :lower)
    else
      nil
    end
  end

  defp method_name(_, _, _) do
    nil
  end

  defp tx_types(tx, types \\ [], stage \\ :token_transfer)

  defp tx_types(%Transaction{token_transfers: token_transfers} = tx, types, :token_transfer) do
    types =
      if (!is_nil(token_transfers) && token_transfers != [] && !match?(%NotLoaded{}, token_transfers)) ||
           tx.has_token_transfers do
        [:token_transfer | types]
      else
        types
      end

    tx_types(tx, types, :token_creation)
  end

  defp tx_types(%Transaction{created_contract_address: created_contract_address} = tx, types, :token_creation) do
    types =
      if match?(%Address{}, created_contract_address) && match?(%Token{}, created_contract_address.token) do
        [:token_creation | types]
      else
        types
      end

    tx_types(tx, types, :contract_creation)
  end

  defp tx_types(
         %Transaction{to_address_hash: to_address_hash} = tx,
         types,
         :contract_creation
       ) do
    types =
      if is_nil(to_address_hash) do
        [:contract_creation | types]
      else
        types
      end

    tx_types(tx, types, :contract_call)
  end

  defp tx_types(%Transaction{to_address: to_address} = tx, types, :contract_call) do
    types =
      if Helper.is_smart_contract(to_address) do
        [:contract_call | types]
      else
        types
      end

    tx_types(tx, types, :coin_transfer)
  end

  defp tx_types(%Transaction{value: value}, types, :coin_transfer) do
    if Decimal.compare(value.value, 0) == :gt do
      [:coin_transfer | types]
    else
      types
    end
  end

  defp block_timestamp(%Transaction{block: %Block{} = block}), do: block.timestamp
  defp block_timestamp(%Block{} = block), do: block.timestamp
  defp block_timestamp(_), do: nil

  defp prepare_state_change(%StateChange{} = state_change) do
    coin_or_transfer =
      if state_change.coin_or_token_transfers == :coin,
        do: :coin,
        else: elem(List.first(state_change.coin_or_token_transfers), 1)

    type = if coin_or_transfer == :coin, do: "coin", else: "token"

    %{
      "address" =>
        Helper.address_with_info(nil, state_change.address, state_change.address && state_change.address.hash, false),
      "is_miner" => state_change.miner?,
      "type" => type,
      "token" => if(type == "token", do: TokenView.render("token.json", %{token: coin_or_transfer.token})),
      "token_id" => state_change.token_id
    }
    |> append_balances(state_change.balance_before, state_change.balance_after)
    |> append_balance_change(state_change, coin_or_transfer)
  end

  defp append_balances(map, balance_before, balance_after) do
    balances =
      if TransactionStateView.not_negative?(balance_before) and TransactionStateView.not_negative?(balance_after) do
        %{
          "balance_before" => balance_before,
          "balance_after" => balance_after
        }
      else
        %{
          "balance_before" => nil,
          "balance_after" => nil
        }
      end

    Map.merge(map, balances)
  end

  defp append_balance_change(map, state_change, coin_or_transfer) do
    change =
      if is_list(state_change.coin_or_token_transfers) and coin_or_transfer.token.type == "ERC-721" do
        for {direction, token_transfer} <- state_change.coin_or_token_transfers do
          %{"total" => prepare_token_transfer_total(token_transfer), "direction" => direction}
        end
      else
        state_change.balance_diff
      end

    Map.merge(map, %{"change" => change})
  end

  defp polygon_edge_deposit(transaction_hash, conn) do
    transaction_hash
    |> Reader.deposit_by_transaction_hash()
    |> polygon_edge_deposit_or_withdrawal(conn)
  end

  defp polygon_edge_withdrawal(transaction_hash, conn) do
    transaction_hash
    |> Reader.withdrawal_by_transaction_hash()
    |> polygon_edge_deposit_or_withdrawal(conn)
  end

  defp polygon_edge_deposit_or_withdrawal(item, conn) do
    if not is_nil(item) do
      {from_address, from_address_hash} = hash_to_address_and_hash(item.from)
      {to_address, to_address_hash} = hash_to_address_and_hash(item.to)

      item
      |> Map.put(:from, Helper.address_with_info(conn, from_address, from_address_hash, item.from))
      |> Map.put(:to, Helper.address_with_info(conn, to_address, to_address_hash, item.to))
    end
  end

  defp hash_to_address_and_hash(hash) do
    with false <- is_nil(hash),
         {:ok, address} <-
           Chain.hash_to_address(
             hash,
             [necessity_by_association: %{:names => :optional, :smart_contract => :optional}, api?: true],
             false
           ) do
      {address, address.hash}
    else
      _ -> {nil, nil}
    end
  end
end<|MERGE_RESOLUTION|>--- conflicted
+++ resolved
@@ -408,8 +408,16 @@
       "has_error_in_internal_txs" => transaction.has_error_in_internal_txs
     }
 
-<<<<<<< HEAD
-    result
+    final_result =
+      if Application.get_env(:explorer, :chain_type) == "polygon_edge" && single_tx? do
+        result
+        |> Map.put("polygon_edge_deposit", polygon_edge_deposit(transaction.hash, conn))
+        |> Map.put("polygon_edge_withdrawal", polygon_edge_withdrawal(transaction.hash, conn))
+      else
+        result
+      end
+
+      final_result
     |> add_optional_transaction_field(transaction, :l1_fee)
     |> add_optional_transaction_field(transaction, :l1_fee_scalar)
     |> add_optional_transaction_field(transaction, :l1_gas_price)
@@ -420,14 +428,6 @@
     case Map.get(transaction, field) do
       nil -> result
       value -> Map.put(result, Atom.to_string(field), value)
-=======
-    if Application.get_env(:explorer, :chain_type) == "polygon_edge" && single_tx? do
-      result
-      |> Map.put("polygon_edge_deposit", polygon_edge_deposit(transaction.hash, conn))
-      |> Map.put("polygon_edge_withdrawal", polygon_edge_withdrawal(transaction.hash, conn))
-    else
-      result
->>>>>>> f6a6c384
     end
   end
 
