<section class="container">
  <%= render BlockScoutWeb.TransactionView, "overview.html", assigns %>

  <div class="card">
    <%= render BlockScoutWeb.TransactionView, "_tabs.html", assigns %>
    <div class="card-body">
      <h2 class="card-title"><%= gettext "Raw Trace" %>
        <% raw_trace_text = for {line, _} <- raw_traces_with_lines(@internal_transactions), do: line %>
        <%= if Enum.count(@internal_transactions) > 0 do %>
<<<<<<< HEAD
=======
          <% raw_trace_text = for {line, _} <- raw_traces_with_lines(@internal_transactions), do: line %>
>>>>>>> f79b6cb7
          <%= render BlockScoutWeb.CommonComponentsView, "_btn_copy.html",
            id: "tx-raw-trace-input",
            additional_classes: ["tx-raw-input", "transaction-input"],
            clipboard_text: raw_trace_text,
            aria_label: gettext("Copy Value"),
            title: gettext("Copy Raw Trace"),
            style: "float: right;" %>
        <% end %>
      </h2>
      <%= if Enum.count(@internal_transactions) > 0 do %>
        <pre class="pre-scrollable line-numbers" data-activate-highlight><code class="json "><%= for {line, number} <- raw_traces_with_lines(@internal_transactions) do %><div data-line-number="<%= number %>"><%= line %></div><% end %></code></pre>
      <% else %>
        <div class="tile tile-muted text-center">
          <span><%= gettext "No trace entries found." %></span>
        </div>
      <% end %>
    </div>
  </div>
</section><|MERGE_RESOLUTION|>--- conflicted
+++ resolved
@@ -5,12 +5,8 @@
     <%= render BlockScoutWeb.TransactionView, "_tabs.html", assigns %>
     <div class="card-body">
       <h2 class="card-title"><%= gettext "Raw Trace" %>
-        <% raw_trace_text = for {line, _} <- raw_traces_with_lines(@internal_transactions), do: line %>
         <%= if Enum.count(@internal_transactions) > 0 do %>
-<<<<<<< HEAD
-=======
           <% raw_trace_text = for {line, _} <- raw_traces_with_lines(@internal_transactions), do: line %>
->>>>>>> f79b6cb7
           <%= render BlockScoutWeb.CommonComponentsView, "_btn_copy.html",
             id: "tx-raw-trace-input",
             additional_classes: ["tx-raw-input", "transaction-input"],
