<% metadata_for_verification = Chain.get_address_verified_twin_contract(@address_hash).verified_contract %>
<% contract_name_value = if metadata_for_verification, do: metadata_for_verification.name, else: "" %>
<% optimization_runs_value = if metadata_for_verification, do: metadata_for_verification.optimization_runs, else: "200" %>
<% optimization = if metadata_for_verification, do: metadata_for_verification.optimization, else: true %>
<% evm_version = if metadata_for_verification, do: metadata_for_verification.evm_version, else: "default" %>
<% compiler_version = if metadata_for_verification, do: metadata_for_verification.compiler_version, else: "latest" %>
<% contract_source_code_value = if metadata_for_verification, do: metadata_for_verification.contract_source_code, else: "" %>
<% fetch_constructor_arguments_automatically = if metadata_for_verification, do: true, else: false %>
<% display_constructor_arguments_text_area = if fetch_constructor_arguments_automatically, do: "none", else: "block" %>
<section data-page="contract-verification" class="container new-smart-contract-container">
  <%= render BlockScoutWeb.CommonComponentsView, "_channel_disconnected_message.html", text: gettext("Connection Lost") %>

  <div class="new-smart-contract-form">
      <h1 class="smart-contract-title"><%= gettext "New Solidity Smart Contract Verification" %></h1>

      <%= form_for @changeset,
          address_contract_verification_path(@conn, :create),
          [],
          fn f -> %>

        <%= render BlockScoutWeb.AddressContractVerificationCommonFieldsView, "_contract_address_field.html", address_hash: @address_hash, f: f %>

        <%= render BlockScoutWeb.AddressContractVerificationCommonFieldsView, "_contract_name_field.html", f: f, tooltip: "Must match the name specified in the code. For example, in <span class=\"tooltip-quote\">contract MyContract {..}</span> <strong>MyContract</strong> is the contract name.", contract_name_value: contract_name_value %>

        <%= render BlockScoutWeb.AddressContractVerificationCommonFieldsView, "_include_nightly_builds_field.html", f: f %>

        <%= render BlockScoutWeb.AddressContractVerificationCommonFieldsView, "_compiler_field.html", f: f, compiler_version: compiler_version, compiler_versions: @compiler_versions %>

        <div class="smart-contract-form-group">
          <div class="smart-contract-form-group-inner-wrapper">
            <%= label :evm_version, :evm_version, gettext("EVM Version") %>
            <div class="center-column">
              <%= select f, :evm_version, @evm_versions, class: "form-control border-rounded", selected: evm_version, "aria-describedby": "evm-version-help-block" %>
            </div>
            <div class="smart-contract-form-group-tooltip">The EVM version the contract is written for. If the bytecode does not match the version, we try to verify using the latest EVM version. <a href="https://forum.poa.network/t/smart-contract-verification-evm-version-details/2318" target="_blank">EVM version details</a>.</div>
          </div>
        </div>

        <div class="smart-contract-form-group">
          <div class="smart-contract-form-group-inner-wrapper">
            <%= label f, "Optimization" %>
            <div class="center-column">
              <div class="form-radios-group">
                <div class="radio-big">
                  <%= radio_button f, :optimization, false, checked: !optimization, class: "form-check-input optimization-false" %>
                  <div class="radio-icon"></div>
                  <%= label :smart_contract_optimization, :false, gettext("No"), class: "radio-text" %>
                </div>
                <div class="radio-big">
                  <%= radio_button f, :optimization, true, checked: optimization, class: "form-check-input optimization-true", "aria-describedby": "optimization-help-block" %>
                  <div class="radio-icon"></div>
                  <%= label :smart_contract_optimization, :true, gettext("Yes"), class: "radio-text" %>
                </div>
              </div>
              <%= error_tag f, :optimization, id: "optimization-help-block", class: "text-danger form-error" %>
            </div>
            <div class="smart-contract-form-group-tooltip">If you enabled optimization during compilation, select yes.</div>
          </div>
        </div>

        <div class="smart-contract-form-group optimization-runs">
          <div class="smart-contract-form-group-inner-wrapper">
            <%= label f, :name, gettext("Optimization runs") %>
            <div class="center-column">
              <%= text_input f, :optimization_runs, value: 200, class: "form-control border-rounded", "aria-describedby": "optimization-runs-help-block", "data-test": "optimization-runs", value: optimization_runs_value %>
            </div>
            <div class="smart-contract-form-group-tooltip"></div>
          </div>
        </div>

        <div class="smart-contract-form-group">
          <div class="smart-contract-form-group-inner-wrapper">
            <%= label f, :contract_source_code, gettext("Enter the Solidity Contract Code") %>
            <div class="center-column">
              <%= textarea f, :contract_source_code, class: "form-control border-rounded monospace", rows: 3, "aria-describedby": "contract-source-code-help-block", value: contract_source_code_value %>
              <%= error_tag f, :contract_source_code, id: "contract-source-code-help-block", class: "text-danger form-error", "data-test": "contract-source-code-error" %>
            </div>
            <div class="smart-contract-form-group-tooltip">We recommend using flattened code. This is necessary if your code utilizes a library or inherits dependencies. Use the <a href="https://github.com/poanetwork/solidity-flattener" target="_blank">POA solidity flattener or the <a href="https://www.npmjs.com/package/truffle-flattener" target="_blank">truffle flattener</a>.</div>
          </div>
        </div>

        <%= render BlockScoutWeb.AddressContractVerificationCommonFieldsView, "_fetch_constructor_args.html", f: f, fetch_constructor_arguments_automatically: fetch_constructor_arguments_automatically %>

        <%= render BlockScoutWeb.AddressContractVerificationCommonFieldsView, "_constructor_args.html", f: f, display_constructor_arguments_text_area: display_constructor_arguments_text_area %>

        <div class="add-contract-libraries-wrapper">
          <span class="btn-line js-btn-add-contract-libraries">Add Contract Libraries</span>
        </div>

        <div class="smart-contract-libraries-wrapper js-smart-contract-libraries-wrapper">
          <h2 class="smart-contract-title margin-bottom-md"><%= gettext "Contract Libraries" %></h2>

          <div class="contract-library-form-group js-contract-library-form-group active">
<<<<<<< HEAD
            <div class="smart-contract-form-group">
              <div class="smart-contract-form-group-inner-wrapper">
                <%= label :external_libraries, :library1, gettext("Library Name") %>
                <div class="center-column">
                  <%= text_input :external_libraries, :library1_name, class: "form-control border-rounded", "aria-describedby": "contract-name-help-block" %>
                </div>
                <div class="smart-contract-form-group-tooltip">A library name called in the .sol file. Multiple libraries (up to 10) may be added for each contract. Click the Add Library button to add an additional one.</div>
              </div>
            </div>

            <div class="smart-contract-form-group">
              <div class="smart-contract-form-group-inner-wrapper">
                <%= label :external_libraries, :library1, gettext("Library Address") %>
                <div class="center-column">
                  <%= text_input :external_libraries, :library1_address, class: "form-control border-rounded", "aria-describedby": "contract-name-help-block" %>
                </div>
                <div class="smart-contract-form-group-tooltip">The 0x library address. This can be found in the generated json file or Truffle output (if using truffle).</div>
              </div>
            </div>
=======
            <%= render BlockScoutWeb.AddressContractVerificationCommonFieldsView, "_library_name.html",
              library: :library1,
              library_name: :library1_name,
              tooltip_text: "A library name called in the .sol file. Multiple libraries (up to 5) may be added for each contract. Click the Add Library button to add an additional one."
            %>

            <%= render BlockScoutWeb.AddressContractVerificationCommonFieldsView, "_library_address.html",
              library: :library1,
              library_address: :library1_address,
              tooltip_text: "The 0x library address. This can be found in the generated json file or Truffle output (if using truffle)."
            %>
>>>>>>> ce949494
          </div>

          <div class="contract-library-form-group js-contract-library-form-group">
            <%= render BlockScoutWeb.AddressContractVerificationCommonFieldsView, "_library_name.html", library: :library2, library_name: :library2_name %>

            <%= render BlockScoutWeb.AddressContractVerificationCommonFieldsView, "_library_address.html", library: :library2, library_address: :library2_address %>
          </div>

          <div class="contract-library-form-group js-contract-library-form-group">
            <%= render BlockScoutWeb.AddressContractVerificationCommonFieldsView, "_library_name.html", library: :library3, library_name: :library3_name %>

            <%= render BlockScoutWeb.AddressContractVerificationCommonFieldsView, "_library_address.html", library: :library3, library_address: :library3_address %>
          </div>

          <div class="contract-library-form-group js-contract-library-form-group">
            <%= render BlockScoutWeb.AddressContractVerificationCommonFieldsView, "_library_name.html", library: :library4, library_name: :library4_name %>

            <%= render BlockScoutWeb.AddressContractVerificationCommonFieldsView, "_library_address.html", library: :library4, library_address: :library4_address %>
          </div>

          <div class="contract-library-form-group js-contract-library-form-group">
            <%= render BlockScoutWeb.AddressContractVerificationCommonFieldsView, "_library_name.html", library: :library5, library_name: :library5_name %>

            <%= render BlockScoutWeb.AddressContractVerificationCommonFieldsView, "_library_address.html", library: :library5, library_address: :library5_address %>
<<<<<<< HEAD
          </div>

          <div class="contract-library-form-group js-contract-library-form-group">
            <%= render BlockScoutWeb.AddressContractVerificationCommonFieldsView, "_library_name.html", library: :library6, library_name: :library4_name %>

            <%= render BlockScoutWeb.AddressContractVerificationCommonFieldsView, "_library_address.html", library: :library6, library_address: :library4_address %>
          </div>

          <div class="contract-library-form-group js-contract-library-form-group">
            <%= render BlockScoutWeb.AddressContractVerificationCommonFieldsView, "_library_name.html", library: :library7, library_name: :library4_name %>

            <%= render BlockScoutWeb.AddressContractVerificationCommonFieldsView, "_library_address.html", library: :library7, library_address: :library4_address %>
          </div>

          <div class="contract-library-form-group js-contract-library-form-group">
            <%= render BlockScoutWeb.AddressContractVerificationCommonFieldsView, "_library_name.html", library: :library8, library_name: :library4_name %>

            <%= render BlockScoutWeb.AddressContractVerificationCommonFieldsView, "_library_address.html", library: :library8, library_address: :library4_address %>
          </div>

          <div class="contract-library-form-group js-contract-library-form-group">
            <%= render BlockScoutWeb.AddressContractVerificationCommonFieldsView, "_library_name.html", library: :library9, library_name: :library4_name %>

            <%= render BlockScoutWeb.AddressContractVerificationCommonFieldsView, "_library_address.html", library: :library9, library_address: :library4_address %>
          </div>

          <div class="contract-library-form-group js-contract-library-form-group">
            <%= render BlockScoutWeb.AddressContractVerificationCommonFieldsView, "_library_name.html", library: :library10, library_name: :library4_name %>

            <%= render BlockScoutWeb.AddressContractVerificationCommonFieldsView, "_library_address.html", library: :library10, library_address: :library4_address %>
=======
>>>>>>> ce949494
          </div>

          <div class="add-contract-library-wrapper js-add-contract-library-wrapper">
            <span class="btn-line js-btn-add-contract-library">Add Library</span>
          </div>
        </div>

        <div class="smart-contract-form-buttons">
          <button
            class="position-absolute w-118 btn-full-primary d-none mr-2"
            disabled="true"
            id="loading"
            name="button"
            type="button"
          >
            <%= render BlockScoutWeb.CommonComponentsView, "_loading_spinner.html", loading_text: gettext("Loading...") %>
          </button>
          <%= submit gettext("Verify & publish"), class: "btn-full-primary mr-2", "data-button-loading": "animation"  %>
          <%= reset gettext("Reset"), class: "btn-line mr-2 js-smart-contract-form-reset" %>
          <%=
            link(
              gettext("Cancel"),
              class: "btn-no-border",
              to: address_contract_path(@conn, :index, @address_hash)
              )
          %>
        </div>
      <% end %>
    </div>
    <script defer data-cfasync="false" src="<%= static_path(@conn, "/js/verification-form.js") %>"></script>
</section><|MERGE_RESOLUTION|>--- conflicted
+++ resolved
@@ -91,31 +91,10 @@
           <h2 class="smart-contract-title margin-bottom-md"><%= gettext "Contract Libraries" %></h2>
 
           <div class="contract-library-form-group js-contract-library-form-group active">
-<<<<<<< HEAD
-            <div class="smart-contract-form-group">
-              <div class="smart-contract-form-group-inner-wrapper">
-                <%= label :external_libraries, :library1, gettext("Library Name") %>
-                <div class="center-column">
-                  <%= text_input :external_libraries, :library1_name, class: "form-control border-rounded", "aria-describedby": "contract-name-help-block" %>
-                </div>
-                <div class="smart-contract-form-group-tooltip">A library name called in the .sol file. Multiple libraries (up to 10) may be added for each contract. Click the Add Library button to add an additional one.</div>
-              </div>
-            </div>
-
-            <div class="smart-contract-form-group">
-              <div class="smart-contract-form-group-inner-wrapper">
-                <%= label :external_libraries, :library1, gettext("Library Address") %>
-                <div class="center-column">
-                  <%= text_input :external_libraries, :library1_address, class: "form-control border-rounded", "aria-describedby": "contract-name-help-block" %>
-                </div>
-                <div class="smart-contract-form-group-tooltip">The 0x library address. This can be found in the generated json file or Truffle output (if using truffle).</div>
-              </div>
-            </div>
-=======
             <%= render BlockScoutWeb.AddressContractVerificationCommonFieldsView, "_library_name.html",
               library: :library1,
               library_name: :library1_name,
-              tooltip_text: "A library name called in the .sol file. Multiple libraries (up to 5) may be added for each contract. Click the Add Library button to add an additional one."
+              tooltip_text: "A library name called in the .sol file. Multiple libraries (up to 10) may be added for each contract. Click the Add Library button to add an additional one."
             %>
 
             <%= render BlockScoutWeb.AddressContractVerificationCommonFieldsView, "_library_address.html",
@@ -123,7 +102,6 @@
               library_address: :library1_address,
               tooltip_text: "The 0x library address. This can be found in the generated json file or Truffle output (if using truffle)."
             %>
->>>>>>> ce949494
           </div>
 
           <div class="contract-library-form-group js-contract-library-form-group">
@@ -148,7 +126,6 @@
             <%= render BlockScoutWeb.AddressContractVerificationCommonFieldsView, "_library_name.html", library: :library5, library_name: :library5_name %>
 
             <%= render BlockScoutWeb.AddressContractVerificationCommonFieldsView, "_library_address.html", library: :library5, library_address: :library5_address %>
-<<<<<<< HEAD
           </div>
 
           <div class="contract-library-form-group js-contract-library-form-group">
@@ -179,8 +156,6 @@
             <%= render BlockScoutWeb.AddressContractVerificationCommonFieldsView, "_library_name.html", library: :library10, library_name: :library4_name %>
 
             <%= render BlockScoutWeb.AddressContractVerificationCommonFieldsView, "_library_address.html", library: :library10, library_address: :library4_address %>
-=======
->>>>>>> ce949494
           </div>
 
           <div class="add-contract-library-wrapper js-add-contract-library-wrapper">
