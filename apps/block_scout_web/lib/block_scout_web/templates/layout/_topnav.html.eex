<nav class="navbar navbar-dark navbar-expand-lg navbar-primary" data-selector="navbar">
  <div class="container">
    <%= link to: chain_path(@conn, :show), class: "navbar-brand", "data-test": "header_logo" do %>
      <img class="navbar-logo" src="<%= logo() %>" alt="<%= subnetwork_title() %>" />
    <% end %>
    <button class="navbar-toggler" type="button" data-toggle="collapse" data-target="#navbarSupportedContent" aria-controls="navbarSupportedContent" aria-expanded="false" aria-label="<%= gettext("Toggle navigation") %>">
      <span class="navbar-toggler-icon"></span>
    </button>
    <div class="collapse navbar-collapse" id="navbarSupportedContent">
      <ul class="navbar-nav mr-auto">
        <li class="nav-item dropdown">
          <a class="nav-link topnav-nav-link dropdown-toggle" href="#" id="navbarBlocksDropdown" role="button" data-toggle="dropdown" aria-haspopup="true" aria-expanded="false">
            <span class="nav-link-icon">
              <%= render BlockScoutWeb.IconsView, "_block_icon.html" %>
            </span>
            <%= gettext("Blocks") %>
          </a>
          <div class="dropdown-menu" aria-labelledby="navbarBlocksDropdown">
            <%= link to: block_path(@conn, :index), class: "dropdown-item" do %>
              <%= gettext("Blocks") %>
            <% end %>
            <%= link to: reorg_path(@conn, :reorg), class: "dropdown-item" do %>
              <%= gettext("Forked Blocks (Reorgs)") %>
            <% end %>
          </div>
        </li>
        <li class="nav-item dropdown">
          <a href="#" role="button" id="navbarTransactionsDropdown" class="nav-link topnav-nav-link dropdown-toggle" data-toggle="dropdown" aria-haspopup="true" aria-expanded="false">
            <span class="nav-link-icon">
              <%= render BlockScoutWeb.IconsView, "_transaction_icon.html" %>
            </span>
            <%= gettext("Transactions") %>
          </a>
          <div class="dropdown-menu" aria-labeledby="navbarTransactionsDropdown">
            <%= link(
                  gettext("Validated"),
                  class: "dropdown-item",
                  to: transaction_path(@conn, :index)
                ) %>
            <%= link(
                  gettext("Pending"),
                  class: "dropdown-item",
                  "data-test": "pending_transactions_link",
                  to: pending_transaction_path(@conn, :index)
                ) %>
          </div>
        </li>
        <li class="nav-item">
          <%= link to: address_path(@conn, :index), class: "nav-link topnav-nav-link" do %>
            <span class="nav-link-icon">
              <%= render BlockScoutWeb.IconsView, "_accounts_icon.html" %>
            </span>
            <%= gettext("Accounts") %>
          <% end %>
        </li>
        <li class="nav-item dropdown">
          <a href="#" role="button" id="navbarAPIsDropdown" class="nav-link topnav-nav-link dropdown-toggle" data-toggle="dropdown" aria-haspopup="true" aria-expanded="false">
            <span class="nav-link-icon">
              <%= render BlockScoutWeb.IconsView, "_api_icon.html" %>
            </span>
            <%= gettext("APIs") %>
          </a>
          <div class="dropdown-menu" aria-labeledby="navbarTransactionsDropdown">
            <%= link(
                  gettext("GraphQL"),
                  class: "dropdown-item",
                  to: "/graphiql"
                ) %>
            <%= link(
                  gettext("RPC"),
                  class: "dropdown-item",
                  to: api_docs_path(@conn, :index)
                ) %>
          </div>
        </li>
      </ul>
      <div class="search-form d-lg-flex d-inline-block">
        <%= form_for @conn, chain_path(@conn, :search), [class: "form-inline my-2 my-lg-0", method: :get, enforce_utf8: false], fn f -> %>
          <div class="input-group">
            <%= search_input f, :q, class: 'form-control mr-auto', placeholder: gettext("Search by address, transaction hash, or block number"), "aria-describedby": "search-icon", "aria-label": gettext("Search"), "data-test": "search_input" %>
            <div class="input-group-append">
              <button class="input-group-text" id="search-icon">
                <%= render BlockScoutWeb.IconsView, "_search_icon.html" %>
              </button>
            </div>
          </div>
          <button class="btn btn-outline-success my-2 my-sm-0 sr-only" type="submit"><%= gettext "Search" %></button>
        <% end %>
        <ul class="navbar-nav">
          <li class="nav-item dropdown">
            <a class="nav-link dropdown-toggle pl-lg-2" href="#" id="navbarDropdown" role="button" data-toggle="dropdown" aria-haspopup="true" aria-expanded="false">
              <!-- ICON FOR MAINNET -->
              <span class="nav-link-icon">
                <%= render BlockScoutWeb.IconsView, network_icon_partial() %>
              </span>
              <!-- ICON FOR TESTNET -->
              <!-- <span class="nav-link-icon">
                <%= render BlockScoutWeb.IconsView, "_test_network_icon.html" %>
              </span> -->
              <%= subnetwork_title() %>
            </a>
            <div class="dropdown-menu" aria-labelledby="navbarDropdown">
<<<<<<< HEAD
              <a class="dropdown-item" href="https://blockscout.com/poa/core"><%= gettext("POA Core") %></a>
              <a class="dropdown-item" href="https://blockscout.com/poa/sokol"><%= gettext("POA Sokol") %></a>
              <a class="dropdown-item" href="https://blockscout.com/poa/dai"><%= gettext("xDai Chain") %></a>
              <a class="dropdown-item" href="https://blockscout.com/eth/mainnet"><%= gettext("Ethereum Mainnet") %></a>
              <a class="dropdown-item" href="https://blockscout.com/eth/kovan"><%= gettext("Kovan Testnet") %></a>
              <a class="dropdown-item" href="https://blockscout.com/eth/ropsten"><%= gettext("Ropsten Testnet") %></a>
              <a class="dropdown-item" href="https://blockscout.com/eth/goerli"><%= gettext("Görli Testnet") %></a>
              <a class="dropdown-item" href="https://blockscout.com/eth/rinkeby"><%= gettext("Rinkeby Testnet") %></a>
              <a class="dropdown-item" href="https://blockscout.com/etc/mainnet"><%= gettext("Ethereum Classic") %></a>
=======
              <%= for %{url: url, title: title} <- other_networks() do %>
                <a class="dropdown-item" href="<%= url%>"><%= title %></a>
              <% end %>
>>>>>>> d2a3c8df
            </div>
          </li>
        </ul>
      </div>
    </div>
  </div>
</nav><|MERGE_RESOLUTION|>--- conflicted
+++ resolved
@@ -100,21 +100,9 @@
               <%= subnetwork_title() %>
             </a>
             <div class="dropdown-menu" aria-labelledby="navbarDropdown">
-<<<<<<< HEAD
-              <a class="dropdown-item" href="https://blockscout.com/poa/core"><%= gettext("POA Core") %></a>
-              <a class="dropdown-item" href="https://blockscout.com/poa/sokol"><%= gettext("POA Sokol") %></a>
-              <a class="dropdown-item" href="https://blockscout.com/poa/dai"><%= gettext("xDai Chain") %></a>
-              <a class="dropdown-item" href="https://blockscout.com/eth/mainnet"><%= gettext("Ethereum Mainnet") %></a>
-              <a class="dropdown-item" href="https://blockscout.com/eth/kovan"><%= gettext("Kovan Testnet") %></a>
-              <a class="dropdown-item" href="https://blockscout.com/eth/ropsten"><%= gettext("Ropsten Testnet") %></a>
-              <a class="dropdown-item" href="https://blockscout.com/eth/goerli"><%= gettext("Görli Testnet") %></a>
-              <a class="dropdown-item" href="https://blockscout.com/eth/rinkeby"><%= gettext("Rinkeby Testnet") %></a>
-              <a class="dropdown-item" href="https://blockscout.com/etc/mainnet"><%= gettext("Ethereum Classic") %></a>
-=======
               <%= for %{url: url, title: title} <- other_networks() do %>
                 <a class="dropdown-item" href="<%= url%>"><%= title %></a>
               <% end %>
->>>>>>> d2a3c8df
             </div>
           </li>
         </ul>
