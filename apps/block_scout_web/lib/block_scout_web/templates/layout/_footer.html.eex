<footer class="footer">
  <div class="footer-body container">
    <!-- Logo -->
    <div class="row footer-logo-row">
      <div class="col-md-12">
        <%= link to: webapp_url(@conn), class: "footer-brand" do %>
          <img class="footer-logo" src="<%= static_path(@conn, logo_footer()) %>" alt="<%= subnetwork_title() %>" />
          <%= if logo_text() do %>
            <span class="logo-text in-footer"> <%= logo_text() %> </span>
          <% end %>
        <% end %>
      </div>
    </div>

    <% other_explorers = other_explorers() %>
    <% col_size = if Enum.empty?(other_explorers), do: 3, else: 2 %>

    <div class="row">
      <div class="col-xs-12 col-lg-3">
        <p class="footer-info-text"><%= gettext("Blockscout is a tool for inspecting and analyzing EVM based blockchains. Blockchain explorer for Ethereum Networks.") %></p>
        <div class="footer-social-icons">
<<<<<<< HEAD
          <a href="https://github.com/lukso-network" rel="noreferrer" target="_blank" class="footer-social-icon" data-toggle="tooltip" data-placement="top" title='<%= gettext("Github") %>'>
            <i class="fab fa-github"></i>
          </a>
          <a href="https://www.twitter.com/lukso_io/" rel="noreferrer" target="_blank" class="footer-social-icon" data-toggle="tooltip" data-placement="top" title='<%= gettext("Twitter") %>'>
            <i class="fab fa-twitter"></i>
          </a>
          <a href="https://t.me/LUKSO" rel="noreferrer" target="_blank" class="footer-social-icon" data-toggle="tooltip" data-placement="top" title='<%= gettext("Telegram") %>'>
            <i class="fab fa-telegram-plane"></i>
=======
          <a href="https://github.com/blockscout/blockscout" rel="noreferrer" target="_blank" class="footer-social-icon" title='<%= gettext("Github") %>'>
            <div class="footer-social-icon-container fontawesome-icon github"></div>
          </a>
          <a href="https://www.twitter.com/blockscoutcom/" rel="noreferrer" target="_blank" class="footer-social-icon" title='<%= gettext("Twitter") %>'>
            <div class="footer-social-icon-container fontawesome-icon twitter"></div>
          </a>
          <a href="https://t.me/poa_network" rel="noreferrer" target="_blank" class="footer-social-icon" title='<%= gettext("Telegram") %>'>
            <div class="footer-social-icon-container fontawesome-icon telegram"></div>
>>>>>>> 35ea38b3
          </a>
        </div>
      </div>

      <div class="col-xs-12 col-md-4 col-lg-<%= col_size %> footer-list">
        <h3>BlockScout</h3>
        <ul>
          <li><a href="<%= issue_link(@conn) %>" rel="noreferrer" class="footer-link" target="_blank"><%= gettext("Submit an Issue") %></a></li>
          <li><a href="https://github.com/blockscout/blockscout" rel="noreferrer" class="footer-link"><%= gettext("Contribute") %></a></li>
          <li><a href="https://gitter.im/poanetwork/blockscout" rel="noreferrer" class="footer-link"><%= gettext("Chat") %></a></li>
          <li><a href="https://forum.poa.network/c/blockscout" rel="noreferrer" class="footer-link"><%= gettext("Support") %></a></li>
        </ul>
      </div>
      <% main_nets = main_nets(other_networks()) %>

      <%= unless Enum.empty?(main_nets) do %>
        <div class="col-xs-12 col-md-4 col-lg-<%= col_size %> footer-list">
          <h3><%= gettext("Main Networks") %></h3>
          <ul>
            <%= for %{title: title, url: url} <- main_nets do %>
              <li><a href="<%= url %>" rel="norefferer" class="footer-link"> <%= title %> </a></li>
            <% end %>
          </ul>
        </div>
      <% end %>

      <% test_nets = test_nets(other_networks()) %>

      <%= unless Enum.empty?(test_nets) do %>
        <div class="col-xs-12 col-md-4 col-lg-<%= col_size %> footer-list">
          <h3><%= gettext("Test Networks") %></h3>
          <ul>
            <%= for %{title: title, url: url} <- test_nets do %>
              <li><a href="<%= url %>" rel="noreferrer" class="footer-link"> <%= title %> </a></li>
            <% end %>
          </ul>
        </div>
      <% end %>

      <%= unless Enum.empty?(other_explorers) do %>
        <div class="col-xs-12 col-md-4 col-lg-<%= col_size %> footer-list">
          <h3><%= gettext("Other Explorers") %></h3>
          <ul>
            <%= for {name, url} <- other_explorers do %>
              <li><a href="<%= url %>" rel="noreferrer" class="footer-link"> <%= name %> </a></li>
            <% end %>
          </ul>
        </div>
      <% end %>
    </div>

    <% version = version() %>

    <%= unless ignore_version?(version) do %>
      <% release_link = release_link(version) %>
      <div>
        <%= gettext("Version") %>: <%= release_link %>
      </div>
    <% end %>
  </div>
</footer><|MERGE_RESOLUTION|>--- conflicted
+++ resolved
@@ -19,25 +19,14 @@
       <div class="col-xs-12 col-lg-3">
         <p class="footer-info-text"><%= gettext("Blockscout is a tool for inspecting and analyzing EVM based blockchains. Blockchain explorer for Ethereum Networks.") %></p>
         <div class="footer-social-icons">
-<<<<<<< HEAD
-          <a href="https://github.com/lukso-network" rel="noreferrer" target="_blank" class="footer-social-icon" data-toggle="tooltip" data-placement="top" title='<%= gettext("Github") %>'>
-            <i class="fab fa-github"></i>
-          </a>
-          <a href="https://www.twitter.com/lukso_io/" rel="noreferrer" target="_blank" class="footer-social-icon" data-toggle="tooltip" data-placement="top" title='<%= gettext("Twitter") %>'>
-            <i class="fab fa-twitter"></i>
-          </a>
-          <a href="https://t.me/LUKSO" rel="noreferrer" target="_blank" class="footer-social-icon" data-toggle="tooltip" data-placement="top" title='<%= gettext("Telegram") %>'>
-            <i class="fab fa-telegram-plane"></i>
-=======
-          <a href="https://github.com/blockscout/blockscout" rel="noreferrer" target="_blank" class="footer-social-icon" title='<%= gettext("Github") %>'>
+          <a href="https://github.com/lukso-network" rel="noreferrer" target="_blank" class="footer-social-icon" title='<%= gettext("Github") %>'>
             <div class="footer-social-icon-container fontawesome-icon github"></div>
           </a>
-          <a href="https://www.twitter.com/blockscoutcom/" rel="noreferrer" target="_blank" class="footer-social-icon" title='<%= gettext("Twitter") %>'>
+          <a href="https://www.twitter.com/lukso_io/" rel="noreferrer" target="_blank" class="footer-social-icon" title='<%= gettext("Twitter") %>'>
             <div class="footer-social-icon-container fontawesome-icon twitter"></div>
           </a>
-          <a href="https://t.me/poa_network" rel="noreferrer" target="_blank" class="footer-social-icon" title='<%= gettext("Telegram") %>'>
+          <a href="https://t.me/LUKSO" rel="noreferrer" target="_blank" class="footer-social-icon" title='<%= gettext("Telegram") %>'>
             <div class="footer-social-icon-container fontawesome-icon telegram"></div>
->>>>>>> 35ea38b3
           </a>
         </div>
       </div>
