--- conflicted
+++ resolved
@@ -49,11 +49,7 @@
             <div style="display: inline-block; vertical-align: bottom; line-height: 25px;">
               <%= gettext "Transaction Details" %>
               <% personal_tx_tag = if assigns[:tx_tags], do: @tx_tags.personal_tx_tag, else: nil %>
-<<<<<<< HEAD
-              <%= if personal_tx_tag do %>
-=======
               <%= if personal_tx_tag && personal_tx_tag.name !== :error do %>
->>>>>>> 1ece2b7e
                 <%= render BlockScoutWeb.FormView, "_tag.html", text: personal_tx_tag.name, additional_classes: [tag_name_to_label(personal_tx_tag.name), "ml-1"] %>
               <% end %>
               <%= render BlockScoutWeb.AddressView, "_labels.html", tags: @tx_tags %>
@@ -237,11 +233,7 @@
                 <% created_address_hash -> %>
                   [<%= gettext("Contract") %>&nbsp;
                   <%= render BlockScoutWeb.AddressView, "_link.html", address: to_address, contract: BlockScoutWeb.AddressView.contract?(to_address), use_custom_tooltip: false, trimmed: false %>
-<<<<<<< HEAD
                   <%= render BlockScoutWeb.AddressView, "_labels.html", address_hash: recipient_address_hash, tags: @to_tags %>
-=======
-                  <%= render BlockScoutWeb.AddressView, "_labels.html", tags: @to_tags %>
->>>>>>> 1ece2b7e
                   &nbsp;<%= gettext("created") %>]
                   <%= render BlockScoutWeb.CommonComponentsView, "_btn_copy.html",
                     additional_classes: ["btn-copy-icon-small", "btn-copy-icon-custom", "btn-copy-icon-no-borders"],
@@ -250,11 +242,7 @@
                     title: gettext("Copy To Address") %>
                 <% recipient_address_hash -> %>
                   <%= render BlockScoutWeb.AddressView, "_link.html", address: to_address, contract: BlockScoutWeb.AddressView.contract?(to_address), use_custom_tooltip: false, trimmed: false %>
-<<<<<<< HEAD
                   <%= render BlockScoutWeb.AddressView, "_labels.html", address_hash: recipient_address_hash, tags: @to_tags %>
-=======
-                  <%= render BlockScoutWeb.AddressView, "_labels.html", tags: @to_tags %>
->>>>>>> 1ece2b7e
                   <%= render BlockScoutWeb.CommonComponentsView, "_btn_copy.html",
                     additional_classes: ["btn-copy-icon-small", "btn-copy-icon-custom", "btn-copy-icon-no-borders"],
                     clipboard_text: recipient_address_hash,
