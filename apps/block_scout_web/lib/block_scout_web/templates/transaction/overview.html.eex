--- conflicted
+++ resolved
@@ -209,10 +209,6 @@
                 from_address_hash,
                 to: address_path(@conn, :show, from_address_hash)
               ) %>
-<<<<<<< HEAD
-              <%= render BlockScoutWeb.AddressView, "_labels.html", address_hash: from_address_hash, tags: @from_tags %>
-=======
->>>>>>> 7d515f5f
               <%= render BlockScoutWeb.CommonComponentsView, "_btn_copy.html",
                 additional_classes: ["btn-copy-icon-small", "btn-copy-icon-custom", "btn-copy-icon-no-borders"],
                 clipboard_text: from_address_hash,
