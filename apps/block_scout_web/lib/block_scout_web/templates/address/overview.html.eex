--- conflicted
+++ resolved
@@ -10,11 +10,7 @@
   <div class="row">
     <!-- Address details -->
     <div class="card-section col-md-12 col-lg-8 pr-0-md mb-2">
-<<<<<<< HEAD
       <div class="card">
-=======
-      <div class="card mb-2">
->>>>>>> 8fd9d8cb
         <div class="card-body">
           <%= cond do %>
             <% Enum.member?(dark_forest_addresses_list_0_4, current_address) -> %>
@@ -172,8 +168,4 @@
   <%= render BlockScoutWeb.AddressView, "_validator_metadata_modal.html", address_name: address_name, validator_metadata: validator_metadata %>
 <% end %>
 
-<<<<<<< HEAD
-<%= render BlockScoutWeb.AdView, "_banner_728.html" %>
-=======
-<%= render BlockScoutWeb.Advertisement.BannersAdView, "_banner_728.html" %>
->>>>>>> 8fd9d8cb
+<%= render BlockScoutWeb.Advertisement.BannersAdView, "_banner_728.html" %>