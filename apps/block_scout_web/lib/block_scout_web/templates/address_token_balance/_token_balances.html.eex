--- conflicted
+++ resolved
@@ -47,11 +47,7 @@
               placeholder: gettext("Search tokens")
             ) %>
       </div>
-<<<<<<< HEAD
-      <%= if Enum.any?(@token_balances, fn {_token_balance, _, token} -> token.type == "ERC-721" end) do %>
-=======
       <%= if Enum.any?(@token_balances, fn token_balance -> token_balance.token.type == "ERC-721" end) do %>
->>>>>>> 0d37b8d8
         <%= render(
               "_tokens.html",
               conn: @conn,
@@ -60,11 +56,7 @@
             ) %>
       <% end %>
 
-<<<<<<< HEAD
-      <%= if Enum.any?(@token_balances, fn {_token_balance, _, token} -> token.type == "ERC-1155" end) do %>
-=======
       <%= if Enum.any?(@token_balances, fn token_balance -> token_balance.token.type == "ERC-1155" end) do %>
->>>>>>> 0d37b8d8
         <%= render(
               "_tokens.html",
               conn: @conn,
@@ -73,11 +65,7 @@
             ) %>
       <% end %>
 
-<<<<<<< HEAD
-      <%= if Enum.any?(@token_balances, fn {_token_balance, _, token} -> token.type == "ERC-20" end) do %>
-=======
       <%= if Enum.any?(@token_balances, fn token_balance -> token_balance.token.type == "ERC-20" end) do %>
->>>>>>> 0d37b8d8
         <%= render(
               "_tokens.html",
               conn: @conn,
