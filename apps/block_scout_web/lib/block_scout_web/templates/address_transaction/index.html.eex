<% txs_limit = Chain.limit_showing_address_transaсtions() %>
<section class="container">

  <% is_proxy = BlockScoutWeb.AddressView.smart_contract_is_proxy?(@address) %>

  <%= render BlockScoutWeb.AddressView, "overview.html", address: @address, is_proxy: is_proxy, conn: @conn, exchange_rate: @exchange_rate, coin_balance_status: @coin_balance_status, counters_path: @counters_path %>

  <section data-page="address-transactions" id="txs">
    <div class="card">
      <%= render BlockScoutWeb.AddressView, "_tabs.html", address: @address, is_proxy: is_proxy, conn: @conn %>
      <div class="card-body" data-async-listing="<%= @current_path %>">
        <%= render BlockScoutWeb.CommonComponentsView, "_channel_disconnected_message.html", text: gettext("Connection Lost, click to load newer transactions") %>
        <div class="clearfix transactions-header">
          <h2 class="card-title float-left"><%= gettext "Transactions" %></h2>
<<<<<<< HEAD
          <div class="top-pagination-outer-container float-right">
            <div class="dropdown u-push-sm">
              <button data-test="filter_dropdown" class="btn-dropdown-line basic dropdown-toggle" type="button"
=======
          <div class="top-pagination-outer-container float-right d-tc-sm-sc">
            <div class="dropdown u-push-sm mrm18 js-end">
              <button data-test="filter_dropdown" class="btn-dropdown-line addr-txs dropdown-toggle" type="button"
>>>>>>> f614fd7c
                id="dropdownMenu2" data-toggle="dropdown" aria-haspopup="true" aria-expanded="false">
                Filter: <%= format_current_filter(@filter) %>
              </button>
              <div class="dropdown-menu dropdown-menu-right filter" aria-labelledby="dropdownMenu2">
                <%= link(
                  gettext("All"),
                  to: AccessHelpers.get_path(@conn, :address_transaction_path, :index, @address.hash),
                  class: "address__link address__link--active dropdown-item",
                  "data-test": "filter_option"
                ) %>
                <%= link(
                  gettext("To"),
                  to: AccessHelpers.get_path(@conn, :address_transaction_path, :index, @address.hash, %{:filter => "to"}),
                  class: "address__link address__link--active dropdown-item",
                  "data-test": "filter_option"
                ) %>
                <%= link(
                  gettext("From"),
                  to: AccessHelpers.get_path(@conn, :address_transaction_path, :index, @address.hash, %{:filter => "from"}),
                  class: "address__link address__link--active dropdown-item",
                  "data-test": "filter_option"
                ) %>
              </div>
            </div>
            <%= render BlockScoutWeb.CommonComponentsView, "_rap_pagination_container.html", position: "top", showing_limit: txs_limit %>
            <% # todo: add counting total txs count %>
          </div>
        </div>
        <div data-selector="channel-batching-message" style="display: none;">
          <div data-selector="reload-transactions-button" class="alert alert-info">
            <a href="#" class="alert-link"><span data-selector="channel-batching-count"></span> <%= gettext "More transactions have come in" %></a>
          </div>
        </div>
        <button data-error-message class="alert alert-danger col-12 text-left" style="display: none;">
          <span href="#" class="alert-link"><%= gettext("Something went wrong, click to reload.") %></span>
        </button>

        <div data-empty-response-message style="display: none;">
          <div class="tile tile-muted text-center" data-selector="empty-transactions-list">
            <%= gettext "There are no transactions for this address." %>
          </div>
        </div>

        <div data-items>
          <%= render BlockScoutWeb.CommonComponentsView, "_tile-loader.html" %>
        </div>

        <div class="transaction-bottom-panel">
          <%= render BlockScoutWeb.CommonComponentsView, "_csv_export_button.html", address: Address.checksum(@address.hash), type: "transactions", conn: @conn %>
          <%= render BlockScoutWeb.CommonComponentsView, "_rap_pagination_container.html", position: "bottom" %>
        </div>

      </div>
    </div>
    <script defer data-cfasync="false" src="<%= static_path(@conn, "/js/address-transactions.js") %>"></script>
  </section>
</section><|MERGE_RESOLUTION|>--- conflicted
+++ resolved
@@ -12,15 +12,9 @@
         <%= render BlockScoutWeb.CommonComponentsView, "_channel_disconnected_message.html", text: gettext("Connection Lost, click to load newer transactions") %>
         <div class="clearfix transactions-header">
           <h2 class="card-title float-left"><%= gettext "Transactions" %></h2>
-<<<<<<< HEAD
-          <div class="top-pagination-outer-container float-right">
-            <div class="dropdown u-push-sm">
-              <button data-test="filter_dropdown" class="btn-dropdown-line basic dropdown-toggle" type="button"
-=======
           <div class="top-pagination-outer-container float-right d-tc-sm-sc">
             <div class="dropdown u-push-sm mrm18 js-end">
               <button data-test="filter_dropdown" class="btn-dropdown-line addr-txs dropdown-toggle" type="button"
->>>>>>> f614fd7c
                 id="dropdownMenu2" data-toggle="dropdown" aria-haspopup="true" aria-expanded="false">
                 Filter: <%= format_current_filter(@filter) %>
               </button>
