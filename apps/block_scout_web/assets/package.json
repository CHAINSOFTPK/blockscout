{
  "repository": {
    "type": "git",
    "url": "git+https://github.com/blockscout/blockscout.git"
  },
  "private": true,
  "name": "blockscout",
  "author": "Blockscout",
  "license": "GPL-3.0",
  "engines": {
    "node": ">=16.0.0",
    "npm": ">=8.0.0"
  },
  "scripts": {
    "deploy": "webpack --mode production",
    "watch": "webpack --mode development --watch",
    "build": "webpack --mode development",
    "test": "jest",
    "eslint": "eslint js/**"
  },
  "dependencies": {
    "@fortawesome/fontawesome-free": "^6.5.1",
<<<<<<< HEAD
    "@sentry/browser": "^5.29.2",
    "@sentry/tracing": "^5.29.2",
    "@amplitude/analytics-browser": "^2.3.6",
=======
    "@amplitude/analytics-browser": "^2.3.7",
>>>>>>> 244c4cfc
    "@tarekraafat/autocomplete.js": "^10.2.7",
    "@walletconnect/web3-provider": "^1.8.0",
    "assert": "^2.1.0",
    "bignumber.js": "^9.1.2",
    "bootstrap": "^4.6.0",
    "chart.js": "^4.4.1",
    "chartjs-adapter-luxon": "^1.3.1",
    "clipboard": "^2.0.11",
    "core-js": "^3.34.0",
    "crypto-browserify": "^3.12.0",
    "dropzone": "^5.9.3",
    "easy-pie-chart": "^2.1.7",
    "eth-net-props": "^1.0.41",
    "highlight.js": "^11.9.0",
    "https-browserify": "^1.0.0",
    "humps": "^2.0.1",
    "intl-tel-input": "^17.0.12",
    "jquery": "^3.7.1",
    "js-cookie": "^3.0.5",
    "lodash.debounce": "^4.0.8",
    "lodash.differenceby": "^4.8.0",
    "lodash.find": "^4.6.0",
    "lodash.first": "^3.0.0",
    "lodash.forin": "^4.4.0",
    "lodash.get": "^4.4.2",
    "lodash.intersectionby": "^4.7.0",
    "lodash.isobject": "^3.0.2",
    "lodash.keys": "^4.2.0",
    "lodash.last": "^3.0.0",
    "lodash.map": "^4.6.0",
    "lodash.max": "^4.0.1",
    "lodash.merge": "^4.6.2",
    "lodash.min": "^4.0.1",
    "lodash.noop": "^3.0.1",
    "lodash.omit": "^4.5.0",
    "lodash.rangeright": "^4.2.0",
    "lodash.reduce": "^4.6.0",
    "luxon": "^3.4.4",
    "malihu-custom-scrollbar-plugin": "3.1.5",
    "mixpanel-browser": "^2.48.1",
    "moment": "^2.29.4",
    "nanomorph": "^5.4.0",
    "numeral": "^2.0.6",
    "os-browserify": "^0.3.0",
    "path-parser": "^6.1.0",
    "phoenix": "file:../../../deps/phoenix",
    "phoenix_html": "file:../../../deps/phoenix_html",
    "photoswipe": "^5.4.3",
    "pikaday": "^1.8.2",
    "popper.js": "^1.14.7",
    "reduce-reducers": "^1.0.4",
    "redux": "^5.0.0",
    "stream-browserify": "^3.0.0",
    "stream-http": "^3.1.1",
    "sweetalert2": "^11.10.1",
    "urijs": "^1.19.11",
    "url": "^0.11.3",
    "util": "^0.12.5",
    "viewerjs": "^1.11.6",
    "web3": "^1.10.3",
    "web3modal": "^1.9.12",
    "xss": "^1.0.14"
  },
  "devDependencies": {
    "@babel/core": "^7.23.6",
    "@babel/preset-env": "^7.23.6",
    "autoprefixer": "^10.4.16",
    "babel-loader": "^9.1.3",
    "copy-webpack-plugin": "^11.0.0",
    "css-loader": "^6.8.1",
    "css-minimizer-webpack-plugin": "^5.0.1",
    "eslint": "^8.56.0",
    "eslint-config-standard": "^17.1.0",
    "eslint-plugin-import": "^2.29.1",
    "eslint-plugin-node": "^11.1.0",
    "eslint-plugin-promise": "^6.1.1",
    "file-loader": "^6.2.0",
    "jest": "^29.7.0",
    "jest-environment-jsdom": "^29.7.0",
    "mini-css-extract-plugin": "^2.7.6",
    "postcss": "^8.4.32",
    "postcss-loader": "^7.3.3",
    "sass": "^1.69.5",
    "sass-loader": "^13.3.2",
    "style-loader": "^3.3.3",
    "webpack": "^5.89.0",
    "webpack-cli": "^5.1.4"
  },
  "jest": {
    "moduleNameMapper": {
      "/css/app.scss": "<rootDir>/__mocks__/css/app.scss.js",
      "/css/stakes.scss": "<rootDir>/__mocks__/css/app.scss.js"
    }
  }
}<|MERGE_RESOLUTION|>--- conflicted
+++ resolved
@@ -20,13 +20,9 @@
   },
   "dependencies": {
     "@fortawesome/fontawesome-free": "^6.5.1",
-<<<<<<< HEAD
     "@sentry/browser": "^5.29.2",
     "@sentry/tracing": "^5.29.2",
-    "@amplitude/analytics-browser": "^2.3.6",
-=======
     "@amplitude/analytics-browser": "^2.3.7",
->>>>>>> 244c4cfc
     "@tarekraafat/autocomplete.js": "^10.2.7",
     "@walletconnect/web3-provider": "^1.8.0",
     "assert": "^2.1.0",
