{
  "repository": {
    "type": "git",
    "url": "git+https://github.com/blockscout/blockscout.git"
  },
  "private": true,
  "name": "blockscout",
  "author": "Blockscout",
  "license": "GPL-3.0",
  "engines": {
    "node": ">=16.0.0",
    "npm": ">=8.0.0"
  },
  "scripts": {
    "deploy": "webpack --mode production",
    "watch": "webpack --mode development --watch",
    "build": "webpack --mode development",
    "test": "jest",
    "eslint": "eslint js/**"
  },
  "dependencies": {
<<<<<<< HEAD
    "@fortawesome/fontawesome-free": "^6.4.2",
    "@sentry/browser": "^5.29.2",
    "@sentry/tracing": "^5.29.2",
    "@amplitude/analytics-browser": "^2.3.3",
=======
    "@fortawesome/fontawesome-free": "^6.5.1",
    "@amplitude/analytics-browser": "^2.3.6",
>>>>>>> 4d357bab
    "@tarekraafat/autocomplete.js": "^10.2.7",
    "@walletconnect/web3-provider": "^1.8.0",
    "assert": "^2.1.0",
    "bignumber.js": "^9.1.2",
    "bootstrap": "^4.6.0",
    "chart.js": "^4.4.0",
    "chartjs-adapter-luxon": "^1.3.1",
    "clipboard": "^2.0.11",
    "core-js": "^3.33.3",
    "crypto-browserify": "^3.12.0",
    "dropzone": "^5.9.3",
    "easy-pie-chart": "^2.1.7",
    "eth-net-props": "^1.0.41",
    "highlight.js": "^11.9.0",
    "https-browserify": "^1.0.0",
    "humps": "^2.0.1",
    "intl-tel-input": "^17.0.12",
    "jquery": "^3.7.1",
    "js-cookie": "^3.0.5",
    "lodash.debounce": "^4.0.8",
    "lodash.differenceby": "^4.8.0",
    "lodash.find": "^4.6.0",
    "lodash.first": "^3.0.0",
    "lodash.forin": "^4.4.0",
    "lodash.get": "^4.4.2",
    "lodash.intersectionby": "^4.7.0",
    "lodash.isobject": "^3.0.2",
    "lodash.keys": "^4.2.0",
    "lodash.last": "^3.0.0",
    "lodash.map": "^4.6.0",
    "lodash.max": "^4.0.1",
    "lodash.merge": "^4.6.2",
    "lodash.min": "^4.0.1",
    "lodash.noop": "^3.0.1",
    "lodash.omit": "^4.5.0",
    "lodash.rangeright": "^4.2.0",
    "lodash.reduce": "^4.6.0",
    "luxon": "^3.4.4",
    "malihu-custom-scrollbar-plugin": "3.1.5",
    "mixpanel-browser": "^2.48.1",
    "moment": "^2.29.4",
    "nanomorph": "^5.4.0",
    "numeral": "^2.0.6",
    "os-browserify": "^0.3.0",
    "path-parser": "^6.1.0",
    "phoenix": "file:../../../deps/phoenix",
    "phoenix_html": "file:../../../deps/phoenix_html",
    "photoswipe": "^5.4.3",
    "pikaday": "^1.8.2",
    "popper.js": "^1.14.7",
    "reduce-reducers": "^1.0.4",
    "redux": "^5.0.0",
    "stream-browserify": "^3.0.0",
    "stream-http": "^3.1.1",
    "sweetalert2": "^11.10.1",
    "urijs": "^1.19.11",
    "url": "^0.11.3",
    "util": "^0.12.5",
    "viewerjs": "^1.11.6",
    "web3": "^1.10.3",
    "web3modal": "^1.9.12",
    "xss": "^1.0.14"
  },
  "devDependencies": {
    "@babel/core": "^7.23.5",
    "@babel/preset-env": "^7.23.5",
    "autoprefixer": "^10.4.16",
    "babel-loader": "^9.1.3",
    "copy-webpack-plugin": "^11.0.0",
    "css-loader": "^6.8.1",
    "css-minimizer-webpack-plugin": "^5.0.1",
    "eslint": "^8.55.0",
    "eslint-config-standard": "^17.1.0",
    "eslint-plugin-import": "^2.29.0",
    "eslint-plugin-node": "^11.1.0",
    "eslint-plugin-promise": "^6.1.1",
    "file-loader": "^6.2.0",
    "jest": "^29.7.0",
    "jest-environment-jsdom": "^29.7.0",
    "mini-css-extract-plugin": "^2.7.6",
    "postcss": "^8.4.32",
    "postcss-loader": "^7.3.3",
    "sass": "^1.69.5",
    "sass-loader": "^13.3.2",
    "style-loader": "^3.3.3",
    "webpack": "^5.89.0",
    "webpack-cli": "^5.1.4"
  },
  "jest": {
    "moduleNameMapper": {
      "/css/app.scss": "<rootDir>/__mocks__/css/app.scss.js",
      "/css/stakes.scss": "<rootDir>/__mocks__/css/app.scss.js"
    }
  }
}<|MERGE_RESOLUTION|>--- conflicted
+++ resolved
@@ -19,15 +19,10 @@
     "eslint": "eslint js/**"
   },
   "dependencies": {
-<<<<<<< HEAD
-    "@fortawesome/fontawesome-free": "^6.4.2",
+    "@fortawesome/fontawesome-free": "^6.5.1",
     "@sentry/browser": "^5.29.2",
     "@sentry/tracing": "^5.29.2",
-    "@amplitude/analytics-browser": "^2.3.3",
-=======
-    "@fortawesome/fontawesome-free": "^6.5.1",
     "@amplitude/analytics-browser": "^2.3.6",
->>>>>>> 4d357bab
     "@tarekraafat/autocomplete.js": "^10.2.7",
     "@walletconnect/web3-provider": "^1.8.0",
     "assert": "^2.1.0",
