{
  "repository": {
    "type": "git",
    "url": "git+https://github.com/blockscout/blockscout.git"
  },
  "private": true,
  "name": "blockscout",
  "author": "POA Network",
  "license": "GPL-3.0",
  "engines": {
    "node": "16.x",
    "npm": "8.x"
  },
  "scripts": {
    "deploy": "webpack --mode production",
    "watch": "webpack --mode development --watch",
    "build": "webpack --mode development",
    "test": "jest",
    "eslint": "eslint js/**"
  },
  "dependencies": {
    "@fortawesome/fontawesome-free": "^6.0.0-beta3",
    "@sentry/browser": "^5.29.2",
    "@sentry/tracing": "^5.29.2",
    "@tarekraafat/autocomplete.js": "^10.2.6",
    "@walletconnect/web3-provider": "^1.0.8",
    "assert": "^2.0.0",
    "bignumber.js": "^9.0.2",
    "bootstrap": "^4.6.0",
    "chart.js": "^3.7.0",
<<<<<<< HEAD
    "chartjs-adapter-luxon": "^1.0.0",
=======
    "chartjs-adapter-luxon": "^1.1.0",
>>>>>>> c954e20d
    "clipboard": "^2.0.9",
    "core-js": "^3.20.3",
    "crypto-browserify": "^3.12.0",
    "dropzone": "^5.9.3",
    "easy-pie-chart": "^2.1.7",
    "eth-net-props": "^1.0.33",
    "highlight.js": "^11.4.0",
    "https-browserify": "^1.0.0",
    "humps": "^2.0.1",
    "intl-tel-input": "^17.0.12",
    "jquery": "^3.4.0",
    "lodash.debounce": "^4.0.8",
    "lodash.differenceby": "^4.8.0",
    "lodash.find": "^4.6.0",
    "lodash.first": "^3.0.0",
    "lodash.forin": "^4.4.0",
    "lodash.get": "^4.4.2",
    "lodash.intersectionby": "^4.7.0",
    "lodash.isobject": "^3.0.2",
    "lodash.keys": "^4.2.0",
    "lodash.last": "^3.0.0",
    "lodash.map": "^4.6.0",
    "lodash.max": "^4.0.1",
    "lodash.merge": "^4.6.2",
    "lodash.min": "^4.0.1",
    "lodash.noop": "^3.0.1",
    "lodash.omit": "^4.5.0",
    "lodash.rangeright": "^4.2.0",
    "lodash.reduce": "^4.6.0",
    "luxon": "^2.4.0",
    "moment": "^2.29.2",
    "nanomorph": "^5.4.0",
    "numeral": "^2.0.6",
    "os-browserify": "^0.3.0",
    "path-parser": "^4.2.0",
    "phoenix": "file:../../../deps/phoenix",
    "phoenix_html": "file:../../../deps/phoenix_html",
    "pikaday": "^1.8.2",
    "popper.js": "^1.14.7",
    "reduce-reducers": "^0.4.3",
    "redux": "^4.0.5",
    "stream-browserify": "^3.0.0",
    "stream-http": "^3.1.1",
    "sweetalert2": "^11.3.10",
    "urijs": "^1.19.11",
    "url": "^0.11.0",
    "util": "^0.12.3",
    "web3": "^1.7.0",
    "web3modal": "^1.9.5",
    "xss": "^1.0.10"
  },
  "devDependencies": {
    "@babel/core": "^7.16.12",
    "@babel/preset-env": "^7.16.11",
    "autoprefixer": "^10.4.2",
    "babel-loader": "^8.2.3",
    "copy-webpack-plugin": "^10.2.1",
    "css-loader": "^5.2.7",
    "css-minimizer-webpack-plugin": "^3.4.1",
    "eslint": "^8.17.0",
    "eslint-config-standard": "^17.0.0",
    "eslint-plugin-import": "^2.26.0",
    "eslint-plugin-node": "^11.1.0",
    "eslint-plugin-promise": "^6.0.0",
    "file-loader": "^6.2.0",
    "jest": "^27.4.7",
    "mini-css-extract-plugin": "^2.5.3",
    "postcss": "^8.4.6",
    "postcss-loader": "^6.2.1",
    "sass": "^1.49.8",
    "sass-loader": "^12.6.0",
    "style-loader": "^3.3.1",
    "webpack": "^5.69.1",
    "webpack-cli": "^4.9.2"
  },
  "jest": {
    "moduleNameMapper": {
      "/css/app.scss": "<rootDir>/__mocks__/css/app.scss.js",
      "/css/stakes.scss": "<rootDir>/__mocks__/css/app.scss.js"
    }
  }
}<|MERGE_RESOLUTION|>--- conflicted
+++ resolved
@@ -28,11 +28,7 @@
     "bignumber.js": "^9.0.2",
     "bootstrap": "^4.6.0",
     "chart.js": "^3.7.0",
-<<<<<<< HEAD
-    "chartjs-adapter-luxon": "^1.0.0",
-=======
     "chartjs-adapter-luxon": "^1.1.0",
->>>>>>> c954e20d
     "clipboard": "^2.0.9",
     "core-js": "^3.20.3",
     "crypto-browserify": "^3.12.0",
