{
  "repository": {
    "type": "git",
    "url": "git+https://github.com/poanetwork/blockscout.git"
  },
  "private": true,
  "name": "blockscout",
  "author": "POA Network",
  "license": "GPL-3.0",
  "engines": {
    "node": "9.x",
    "npm": "5.x"
  },
  "scripts": {
    "deploy": "webpack --mode production",
    "watch": "webpack --mode development --watch",
    "build": "webpack --mode development",
    "test": "jest",
    "eslint": "eslint js/**"
  },
  "dependencies": {
    "@fortawesome/fontawesome-free": "^5.1.0-4",
<<<<<<< HEAD
=======
    "awesomplete": "1.1.2",
>>>>>>> 986ac280
    "bignumber.js": "^7.2.1",
    "bootstrap": "^4.1.3",
    "chart.js": "^2.7.2",
    "clipboard": "^2.0.1",
    "highlight.js": "^9.13.1",
    "highlightjs-solidity": "^1.0.6",
    "humps": "^2.0.1",
    "jquery": "^3.3.1",
    "lodash": "^4.17.11",
    "moment": "^2.22.1",
    "nanomorph": "^5.1.3",
    "numeral": "^2.0.6",
    "path-parser": "^4.1.1",
    "phoenix": "file:../../../deps/phoenix",
    "phoenix_html": "file:../../../deps/phoenix_html",
    "popper.js": "^1.14.3",
    "reduce-reducers": "^0.4.3",
    "redux": "^4.0.0",
    "urijs": "^1.19.1"
  },
  "devDependencies": {
    "@babel/polyfill": "^7.0.0-beta.46",
    "autoprefixer": "^8.4.1",
    "babel-core": "^6.26.3",
    "babel-loader": "^7.1.4",
    "babel-preset-env": "^1.6.1",
    "copy-webpack-plugin": "^4.5.1",
    "css-loader": "^3.1.0",
    "eslint": "^4.15.0",
    "eslint-config-standard": "^11.0.0-beta.0",
    "eslint-plugin-import": "^2.8.0",
    "eslint-plugin-node": "^5.2.1",
    "eslint-plugin-promise": "^3.6.0",
    "eslint-plugin-standard": "^3.0.1",
    "file-loader": "^1.1.11",
    "jest": "^23.2.0",
    "mini-css-extract-plugin": "^0.8.0",
    "node-sass": "^4.9.3",
    "optimize-css-assets-webpack-plugin": "^5.0.3",
    "postcss-loader": "^2.1.4",
    "sass-loader": "^7.1.0",
    "style-loader": "^0.21.0",
    "terser-webpack-plugin": "^1.3.0",
    "webpack": "^4.6.0",
    "webpack-cli": "^3.0.8"
  },
  "jest": {
    "moduleNameMapper": {
      "/css/app.scss": "<rootDir>/__mocks__/css/app.scss.js"
    }
  }
}<|MERGE_RESOLUTION|>--- conflicted
+++ resolved
@@ -20,10 +20,7 @@
   },
   "dependencies": {
     "@fortawesome/fontawesome-free": "^5.1.0-4",
-<<<<<<< HEAD
-=======
     "awesomplete": "1.1.2",
->>>>>>> 986ac280
     "bignumber.js": "^7.2.1",
     "bootstrap": "^4.1.3",
     "chart.js": "^2.7.2",
