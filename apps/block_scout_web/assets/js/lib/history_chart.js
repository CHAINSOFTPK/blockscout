--- conflicted
+++ resolved
@@ -304,24 +304,7 @@
   const dataConfig = $(el).data('history_chart_config')
 
   const $chartError = $('[data-chart-error-message]')
-<<<<<<< HEAD
-  const txsHistoryChartDataCache = JSON.parse(localStorage.getItem('txHistoryDataPOACore')) || []
-
-  const numTransactions = {
-    label: 'Tx/day',
-    yAxisID: 'numTransactions',
-    data: getTxHistoryData(txsHistoryChartDataCache),
-    cubicInterpolationMode: 'monotone',
-    fill: false,
-    pointRadius: 0,
-    backgroundColor: sassVariables.dashboardLineColorTransactions,
-    borderColor: sassVariables.dashboardLineColorTransactions
-  }
-
-  const chart = new MarketHistoryChart(el, 0, [numTransactions], dataConfig)
-=======
   const chart = new MarketHistoryChart(el, [], dataConfig)
->>>>>>> 21818387
   Object.keys(dataPaths).forEach(function (historySource) {
     $.getJSON(dataPaths[historySource], { type: 'JSON' })
       .done(data => {
