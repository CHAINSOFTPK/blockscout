--- conflicted
+++ resolved
@@ -46,13 +46,8 @@
           const sanitizedInputValueElements = inputValueElements.map(elementValue => {
             const elementInputType = inputType.split('[')[0]
 
-<<<<<<< HEAD
-            var sanitizedElementValue = replaceDoubleQuotes(elementValue, elementInputType)
+            let sanitizedElementValue = replaceDoubleQuotes(elementValue, elementInputType)
             sanitizedElementValue = replaceSpaces(sanitizedElementValue, elementInputType)
-=======
-          let sanitizedElementValue = replaceDoubleQuotes(elementValue, elementInputType)
-          sanitizedElementValue = replaceSpaces(sanitizedElementValue, elementInputType)
->>>>>>> 652c5365
 
             if (isBoolInputType(elementInputType)) {
               sanitizedElementValue = convertToBool(elementValue)
@@ -150,7 +145,6 @@
 }
 
 export function showConnectedToElements (account, provider) {
-<<<<<<< HEAD
   document.querySelector(connectToSelector) && document.querySelector(connectToSelector).classList.add('hidden')
   document.querySelector(connectSelector) && document.querySelector(connectSelector).classList.remove('hidden')
   document.querySelector(connectedToSelector) && document.querySelector(connectedToSelector).classList.remove('hidden')
@@ -161,20 +155,6 @@
     document.querySelector(disconnectSelector) && document.querySelector(disconnectSelector).classList.add('hidden')
   }
   setConnectToAddress(account)
-=======
-  $(function () {
-    document.querySelector(connectToSelector) && document.querySelector(connectToSelector).classList.add('hidden')
-    document.querySelector(connectSelector) && document.querySelector(connectSelector).classList.remove('hidden')
-    document.querySelector(connectedToSelector) && document.querySelector(connectedToSelector).classList.remove('hidden')
-    // Show disconnect button only in case of Wallet Connect
-    if (provider && provider.wc) {
-      document.querySelector(disconnectSelector) && document.querySelector(disconnectSelector).classList.remove('hidden')
-    } else {
-      document.querySelector(disconnectSelector) && document.querySelector(disconnectSelector).classList.add('hidden')
-    }
-    setConnectToAddress(account)
-  })
->>>>>>> 652c5365
 }
 
 export function showConnectElements () {
