import Web3 from 'web3'
import Web3Modal from 'web3modal'
import WalletConnectProvider from '@walletconnect/web3-provider'
import { compareChainIDs, formatError, showConnectElements, showConnectedToElements } from './common_helpers'
import { openWarningModal } from '../modals'

const instanceChainId = process.env.CHAIN_ID ? parseInt(`${process.env.CHAIN_ID}`, 10) : 77
const walletConnectOptions = { rpc: {}, chainId: instanceChainId }
walletConnectOptions.rpc[instanceChainId] = process.env.JSON_RPC ? process.env.JSON_RPC : 'https://sokol.poa.network'

// Chosen wallet provider given by the dialog window
let provider

// Web3modal instance
let web3Modal

/**
 * Setup the orchestra
 */
export async function web3ModalInit (connectToWallet, ...args) {
  return new Promise((resolve) => {
    // Tell Web3modal what providers we have available.
    // Built-in web browser provider (only one can exist as a time)
    // like MetaMask, Brave or Opera is added automatically by Web3modal
    const providerOptions = {
      walletconnect: {
        package: WalletConnectProvider,
        options: walletConnectOptions
      }
    }

    web3Modal = new Web3Modal({
      cacheProvider: true,
      providerOptions,
      disableInjectedProvider: false
    })

    if (web3Modal.cachedProvider) {
      connectToWallet(...args)
    }

    resolve(web3Modal)
  })
}

export const walletEnabled = () => {
  return new Promise((resolve) => {
    if (window.web3 && window.web3.currentProvider && window.web3.currentProvider.wc) {
      resolve(true)
    } else {
      if (window.ethereum) {
        window.web3 = new Web3(window.ethereum)
        window.ethereum._metamask.isUnlocked()
          .then(isUnlocked => {
            if (isUnlocked && window.ethereum.isNiftyWallet) { // Nifty Wallet
              window.web3 = new Web3(window.web3.currentProvider)
              resolve(true)
            } else if (isUnlocked === false && window.ethereum.isNiftyWallet) { // Nifty Wallet
              window.ethereum.enable()
              resolve(false)
            } else {
              if (window.ethereum.isNiftyWallet) {
                window.ethereum.enable()
                window.web3 = new Web3(window.web3.currentProvider)
                resolve(true)
              } else {
                return window.ethereum.request({ method: 'eth_requestAccounts' })
                  .then((_res) => {
                    window.web3 = new Web3(window.web3.currentProvider)
                    resolve(true)
                  })
                  .catch(_error => {
                    resolve(false)
                  })
              }
            }
          })
          .catch(_error => {
            resolve(false)
          })
      } else if (window.web3) {
        window.web3 = new Web3(window.web3.currentProvider)
        resolve(true)
      } else {
        resolve(false)
      }
    }
  })
}

export async function disconnect () {
  if (provider && provider.close) {
    await provider.close()
  }

  provider = null

  window.web3 = null

  // If the cached provider is not cleared,
  // WalletConnect will default to the existing session
  // and does not allow to re-scan the QR code with a new wallet.
  // Depending on your use case you may want or want not his behavir.
  await web3Modal.clearCachedProvider()
}

/**
 * Disconnect wallet button pressed.
 */
export async function disconnectWallet () {
  await disconnect()

  showConnectElements()
}

export const connectToProvider = () => {
  return new Promise((resolve, reject) => {
    try {
      web3Modal
        .connect()
        .then((connectedProvider) => {
          provider = connectedProvider
          window.web3 = new Web3(provider)
          resolve(provider)
        })
    } catch (e) {
      reject(e)
    }
  })
}

export const connectToWallet = async () => {
  await connectToProvider()

  // Subscribe to accounts change
  provider.on('accountsChanged', async (accs) => {
    const newAccount = accs && accs.length > 0 ? accs[0].toLowerCase() : null

    if (!newAccount) {
      await disconnectWallet()
    }

    fetchAccountData(showConnectedToElements, [])
  })

  // Subscribe to chainId change
  provider.on('chainChanged', (chainId) => {
    compareChainIDs(instanceChainId, chainId)
      .then(() => fetchAccountData(showConnectedToElements, []))
      .catch(error => {
        openWarningModal('Unauthorized', formatError(error))
      })
  })

  provider.on('disconnect', async () => {
    await disconnectWallet()
  })

  await fetchAccountData(showConnectedToElements, [])
}

<<<<<<< HEAD
export const shouldHideConnectButton = () => {
  return new Promise((resolve) => {
    if (window.ethereum) {
      window.web3 = new Web3(window.ethereum)
      if (window.ethereum.isNiftyWallet) {
        resolve({ shouldHide: true, account: window.ethereum.selectedAddress })
      } else if (window.ethereum.isMetaMask) {
        window.ethereum.request({ method: 'eth_accounts' })
          .then(accounts => {
            accounts.length > 0 ? resolve({ shouldHide: true, account: accounts[0] }) : resolve({ shouldHide: false })
          })
          .catch(_error => {
            resolve({ shouldHide: false })
          })
      } else {
        resolve({ shouldHide: true, account: window.ethereum.selectedAddress })
      }
    } else {
      resolve({ shouldHide: false })
    }
  })
}

export async function fetchAccountData (provider, setAccount, args) {
=======
export async function fetchAccountData (setAccount, args) {
>>>>>>> 93780436
  // Get a Web3 instance for the wallet
  if (provider) {
    window.web3 = new Web3(provider)
  }

  // Get list of accounts of the connected wallet
  const accounts = window.web3 && await window.web3.eth.getAccounts()

  // MetaMask does not give you all accounts, only the selected account
  if (accounts && accounts.length > 0) {
    const selectedAccount = accounts[0]

    setAccount(selectedAccount, ...args)
  }
}<|MERGE_RESOLUTION|>--- conflicted
+++ resolved
@@ -159,7 +159,6 @@
   await fetchAccountData(showConnectedToElements, [])
 }
 
-<<<<<<< HEAD
 export const shouldHideConnectButton = () => {
   return new Promise((resolve) => {
     if (window.ethereum) {
@@ -183,10 +182,7 @@
   })
 }
 
-export async function fetchAccountData (provider, setAccount, args) {
-=======
 export async function fetchAccountData (setAccount, args) {
->>>>>>> 93780436
   // Get a Web3 instance for the wallet
   if (provider) {
     window.web3 = new Web3(provider)
