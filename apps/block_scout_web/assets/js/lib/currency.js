import $ from 'jquery'
import numeral from 'numeral'
import { BigNumber } from 'bignumber.js'

export function formatUsdValue (value) {
  const formattedValue = formatCurrencyValue(value)
  if (formattedValue === 'N/A') {
    return formattedValue
  } else {
    return `${formattedValue} USD`
  }
}

function formatTokenUsdValue (value) {
  return formatCurrencyValue(value, '@')
}

export function formatCurrencyValue (value, symbol) {
  symbol = symbol || '$'
<<<<<<< HEAD
  if (isNaN(value) || value === '0') return 'N/A'
  if (value === 0) return `${symbol}0.000000`
  if (value < 0.000001) return `Less than ${symbol}0.000001`
=======
  if (isNaN(value)) return 'N/A'
  if (value === 0 || value === '0') return `${symbol}0.00`
  if (value < 0.000001) return `${window.localized['Less than']} ${symbol}0.000001`
>>>>>>> 8588e15e
  if (value < 1) return `${symbol}${numeral(value).format('0.000000')}`
  if (value < 100000) return `${symbol}${numeral(value).format('0,0.00')}`
  if (value > 1000000000000) return `${symbol}${numeral(value).format('0.000e+0')}`
  return `${symbol}${numeral(value).format('0,0')}`
}

function weiToEther (wei) {
  return new BigNumber(wei).dividedBy('1000000000000000000').toNumber()
}

function etherToUSD (ether, usdExchangeRate) {
  return new BigNumber(ether).multipliedBy(usdExchangeRate).toNumber()
}

export function formatAllUsdValues (root) {
  root = root || $(':root')

  root.find('[data-usd-value]').each((i, el) => {
    el.innerHTML = formatUsdValue(el.dataset.usdValue)
  })
  root.find('[data-token-usd-value]').each((i, el) => {
    el.innerHTML = formatTokenUsdValue(el.dataset.tokenUsdValue)
  })

  return root
}
formatAllUsdValues()

function tryUpdateCalculatedUsdValues (el, usdExchangeRate = el.dataset.usdExchangeRate) {
  // eslint-disable-next-line no-prototype-builtins
  if (!el.dataset.hasOwnProperty('weiValue')) return
  const ether = weiToEther(el.dataset.weiValue)
  const usd = etherToUSD(ether, usdExchangeRate)
  const formattedUsd = formatUsdValue(usd)
  if (formattedUsd !== el.innerHTML) {
    $(el).data('rawUsdValue', usd)
    el.innerHTML = formattedUsd
  }
}

function tryUpdateUnitPriceValues (el, usdUnitPrice = el.dataset.usdUnitPrice) {
  const formattedValue = formatCurrencyValue(usdUnitPrice)
  if (formattedValue !== el.innerHTML) el.innerHTML = formattedValue
}

export function updateAllCalculatedUsdValues (usdExchangeRate) {
  $('[data-usd-exchange-rate]').each((i, el) => tryUpdateCalculatedUsdValues(el, usdExchangeRate))
  $('[data-usd-unit-price]').each((i, el) => tryUpdateUnitPriceValues(el, usdExchangeRate))
}
updateAllCalculatedUsdValues()<|MERGE_RESOLUTION|>--- conflicted
+++ resolved
@@ -17,15 +17,9 @@
 
 export function formatCurrencyValue (value, symbol) {
   symbol = symbol || '$'
-<<<<<<< HEAD
-  if (isNaN(value) || value === '0') return 'N/A'
-  if (value === 0) return `${symbol}0.000000`
-  if (value < 0.000001) return `Less than ${symbol}0.000001`
-=======
   if (isNaN(value)) return 'N/A'
   if (value === 0 || value === '0') return `${symbol}0.00`
-  if (value < 0.000001) return `${window.localized['Less than']} ${symbol}0.000001`
->>>>>>> 8588e15e
+  if (value < 0.000001) return `Less than ${symbol}0.000001`
   if (value < 1) return `${symbol}${numeral(value).format('0.000000')}`
   if (value < 100000) return `${symbol}${numeral(value).format('0,0.00')}`
   if (value > 1000000000000) return `${symbol}${numeral(value).format('0.000e+0')}`
