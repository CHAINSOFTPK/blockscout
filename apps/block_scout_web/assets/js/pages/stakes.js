import '../../css/stakes.scss'

import $ from 'jquery'
import _ from 'lodash-core'
import { subscribeChannel } from '../socket'
import { connectElements } from '../lib/redux_helpers.js'
import { createAsyncLoadStore, refreshPage } from '../lib/async_listing_load'
<<<<<<< HEAD
=======
import { showHideDisconnectButton } from '../lib/smart_contract/common_helpers'
>>>>>>> ec85c23f
import { connectToProvider, disconnect, fetchAccountData, web3ModalInit } from '../lib/smart_contract/connect'
import Queue from '../lib/queue'
import Web3 from 'web3'
import { openPoolInfoModal } from './stakes/validator_info'
import { openDelegatorsListModal } from './stakes/delegators_list'
import { openBecomeCandidateModal, becomeCandidateConnectionLost } from './stakes/become_candidate'
import { openRemovePoolModal } from './stakes/remove_pool'
import { openMakeStakeModal } from './stakes/make_stake'
import { openMoveStakeModal } from './stakes/move_stake'
import { openWithdrawStakeModal } from './stakes/withdraw_stake'
import { openClaimRewardModal, claimRewardConnectionLost } from './stakes/claim_reward'
import { openClaimWithdrawalModal } from './stakes/claim_withdrawal'
import { checkForTokenDefinition, isSupportedNetwork } from './stakes/utils'
import { currentModal, openWarningModal, openErrorModal } from '../lib/modals'
import constants from './stakes/constants'
import * as Sentry from '@sentry/browser'
import './stakes/add_chain_to_mm'

const stakesPageSelector = '[data-page="stakes"]'

let provider = null

if (localStorage.getItem('stakes-alert-read') === 'true') {
  $('.js-stakes-welcome-alert').hide()
} else {
  $('.js-stakes-welcome-alert').show()
}

if (localStorage.getItem('stakes-warning-read') === 'true') {
  $('.js-stakes-warning-alert').hide()
} else {
  $('.js-stakes-warning-alert').show()
}

export const initialState = {
  account: null,
  blockRewardContract: null,
  channel: null,
  currentBlockNumber: 0, // current block number
  finishRequestResolve: null,
  lastEpochNumber: 0,
  loading: true,
  network: null,
  refreshBlockNumber: 0, // last page refresh block number
  refreshInterval: null,
  refreshPageFunc: refreshPageWrapper,
  stakingAllowed: false,
  stakingTokenDefined: false,
  stakingContract: null,
  tokenContract: null,
  tokenDecimals: 0,
  tokenSymbol: '',
  validatorSetApplyBlock: 0,
  validatorSetContract: null,
  web3: null,
  stakingErrorShown: false
}

// 100 - id of xDai network, 101 - id of xDai test network
export const allowedNetworkIds = [100, 101]

export function reducer (state = initialState, action) {
  switch (action.type) {
    case 'PAGE_LOAD':
    case 'ELEMENTS_LOAD': {
      return Object.assign({}, state, _.omit(action, 'type'))
    }
    case 'CHANNEL_CONNECTED': {
      return Object.assign({}, state, { channel: action.channel })
    }
    case 'WEB3_DETECTED': {
      return Object.assign({}, state, { web3: action.web3 })
    }
    case 'ACCOUNT_UPDATED': {
      return Object.assign({}, state, {
        account: action.account,
        additionalParams: Object.assign({}, state.additionalParams, {
          account: action.account
        })
      })
    }
    case 'BLOCK_CREATED': {
      return Object.assign({}, state, {
        currentBlockNumber: action.currentBlockNumber
      })
    }
    case 'NETWORK_UPDATED': {
      return Object.assign({}, state, {
        network: action.network,
        additionalParams: Object.assign({}, state.additionalParams, {
          network: action.network
        })
      })
    }
    case 'FILTERS_UPDATED': {
      return Object.assign({}, state, {
        additionalParams: Object.assign({}, state.additionalParams, {
          filterBanned: 'filterBanned' in action ? action.filterBanned : state.additionalParams.filterBanned,
          filterMy: 'filterMy' in action ? action.filterMy : state.additionalParams.filterMy
        })
      })
    }
    case 'PAGE_REFRESHED': {
      return Object.assign({}, state, {
        refreshBlockNumber: action.refreshBlockNumber,
        finishRequestResolve: action.finishRequestResolve
      })
    }
    case 'RECEIVED_UPDATE': {
      return Object.assign({}, state, {
        lastEpochNumber: action.lastEpochNumber,
        stakingAllowed: action.stakingAllowed,
        stakingTokenDefined: action.stakingTokenDefined,
        validatorSetApplyBlock: action.validatorSetApplyBlock
      })
    }
    case 'RECEIVED_CONTRACTS': {
      return Object.assign({}, state, {
        stakingContract: action.stakingContract,
        blockRewardContract: action.blockRewardContract,
        validatorSetContract: action.validatorSetContract,
        tokenContract: action.tokenContract,
        tokenDecimals: action.tokenDecimals,
        tokenSymbol: action.tokenSymbol
      })
    }
    case 'FINISH_REQUEST': {
      $(stakesPageSelector).fadeTo(0, 1)
      if (state.finishRequestResolve) {
        state.finishRequestResolve()
        return Object.assign({}, state, {
          finishRequestResolve: null
        })
      }
      return state
    }
    case 'UNHEALTHY_APP_ERROR_SHOWN': {
      return Object.assign({}, state, {
        stakingErrorShown: true
      })
    }
    default:
      return state
  }
}

const elements = {
  '[data-page="stakes"]': {
    load ($el) {
      return {
        refreshInterval: $el.data('refresh-interval') || null,
        additionalParams: {
          filterBanned: $el.find('[pool-filter-banned]').prop('checked'),
          filterMy: $el.find('[pool-filter-my]').prop('checked')
        }
      }
    }
  }
}

const $stakesPage = $(stakesPageSelector)
const $stakesTop = $('[data-selector="stakes-top"]')
const $refreshInformer = $('.refresh-informer', $stakesPage)

const observer = new MutationObserver(function (mutationsList) {
  mutationsList.forEach(function (mutation) {
    mutation.addedNodes.forEach(function (addedNode) {
      if (addedNode.className === 'stakes-top') {
        showHideDisconnectButton()
      }
    })
  })
})

if ($stakesPage.length) {
  const store = createAsyncLoadStore(reducer, initialState, 'dataset.identifierPool')
  connectElements({ store, elements })

  const channel = subscribeChannel('stakes:staking_update')
  store.dispatch({ type: 'CHANNEL_CONNECTED', channel })

  let updating = false

  async function onStakingUpdate (msg) { // eslint-disable-line no-inner-declarations
    const state = store.getState()

    if (state.finishRequestResolve || updating) {
      return
    }
    updating = true

    store.dispatch({ type: 'BLOCK_CREATED', currentBlockNumber: msg.block_number })

    // hide tooltip on tooltip triggering element reloading
    // due to issues with bootstrap tooltips https://github.com/twbs/bootstrap/issues/13133
    const stakesTopTooltipID = $('[aria-describedby]', $stakesTop).attr('aria-describedby')
    $('#' + stakesTopTooltipID).hide()

    $stakesTop.html(msg.top_html)

    if (accountChanged(msg.account, state)) {
      store.dispatch({ type: 'ACCOUNT_UPDATED', account: msg.account })
      resetFilterMy(store)
    }

    if (
      msg.staking_allowed !== state.stakingAllowed ||
      msg.epoch_number > state.lastEpochNumber ||
      msg.validator_set_apply_block !== state.validatorSetApplyBlock ||
      (state.refreshInterval && msg.block_number >= state.refreshBlockNumber + state.refreshInterval) ||
      accountChanged(msg.account, state) ||
      msg.by_set_account
    ) {
      await reloadPoolList(msg, store)
    }

    const refreshBlockNumber = store.getState().refreshBlockNumber
    const refreshGap = msg.block_number - refreshBlockNumber
    $refreshInformer.find('span').html(refreshGap)
    if (refreshGap > 0 && refreshBlockNumber > 0) {
      $refreshInformer.show()
    } else {
      $refreshInformer.hide()
    }

    const $refreshInformerLink = $refreshInformer.find('a')
    $refreshInformerLink.off('click')
    $refreshInformerLink.on('click', async (event) => {
      event.preventDefault()
      if (!store.getState().finishRequestResolve) {
        $refreshInformer.hide()
        $stakesPage.fadeTo(0, 0.5)
        await reloadPoolList(msg, store)
      }
    })

    if (msg.epoch_end_block === 0 && !state.stakingErrorShown) {
      openErrorModal('Staking DApp is currently unavailable', 'Not all functions are active at the moment. Please try again later.')
      store.dispatch({ type: 'UNHEALTHY_APP_ERROR_SHOWN' })
    }

    updating = false
  }

  const messagesQueue = new Queue()

  setTimeout(async () => {
    while (true) {
      const msg = messagesQueue.dequeue()
      if (msg) {
        // Synchronously handle the message
        await onStakingUpdate(msg)
      } else {
        // Wait for the next message
        await new Promise(resolve => setTimeout(resolve, 10))
      }
    }
  }, 0)

  channel.on('staking_update', msg => {
    messagesQueue.enqueue(msg)
  })

  channel.on('contracts', msg => {
    const web3 = store.getState().web3
    const stakingContract =
      new web3.eth.Contract(msg.staking_contract.abi, msg.staking_contract.address)
    const blockRewardContract =
      new web3.eth.Contract(msg.block_reward_contract.abi, msg.block_reward_contract.address)
    const validatorSetContract =
      new web3.eth.Contract(msg.validator_set_contract.abi, msg.validator_set_contract.address)
    const tokenContract =
      new web3.eth.Contract(msg.token_contract.abi, msg.token_contract.address)

    store.dispatch({
      type: 'RECEIVED_CONTRACTS',
      stakingContract,
      blockRewardContract,
      validatorSetContract,
      tokenContract,
      tokenDecimals: parseInt(msg.token_decimals, 10),
      tokenSymbol: msg.token_symbol
    })
  })

  channel.onError(becomeCandidateConnectionLost)
  channel.onError(claimRewardConnectionLost)

  $(document.body)
    .on('click', '.js-pool-info', event => {
      if (checkForTokenDefinition(store)) {
        openPoolInfoModal(event, store)
      }
    })
    .on('click', '.js-delegators-list', event => {
      openDelegatorsListModal(event, store)
    })
    .on('click', '.js-become-candidate', event => {
      if (checkForTokenDefinition(store)) {
        openBecomeCandidateModal(event, store)
      }
    })
    .on('click', '.js-remove-pool', () => {
      openRemovePoolModal(store)
    })
    .on('click', '.js-make-stake', event => {
      if (checkForTokenDefinition(store)) {
        openMakeStakeModal(event, store)
      }
    })
    .on('click', '.js-move-stake', event => {
      if (checkForTokenDefinition(store)) {
        openMoveStakeModal(event, store)
      }
    })
    .on('click', '.js-withdraw-stake', event => {
      if (checkForTokenDefinition(store)) {
        openWithdrawStakeModal(event, store)
      }
    })
    .on('click', '.js-claim-reward', event => {
      if (checkForTokenDefinition(store)) {
        openClaimRewardModal(event, store)
      }
    })
    .on('click', '.js-claim-withdrawal', event => {
      if (checkForTokenDefinition(store)) {
        openClaimWithdrawalModal(event, store)
      }
    })
    .on('click', '.js-stakes-btn-close-welcome-alert', event => {
      $(event.target).closest('section.container').hide()
      localStorage.setItem('stakes-alert-read', 'true')
    })
    .on('click', '.js-stakes-btn-close-warning', event => {
      $(event.target).closest('section.container').hide()
      localStorage.setItem('stakes-warning-read', 'true')
    })

  $stakesPage
    .on('change', '[pool-filter-banned]', () => updateFilters(store, 'banned'))
    .on('change', '[pool-filter-my]', () => updateFilters(store, 'my'))

  web3ModalInit(connectToWallet, store)

  $stakesTop.on('click', '[data-selector="login-button"]', async (_event) => {
    login(store)
  })

  $stakesTop.on('click', '[disconnect-wallet]', async (_event) => {
    disconnectWalletFromStakingDapp(store)
  })
<<<<<<< HEAD
=======

  observer.observe(document.querySelector('[data-selector="stakes-top"]'), { subtree: false, childList: true })
>>>>>>> ec85c23f
}

function accountChanged (account, state) {
  return account !== state.account
}

async function getAccounts () {
  let accounts = []
  try {
    accounts = await window.ethereum.request({ method: 'eth_accounts' })
  } catch (e) {
    console.error(`eth_accounts request failed. ${constants.METAMASK_VERSION_WARNING}`)
    openErrorModal('Get account', `Cannot get your account address. ${constants.METAMASK_VERSION_WARNING}`)
    Sentry.captureException(e)
  }
  return accounts
}

async function getNetId (web3) {
  let netId = window.ethereum.chainId
  if (!netId) {
    netId = await window.ethereum.request({ method: 'eth_chainId' })
  }
  if (!netId) {
    const msg = `Cannot get chainId. ${constants.METAMASK_VERSION_WARNING}`
    console.error(msg)
    Sentry.captureMessage(msg)
  } else {
    netId = web3.utils.isHex(netId) ? web3.utils.hexToNumber(netId) : netId
  }
  return netId
}

function hideCurrentModal () {
  const $modal = currentModal()
  if ($modal) $modal.modal('hide')
}

async function disconnectWalletFromStakingDapp (store) {
  await disconnect()

  provider = null

  if (accountChanged(null, store.getState())) {
    await setAccount(null, store)
  }
}

async function connectToWallet (store) {
  provider = await connectToProvider()

  provider.on('chainChanged', async (chainId) => {
    const newNetId = web3.utils.isHex(chainId) ? web3.utils.hexToNumber(chainId) : chainId
    setNetwork(newNetId, store, true)
  })

  provider.on('accountsChanged', async (accs) => {
    const newAccount = accs && accs.length > 0 ? accs[0].toLowerCase() : null
    if (!newAccount) {
      await disconnectWalletFromStakingDapp(store)
    }

    if (accountChanged(newAccount, store.getState())) {
      await setAccount(newAccount, store)
    }
  })

  provider.on('disconnect', async () => {
    await disconnectWalletFromStakingDapp(store)
  })

  const web3 = new Web3(provider)
  if (provider.autoRefreshOnNetworkChange) {
    provider.autoRefreshOnNetworkChange = false
  }
  store.dispatch({ type: 'WEB3_DETECTED', web3 })

  initNetworkAndAccount(store, web3)

  await fetchAccountData(setAccount, [store])
}

async function initNetworkAndAccount (store, web3) {
  const state = store.getState()
  const networkId = await getNetId(web3)

  if (!state.network || (networkId !== state.network.id)) {
    setNetwork(networkId, store, false)
  }

  const accounts = await getAccounts()
  const account = accounts[0] ? accounts[0].toLowerCase() : null

  if (accountChanged(account, state)) {
    await setAccount(account, store)
    // We don't call `refreshPageWrapper` in this case because it will be called
    // by the `onStakingUpdate` function
  } else {
    await refreshPageWrapper(store)
  }
}

async function login (store) {
  event.stopPropagation()
  event.preventDefault()
  connectToWallet(store)
}

async function refreshPageWrapper (store) {
  while (store.getState().finishRequestResolve) {
    // Don't let anything simultaneously refresh the page
    await new Promise(resolve => setTimeout(resolve, 10))
  }

  let currentBlockNumber = store.getState().currentBlockNumber
  if (!currentBlockNumber) {
    currentBlockNumber = $('[data-block-number]', $stakesTop).data('blockNumber')
  }

  await new Promise(resolve => {
    store.dispatch({
      type: 'PAGE_REFRESHED',
      refreshBlockNumber: currentBlockNumber,
      finishRequestResolve: resolve
    })
    $refreshInformer.hide()
    refreshPage(store)
  })
}

async function reloadPoolList (msg, store) {
  store.dispatch({
    type: 'RECEIVED_UPDATE',
    lastEpochNumber: msg.epoch_number,
    stakingAllowed: msg.staking_allowed,
    stakingTokenDefined: msg.staking_token_defined,
    validatorSetApplyBlock: msg.validator_set_apply_block
  })
  await refreshPageWrapper(store)
}

function resetFilterMy (store) {
  $stakesPage.find('[pool-filter-my]').prop('checked', false)
  store.dispatch({ type: 'FILTERS_UPDATED', filterMy: false })
}

function setAccount (account, store) {
  return new Promise(resolve => {
    store.dispatch({ type: 'ACCOUNT_UPDATED', account })
    if (!account) {
      resetFilterMy(store)
      resolve(true)
    }

    const errorMsg = 'Cannot properly set account due to connection loss. Please, reload the page.'
    const $addressField = $('.stakes-top-stats-item-address .stakes-top-stats-value')
    $addressField.html('Loading...')
    store.getState().channel.push(
      'set_account', account
    ).receive('ok', () => {
      if (account) {
        $addressField.html(`
          <div data-placement="bottom" data-toggle="tooltip" title="${account}">
            ${account}
          </div>
        `)
      }
      hideCurrentModal()
      resolve(true)
    }).receive('error', () => {
      openErrorModal('Change account', errorMsg, true)
      Sentry.captureMessage(errorMsg)
      resolve(false)
    }).receive('timeout', () => {
      openErrorModal('Change account', errorMsg, true)
      Sentry.captureMessage(errorMsg)
      resolve(false)
    })
  })
}

function setNetwork (networkId, store, checkSupportedNetwork) {
  hideCurrentModal()

  const network = {
    id: networkId,
    authorized: false
  }

  if (allowedNetworkIds.includes(networkId)) {
    network.authorized = true
  }

  store.dispatch({ type: 'NETWORK_UPDATED', network })

  if (checkSupportedNetwork) {
    isSupportedNetwork(store)
  }
}

function updateFilters (store, filterType) {
  const filterBanned = $stakesPage.find('[pool-filter-banned]')
  const filterMy = $stakesPage.find('[pool-filter-my]')
  const state = store.getState()

  if (state.finishRequestResolve) {
    if (filterType === 'my') {
      filterMy.prop('checked', !filterMy.prop('checked'))
    } else {
      filterBanned.prop('checked', !filterBanned.prop('checked'))
    }
    openWarningModal('Still loading', 'The previous request to load pool list is not yet finished. Please, wait...')
    return
  }

  if (filterType === 'my' && !state.account) {
    filterMy.prop('checked', false)
    openWarningModal('Unauthorized', constants.METAMASK_PLEASE_LOGIN)
    return
  }
  store.dispatch({
    type: 'FILTERS_UPDATED',
    filterBanned: filterBanned.prop('checked'),
    filterMy: filterMy.prop('checked')
  })
  refreshPageWrapper(store)
}<|MERGE_RESOLUTION|>--- conflicted
+++ resolved
@@ -5,10 +5,7 @@
 import { subscribeChannel } from '../socket'
 import { connectElements } from '../lib/redux_helpers.js'
 import { createAsyncLoadStore, refreshPage } from '../lib/async_listing_load'
-<<<<<<< HEAD
-=======
 import { showHideDisconnectButton } from '../lib/smart_contract/common_helpers'
->>>>>>> ec85c23f
 import { connectToProvider, disconnect, fetchAccountData, web3ModalInit } from '../lib/smart_contract/connect'
 import Queue from '../lib/queue'
 import Web3 from 'web3'
@@ -361,11 +358,8 @@
   $stakesTop.on('click', '[disconnect-wallet]', async (_event) => {
     disconnectWalletFromStakingDapp(store)
   })
-<<<<<<< HEAD
-=======
 
   observer.observe(document.querySelector('[data-selector="stakes-top"]'), { subtree: false, childList: true })
->>>>>>> ec85c23f
 }
 
 function accountChanged (account, state) {
