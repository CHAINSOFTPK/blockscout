--- conflicted
+++ resolved
@@ -161,8 +161,6 @@
       type: 'TRANSACTION_BATCH_EXPANDED'
     })
   })
-<<<<<<< HEAD
-=======
 }
 
 function loadTransactions (store) {
@@ -173,5 +171,4 @@
     .done(response => store.dispatch({ type: 'TRANSACTIONS_FETCHED', msg: humps.camelizeKeys(response) }))
     .fail(() => store.dispatch({ type: 'TRANSACTIONS_FETCH_ERROR' }))
     .always(() => store.dispatch({ type: 'FINISH_TRANSACTIONS_FETCH' }))
->>>>>>> 8464e825
 }