import Config

# For production, we often load configuration from external
# sources, such as your system environment. For this reason,
# you won't find the :http configuration below, but set inside
# BlockScoutWeb.Endpoint.init/2 when load_from_system_env is
# true. Any dynamic configuration should be done there.
#
# Don't forget to configure the url host to something meaningful,
# Phoenix uses this information when generating URLs.
#
# Finally, we also include the path to a cache manifest
# containing the digested version of static files. This
# manifest is generated by the mix phx.digest task
# which you typically run after static files are built.
config :block_scout_web, BlockScoutWeb.Endpoint,
  cache_static_manifest: "priv/static/cache_manifest.json",
  force_ssl: false

config :block_scout_web, BlockScoutWeb.Tracer, env: "production", disabled?: true

config :logger, :block_scout_web,
  level: :info,
  path: Path.absname("logs/prod/block_scout_web.log"),
  rotate: %{max_bytes: 52_428_800, keep: 5}

config :logger, :api,
  level: :debug,
  path: Path.absname("logs/prod/api.log"),
<<<<<<< HEAD
  metadata_filter: [fetcher: :api],
  rotate: %{max_bytes: 52_428_800, keep: 5}
=======
  metadata_filter: [application: :api],
  rotate: %{max_bytes: 52_428_800, keep: 19}

config :logger, :api_v2,
  level: :debug,
  path: Path.absname("logs/prod/api_v2.log"),
  metadata_filter: [application: :api_v2],
  rotate: %{max_bytes: 52_428_800, keep: 19}
>>>>>>> 96ebc467

config :block_scout_web, :captcha_helper, BlockScoutWeb.CaptchaHelper<|MERGE_RESOLUTION|>--- conflicted
+++ resolved
@@ -27,18 +27,13 @@
 config :logger, :api,
   level: :debug,
   path: Path.absname("logs/prod/api.log"),
-<<<<<<< HEAD
-  metadata_filter: [fetcher: :api],
+  metadata_filter: [application: :api],
   rotate: %{max_bytes: 52_428_800, keep: 5}
-=======
-  metadata_filter: [application: :api],
-  rotate: %{max_bytes: 52_428_800, keep: 19}
 
 config :logger, :api_v2,
   level: :debug,
   path: Path.absname("logs/prod/api_v2.log"),
   metadata_filter: [application: :api_v2],
-  rotate: %{max_bytes: 52_428_800, keep: 19}
->>>>>>> 96ebc467
+  rotate: %{max_bytes: 52_428_800, keep: 5}
 
 config :block_scout_web, :captcha_helper, BlockScoutWeb.CaptchaHelper