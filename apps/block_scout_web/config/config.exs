# This file is responsible for configuring your application
# and its dependencies with the aid of the Config module.
#
# This configuration file is loaded before any dependency and
# is restricted to this project.
import Config

# General application configuration
config :block_scout_web,
  namespace: BlockScoutWeb,
  ecto_repos: [Explorer.Repo, Explorer.Repo.Account]

config :block_scout_web,
  admin_panel_enabled: System.get_env("ADMIN_PANEL_ENABLED", "") == "true"

config :block_scout_web, BlockScoutWeb.Counters.BlocksIndexedCounter, enabled: true

# Configures the endpoint
config :block_scout_web, BlockScoutWeb.Endpoint,
  url: [
    path: System.get_env("NETWORK_PATH") || "/",
    api_path: System.get_env("API_PATH") || "/"
  ],
  render_errors: [view: BlockScoutWeb.ErrorView, accepts: ~w(html json)],
  pubsub_server: BlockScoutWeb.PubSub

config :block_scout_web, BlockScoutWeb.Tracer,
  service: :block_scout_web,
  adapter: SpandexDatadog.Adapter,
  trace_key: :blockscout

# Configures gettext
config :block_scout_web, BlockScoutWeb.Gettext, locales: ~w(en), default_locale: "en"

config :block_scout_web, BlockScoutWeb.SocialMedia,
  twitter: "PoaNetwork",
  telegram: "poa_network",
  facebook: "PoaNetwork",
  instagram: "PoaNetwork"

config :block_scout_web, BlockScoutWeb.Chain.TransactionHistoryChartController,
  # days
  history_size: 30

config :ex_cldr,
  default_locale: "en",
  default_backend: BlockScoutWeb.Cldr

config :logger, :block_scout_web,
  # keep synced with `config/config.exs`
  format: "$dateT$time $metadata[$level] $message\n",
  metadata:
    ~w(application fetcher request_id first_block_number last_block_number missing_block_range_count missing_block_count
       block_number step count error_count shrunk import_id transaction_id)a,
  metadata_filter: [application: :block_scout_web]

config :prometheus, BlockScoutWeb.Prometheus.Instrumenter,
  # override default for Phoenix 1.4 compatibility
  # * `:transport_name` to `:transport`
  # * remove `:vsn`
  channel_join_labels: [:channel, :topic, :transport],
  # override default for Phoenix 1.4 compatibility
  # * `:transport_name` to `:transport`
  # * remove `:vsn`
  channel_receive_labels: [:channel, :topic, :transport, :event]

config :spandex_phoenix, tracer: BlockScoutWeb.Tracer

config :wobserver,
  # return only the local node
  discovery: :none,
  mode: :plug

config :block_scout_web, BlockScoutWeb.ApiRouter,
  writing_enabled: System.get_env("DISABLE_WRITE_API") != "true",
  reading_enabled: System.get_env("DISABLE_READ_API") != "true",
  wobserver_enabled: System.get_env("WOBSERVER_ENABLED") == "true"

config :block_scout_web, BlockScoutWeb.WebRouter, enabled: System.get_env("DISABLE_WEBAPP") != "true"

<<<<<<< HEAD
config :ex_twilio,
  account_sid: {:system, "TWILIO_ACCOUNT_SID"},
  auth_token: {:system, "TWILIO_AUTH_TOKEN"}
=======
# Configures Ueberauth local settings
config :ueberauth, Ueberauth,
  providers: [
    auth0: {
      Ueberauth.Strategy.Auth0,
      [callback_path: "/auth/auth0/callback"]
    }
  ]
>>>>>>> 20b4c664

config :hammer,
  backend: {Hammer.Backend.ETS, [expiry_ms: 60_000 * 60 * 4, cleanup_interval_ms: 60_000 * 10]}

# Import environment specific config. This must remain at the bottom
# of this file so it overrides the configuration defined above.
import_config "#{config_env()}.exs"<|MERGE_RESOLUTION|>--- conflicted
+++ resolved
@@ -78,11 +78,10 @@
 
 config :block_scout_web, BlockScoutWeb.WebRouter, enabled: System.get_env("DISABLE_WEBAPP") != "true"
 
-<<<<<<< HEAD
 config :ex_twilio,
   account_sid: {:system, "TWILIO_ACCOUNT_SID"},
   auth_token: {:system, "TWILIO_AUTH_TOKEN"}
-=======
+
 # Configures Ueberauth local settings
 config :ueberauth, Ueberauth,
   providers: [
@@ -91,7 +90,6 @@
       [callback_path: "/auth/auth0/callback"]
     }
   ]
->>>>>>> 20b4c664
 
 config :hammer,
   backend: {Hammer.Backend.ETS, [expiry_ms: 60_000 * 60 * 4, cleanup_interval_ms: 60_000 * 10]}
