defmodule Explorer.Application do
  @moduledoc """
  This is the Application module for Explorer.
  """

  use Application

  alias Explorer.Admin

  alias Explorer.Chain.Cache.{
    Accounts,
    AddressesTabsCounters,
    AddressSum,
    AddressSumMinusBurnt,
    BackgroundMigrations,
    Block,
    BlockNumber,
    Blocks,
    GasPriceOracle,
    GasUsage,
    MinMissingBlockNumber,
    NetVersion,
    PendingBlockOperation,
    StateChanges,
    Transaction,
    Transactions,
    TransactionsApiV2,
    Uncles
  }

  alias Explorer.Chain.Supply.RSK

  alias Explorer.Market.MarketHistoryCache
  alias Explorer.Repo.PrometheusLogger

  @impl Application
  def start(_type, _args) do
    PrometheusLogger.setup()

    :telemetry.attach(
      "prometheus-ecto",
      [:explorer, :repo, :query],
      &PrometheusLogger.handle_event/4,
      %{}
    )

    # Children to start in all environments
    base_children = [
      Explorer.Repo,
      Explorer.Repo.Replica1,
      Explorer.Vault,
      Supervisor.child_spec({SpandexDatadog.ApiServer, datadog_opts()}, id: SpandexDatadog.ApiServer),
      Supervisor.child_spec({Task.Supervisor, name: Explorer.HistoryTaskSupervisor}, id: Explorer.HistoryTaskSupervisor),
      Supervisor.child_spec({Task.Supervisor, name: Explorer.MarketTaskSupervisor}, id: Explorer.MarketTaskSupervisor),
      Supervisor.child_spec({Task.Supervisor, name: Explorer.GenesisDataTaskSupervisor}, id: GenesisDataTaskSupervisor),
      Supervisor.child_spec({Task.Supervisor, name: Explorer.TaskSupervisor}, id: Explorer.TaskSupervisor),
      Supervisor.child_spec({Task.Supervisor, name: Explorer.LookUpSmartContractSourcesTaskSupervisor},
        id: LookUpSmartContractSourcesTaskSupervisor
      ),
      Explorer.SmartContract.SolcDownloader,
      Explorer.SmartContract.VyperDownloader,
      {Registry, keys: :duplicate, name: Registry.ChainEvents, id: Registry.ChainEvents},
      {Admin.Recovery, [[], [name: Admin.Recovery]]},
      Accounts,
      AddressSum,
      AddressSumMinusBurnt,
      BackgroundMigrations,
      Block,
      BlockNumber,
      Blocks,
      GasPriceOracle,
      GasUsage,
      NetVersion,
      PendingBlockOperation,
      Transaction,
      StateChanges,
      Transactions,
      TransactionsApiV2,
      Uncles,
      AddressesTabsCounters,
      con_cache_child_spec(MarketHistoryCache.cache_name()),
      con_cache_child_spec(RSK.cache_name(), ttl_check_interval: :timer.minutes(1), global_ttl: :timer.minutes(30)),
      {Redix, redix_opts()},
      {Explorer.Utility.MissingRangesManipulator, []}
    ]

    children = base_children ++ configurable_children()

    opts = [strategy: :one_for_one, name: Explorer.Supervisor, max_restarts: 1_000]

    Supervisor.start_link(children, opts)
  end

  defp configurable_children do
    configurable_children_set =
      [
        configure(Explorer.ExchangeRates),
        configure(Explorer.ExchangeRates.TokenExchangeRates),
        configure(Explorer.ChainSpec.GenesisData),
        configure(Explorer.Market.History.Cataloger),
        configure(Explorer.Chain.Cache.ContractsCounter),
        configure(Explorer.Chain.Cache.NewContractsCounter),
        configure(Explorer.Chain.Cache.VerifiedContractsCounter),
        configure(Explorer.Chain.Cache.NewVerifiedContractsCounter),
        configure(Explorer.Chain.Cache.TransactionActionTokensData),
        configure(Explorer.Chain.Cache.TransactionActionUniswapPools),
        configure(Explorer.Chain.Cache.WithdrawalsSum),
        configure(Explorer.Chain.Transaction.History.Historian),
        configure(Explorer.Chain.Events.Listener),
        configure(Explorer.Counters.AddressesWithBalanceCounter),
        configure(Explorer.Counters.AddressesCounter),
        configure(Explorer.Counters.AddressTransactionsCounter),
        configure(Explorer.Counters.AddressTokenTransfersCounter),
        configure(Explorer.Counters.AddressTransactionsGasUsageCounter),
        configure(Explorer.Counters.AddressTokenUsdSum),
        configure(Explorer.Counters.TokenHoldersCounter),
        configure(Explorer.Counters.TokenTransfersCounter),
        configure(Explorer.Counters.BlockBurntFeeCounter),
        configure(Explorer.Counters.BlockPriorityFeeCounter),
        configure(Explorer.Counters.AverageBlockTime),
        configure(Explorer.Counters.Bridge),
        configure(Explorer.Validator.MetadataProcessor),
        configure(Explorer.Tags.AddressTag.Cataloger),
        configure(MinMissingBlockNumber),
        configure(Explorer.Chain.Fetcher.CheckBytecodeMatchingOnDemand),
        configure(Explorer.Chain.Fetcher.FetchValidatorInfoOnDemand),
        configure(Explorer.TokenInstanceOwnerAddressMigration.Supervisor),
        sc_microservice_configure(Explorer.Chain.Fetcher.LookUpSmartContractSourcesOnDemand),
        configure(Explorer.Chain.Cache.RootstockLockedBTC),
<<<<<<< HEAD
        configure(Explorer.Migrator.TransactionsDenormalization)
=======
        configure(Explorer.Migrator.TransactionsDenormalization),
        configure(Explorer.Migrator.AddressCurrentTokenBalanceTokenType),
        configure(Explorer.Migrator.AddressTokenBalanceTokenType)
>>>>>>> 4712098a
      ]
      |> List.flatten()

    repos_by_chain_type() ++ account_repo() ++ configurable_children_set
  end

  defp repos_by_chain_type do
    if Mix.env() == :test do
      [Explorer.Repo.PolygonEdge, Explorer.Repo.PolygonZkevm, Explorer.Repo.RSK, Explorer.Repo.Suave]
    else
      []
    end
  end

  defp account_repo do
    if System.get_env("ACCOUNT_DATABASE_URL") || Mix.env() == :test do
      [Explorer.Repo.Account]
    else
      []
    end
  end

  defp should_start?(process) do
    Application.get_env(:explorer, process, [])[:enabled] == true
  end

  defp configure(process) do
    if should_start?(process) do
      process
    else
      []
    end
  end

  defp sc_microservice_configure(process) do
    if Application.get_env(:explorer, Explorer.SmartContract.RustVerifierInterfaceBehaviour)[:eth_bytecode_db?] do
      process
    else
      []
    end
  end

  defp datadog_port do
    Application.get_env(:explorer, :datadog)[:port]
  end

  defp spandex_batch_size do
    Application.get_env(:explorer, :spandex)[:batch_size]
  end

  defp spandex_sync_threshold do
    Application.get_env(:explorer, :spandex)[:sync_threshold]
  end

  defp datadog_opts do
    datadog_port = datadog_port()

    spandex_batch_size = spandex_batch_size()

    spandex_sync_threshold = spandex_sync_threshold()

    [
      host: System.get_env("DATADOG_HOST") || "localhost",
      port: datadog_port,
      batch_size: spandex_batch_size,
      sync_threshold: spandex_sync_threshold,
      http: HTTPoison
    ]
  end

  defp con_cache_child_spec(name, params \\ [ttl_check_interval: false]) do
    params = Keyword.put(params, :name, name)

    Supervisor.child_spec(
      {
        ConCache,
        params
      },
      id: {ConCache, name}
    )
  end

  defp redix_opts do
    {System.get_env("ACCOUNT_REDIS_URL") || "redis://127.0.0.1:6379", [name: :redix]}
  end
end<|MERGE_RESOLUTION|>--- conflicted
+++ resolved
@@ -127,13 +127,9 @@
         configure(Explorer.TokenInstanceOwnerAddressMigration.Supervisor),
         sc_microservice_configure(Explorer.Chain.Fetcher.LookUpSmartContractSourcesOnDemand),
         configure(Explorer.Chain.Cache.RootstockLockedBTC),
-<<<<<<< HEAD
-        configure(Explorer.Migrator.TransactionsDenormalization)
-=======
         configure(Explorer.Migrator.TransactionsDenormalization),
         configure(Explorer.Migrator.AddressCurrentTokenBalanceTokenType),
         configure(Explorer.Migrator.AddressTokenBalanceTokenType)
->>>>>>> 4712098a
       ]
       |> List.flatten()
 
