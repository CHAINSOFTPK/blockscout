--- conflicted
+++ resolved
@@ -101,11 +101,8 @@
       configure(Explorer.Counters.Bridge),
       configure(Explorer.Validator.MetadataProcessor),
       configure(Explorer.Staking.ContractState),
-<<<<<<< HEAD
-      configure(Explorer.Tags.AddressTag.Cataloger)
-=======
+      configure(Explorer.Tags.AddressTag.Cataloger),
       configure(MinMissingBlockNumber)
->>>>>>> db97ddca
     ]
     |> List.flatten()
   end
