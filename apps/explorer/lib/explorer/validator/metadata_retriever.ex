defmodule Explorer.Validator.MetadataRetriever do
  @moduledoc """
  Consults the configured smart contracts to fetch the validators' metadata
  """

  alias Explorer.SmartContract.Reader

  def fetch_data do
    fetch_validators_list()
    |> Enum.map(fn validator ->
      validator
      |> fetch_validator_metadata
      |> translate_metadata
      |> Map.merge(%{address_hash: validator, primary: true})
    end)
  end

  def fetch_validators_list do
    validators_contract_address = config(:validators_contract_address)

<<<<<<< HEAD
    # b7ab4db5 = keccak256(getValidators())
    with false <- is_nil(validators_contract_address),
         %{"b7ab4db5" => {:ok, [validators]}} <-
           Reader.query_contract(
             validators_contract_address,
=======
    validators_contract_address_checked =
      if is_nil(validators_contract_address) and Mix.env() == :test do
        "0x0000000000000000000000000000000000006001"
      else
        validators_contract_address
      end

    # b7ab4db5 = keccak256(getValidators())
    with false <- is_nil(validators_contract_address_checked),
         %{"b7ab4db5" => {:ok, [validators]}} <-
           Reader.query_contract(
             validators_contract_address_checked,
>>>>>>> 85b1dacd
             contract_abi("validators.json"),
             %{"b7ab4db5" => []},
             false
           ) do
      validators
    else
      _ -> []
    end
  end

  defp fetch_validator_metadata(validator_address) do
    # fa52c7d8 = keccak256(validators(address))
    %{"fa52c7d8" => {:ok, fields}} =
      Reader.query_contract(
        config(:metadata_contract_address),
        contract_abi("metadata.json"),
        %{
          "fa52c7d8" => [validator_address]
        },
        false
      )

    fields
  end

  defp translate_metadata([
         first_name,
         last_name,
         license_id,
         full_address,
         state,
         zipcode,
         expiration_date,
         created_date,
         _updated_date,
         _min_threshold
       ]) do
    %{
      name: trim_null_bytes(first_name) <> " " <> trim_null_bytes(last_name),
      metadata: %{
        license_id: trim_null_bytes(license_id),
        address: full_address,
        state: trim_null_bytes(state),
        zipcode: trim_null_bytes(zipcode),
        expiration_date: expiration_date,
        created_date: created_date
      }
    }
  end

  defp trim_null_bytes(bytes) do
    String.trim_trailing(bytes, <<0>>)
  end

  defp config(key) do
    Application.get_env(:explorer, __MODULE__, [])[key]
  end

  # sobelow_skip ["Traversal"]
  defp contract_abi(file_name) do
    :explorer
    |> Application.app_dir("priv/contracts_abi/poa/#{file_name}")
    |> File.read!()
    |> Jason.decode!()
  end
end<|MERGE_RESOLUTION|>--- conflicted
+++ resolved
@@ -18,13 +18,6 @@
   def fetch_validators_list do
     validators_contract_address = config(:validators_contract_address)
 
-<<<<<<< HEAD
-    # b7ab4db5 = keccak256(getValidators())
-    with false <- is_nil(validators_contract_address),
-         %{"b7ab4db5" => {:ok, [validators]}} <-
-           Reader.query_contract(
-             validators_contract_address,
-=======
     validators_contract_address_checked =
       if is_nil(validators_contract_address) and Mix.env() == :test do
         "0x0000000000000000000000000000000000006001"
@@ -37,7 +30,6 @@
          %{"b7ab4db5" => {:ok, [validators]}} <-
            Reader.query_contract(
              validators_contract_address_checked,
->>>>>>> 85b1dacd
              contract_abi("validators.json"),
              %{"b7ab4db5" => []},
              false
