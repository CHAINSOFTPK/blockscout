defmodule Explorer.Chain.Import.Runner.Blocks do
  @moduledoc """
  Bulk imports `t:Explorer.Chain.Block.t/0`.
  """

  require Ecto.Query

  import Ecto.Query, only: [from: 2, where: 3, subquery: 1]

  alias Ecto.{Changeset, Multi, Repo}
  alias Explorer.Chain.{Address, Block, Import, PendingBlockOperation, Transaction}
  alias Explorer.Chain.Block.Reward
  alias Explorer.Chain.Import.Runner
  alias Explorer.Chain.Import.Runner.Address.CurrentTokenBalances
  alias Explorer.Chain.Import.Runner.Tokens
  alias Explorer.Prometheus.Instrumenter
  alias Explorer.Repo, as: ExplorerRepo
  alias Explorer.Utility.MissingRangesManipulator

  @behaviour Runner

  # milliseconds
  @timeout 60_000

  @type imported :: [Block.t()]

  @impl Runner
  def ecto_schema_module, do: Block

  @impl Runner
  def option_key, do: :blocks

  @impl Runner
  def imported_table_row do
    %{
      value_type: "[#{ecto_schema_module()}.t()]",
      value_description: "List of `t:#{ecto_schema_module()}.t/0`s"
    }
  end

  @impl Runner
  def run(multi, changes_list, %{timestamps: timestamps} = options) do
    insert_options =
      options
      |> Map.get(option_key(), %{})
      |> Map.take(~w(on_conflict timeout)a)
      |> Map.put_new(:timeout, @timeout)
      |> Map.put(:timestamps, timestamps)

    hashes = Enum.map(changes_list, & &1.hash)

    minimal_block_height = trace_minimal_block_height()

    items_for_pending_ops =
      changes_list
      |> filter_by_min_height(&(&1.number >= minimal_block_height))
      |> Enum.filter(& &1.consensus)
      |> Enum.map(&{&1.number, &1.hash})

    consensus_block_numbers = consensus_block_numbers(changes_list)

    # Enforce ShareLocks tables order (see docs: sharelocks.md)
    run_func = fn repo ->
      {:ok, nonconsensus_items} = lose_consensus(repo, hashes, consensus_block_numbers, changes_list, insert_options)

      {:ok, filter_by_min_height(nonconsensus_items, fn {number, _hash} -> number >= minimal_block_height end)}
    end

    multi
    |> Multi.run(:lose_consensus, fn repo, _ ->
      Instrumenter.block_import_stage_runner(
        fn -> run_func.(repo) end,
        :address_referencing,
        :blocks,
        :lose_consensus
      )
    end)
    |> Multi.run(:blocks, fn repo, _ ->
      Instrumenter.block_import_stage_runner(
        fn ->
          # Note, needs to be executed after `lose_consensus` for lock acquisition
          insert(repo, changes_list, insert_options)
        end,
        :address_referencing,
        :blocks,
        :blocks
      )
    end)
    |> Multi.run(:new_pending_operations, fn repo, %{lose_consensus: nonconsensus_items} ->
      Instrumenter.block_import_stage_runner(
        fn ->
          new_pending_operations(repo, nonconsensus_items, items_for_pending_ops, insert_options)
        end,
        :address_referencing,
        :blocks,
        :new_pending_operations
      )
    end)
    |> Multi.run(:uncle_fetched_block_second_degree_relations, fn repo, _ ->
      Instrumenter.block_import_stage_runner(
        fn ->
          update_block_second_degree_relations(repo, hashes, %{
            timeout:
              options[Runner.Block.SecondDegreeRelations.option_key()][:timeout] ||
                Runner.Block.SecondDegreeRelations.timeout(),
            timestamps: timestamps
          })
        end,
        :address_referencing,
        :blocks,
        :uncle_fetched_block_second_degree_relations
      )
    end)
    |> Multi.run(:delete_rewards, fn repo, _ ->
      Instrumenter.block_import_stage_runner(
        fn -> delete_rewards(repo, changes_list, insert_options) end,
        :address_referencing,
        :blocks,
        :delete_rewards
      )
    end)
    |> Multi.run(:fork_transactions, fn repo, _ ->
      Instrumenter.block_import_stage_runner(
        fn ->
          fork_transactions(%{
            repo: repo,
            timeout: options[Runner.Transactions.option_key()][:timeout] || Runner.Transactions.timeout(),
            timestamps: timestamps,
            blocks_changes: changes_list
          })
        end,
        :address_referencing,
        :blocks,
        :fork_transactions
      )
    end)
    |> Multi.run(:derive_transaction_forks, fn repo, %{fork_transactions: transactions} ->
      Instrumenter.block_import_stage_runner(
        fn ->
          derive_transaction_forks(%{
            repo: repo,
            timeout: options[Runner.Transaction.Forks.option_key()][:timeout] || Runner.Transaction.Forks.timeout(),
            timestamps: timestamps,
            transactions: transactions
          })
        end,
        :address_referencing,
        :blocks,
        :derive_transaction_forks
      )
    end)
<<<<<<< HEAD
    |> Multi.run(:acquire_contract_address_tokens, fn repo, %{lose_consensus: non_consensus_blocks} ->
      Instrumenter.block_import_stage_runner(
        fn -> acquire_contract_address_tokens(repo, non_consensus_blocks) end,
        :address_referencing,
        :blocks,
        :acquire_contract_address_tokens
      )
    end)
    |> Multi.run(:delete_address_token_balances, fn repo, %{lose_consensus: non_consensus_blocks} ->
=======
    |> Multi.run(:delete_address_token_balances, fn repo, _ ->
>>>>>>> 68783812
      Instrumenter.block_import_stage_runner(
        fn -> delete_address_token_balances(repo, non_consensus_blocks, insert_options) end,
        :address_referencing,
        :blocks,
        :delete_address_token_balances
      )
    end)
    |> Multi.run(:delete_address_current_token_balances, fn repo, %{lose_consensus: non_consensus_blocks} ->
      Instrumenter.block_import_stage_runner(
        fn -> delete_address_current_token_balances(repo, non_consensus_blocks, insert_options) end,
        :address_referencing,
        :blocks,
        :delete_address_current_token_balances
      )
    end)
    |> Multi.run(:derive_address_current_token_balances, fn repo,
                                                            %{
                                                              delete_address_current_token_balances:
                                                                deleted_address_current_token_balances
                                                            } ->
      Instrumenter.block_import_stage_runner(
        fn -> derive_address_current_token_balances(repo, deleted_address_current_token_balances, insert_options) end,
        :address_referencing,
        :blocks,
        :derive_address_current_token_balances
      )
    end)
    |> Multi.run(:blocks_update_token_holder_counts, fn repo,
                                                        %{
                                                          delete_address_current_token_balances: deleted,
                                                          derive_address_current_token_balances: inserted
                                                        } ->
      Instrumenter.block_import_stage_runner(
        fn ->
          deltas = CurrentTokenBalances.token_holder_count_deltas(%{deleted: deleted, inserted: inserted})
          Tokens.update_holder_counts_with_deltas(repo, deltas, insert_options)
        end,
        :address_referencing,
        :blocks,
        :blocks_update_token_holder_counts
      )
    end)
  end

  @impl Runner
  def timeout, do: @timeout

<<<<<<< HEAD
  defp acquire_contract_address_tokens(repo, non_consensus_blocks) do
    non_consensus_block_numbers = Enum.map(non_consensus_blocks, fn {number, _hash} -> number end)

    query =
      from(ctb in Address.CurrentTokenBalance,
        where: ctb.block_number in ^non_consensus_block_numbers,
        select: {ctb.token_contract_address_hash, ctb.token_id},
        distinct: [ctb.token_contract_address_hash, ctb.token_id]
      )

    contract_address_hashes_and_token_ids = repo.all(query)

    Tokens.acquire_contract_address_tokens(repo, contract_address_hashes_and_token_ids)
  end

=======
>>>>>>> 68783812
  defp fork_transactions(%{
         repo: repo,
         timeout: timeout,
         timestamps: %{updated_at: updated_at},
         blocks_changes: blocks_changes
       }) do
    query =
      from(
        transaction in where_forked(blocks_changes),
        select: transaction,
        # Enforce Transaction ShareLocks order (see docs: sharelocks.md)
        order_by: [asc: :hash],
        lock: "FOR NO KEY UPDATE"
      )

    update_query =
      from(
        t in Transaction,
        join: s in subquery(query),
        on: t.hash == s.hash,
        update: [
          set: [
            block_hash: nil,
            block_number: nil,
            gas_used: nil,
            cumulative_gas_used: nil,
            index: nil,
            status: nil,
            error: nil,
            updated_at: ^updated_at
          ]
        ],
        select: s
      )

    {_num, transactions} = repo.update_all(update_query, [], timeout: timeout)

    {:ok, transactions}
  rescue
    postgrex_error in Postgrex.Error ->
      {:error, %{exception: postgrex_error}}
  end

  defp derive_transaction_forks(%{
         repo: repo,
         timeout: timeout,
         timestamps: %{inserted_at: inserted_at, updated_at: updated_at},
         transactions: transactions
       }) do
    transaction_forks =
      transactions
      |> Enum.map(fn transaction ->
        %{
          uncle_hash: transaction.block_hash,
          index: transaction.index,
          hash: transaction.hash,
          inserted_at: inserted_at,
          updated_at: updated_at
        }
      end)
      # Enforce Fork ShareLocks order (see docs: sharelocks.md)
      |> Enum.sort_by(&{&1.uncle_hash, &1.index})

    {_total, forked_transaction} =
      repo.insert_all(
        Transaction.Fork,
        transaction_forks,
        conflict_target: [:uncle_hash, :index],
        on_conflict:
          from(
            transaction_fork in Transaction.Fork,
            update: [set: [hash: fragment("EXCLUDED.hash")]],
            where: fragment("EXCLUDED.hash <> ?", transaction_fork.hash)
          ),
        returning: [:hash],
        timeout: timeout
      )

    {:ok, Enum.map(forked_transaction, & &1.hash)}
  end

  @spec insert(Repo.t(), [map()], %{
          optional(:on_conflict) => Runner.on_conflict(),
          required(:timeout) => timeout,
          required(:timestamps) => Import.timestamps()
        }) :: {:ok, [Block.t()]} | {:error, [Changeset.t()]}
  defp insert(repo, changes_list, %{timeout: timeout, timestamps: timestamps} = options) when is_list(changes_list) do
    on_conflict = Map.get_lazy(options, :on_conflict, &default_on_conflict/0)

    # Enforce Block ShareLocks order (see docs: sharelocks.md)
    ordered_changes_list =
      changes_list
      |> Enum.sort_by(& &1.hash)
      |> Enum.dedup_by(& &1.hash)

    Import.insert_changes_list(
      repo,
      ordered_changes_list,
      conflict_target: :hash,
      on_conflict: on_conflict,
      for: Block,
      returning: true,
      timeout: timeout,
      timestamps: timestamps
    )
  end

  # credo:disable-for-next-line Credo.Check.Refactor.CyclomaticComplexity
  defp default_on_conflict do
    from(
      block in Block,
      update: [
        set: [
          consensus: fragment("EXCLUDED.consensus"),
          difficulty: fragment("EXCLUDED.difficulty"),
          gas_limit: fragment("EXCLUDED.gas_limit"),
          gas_used: fragment("EXCLUDED.gas_used"),
          miner_hash: fragment("EXCLUDED.miner_hash"),
          nonce: fragment("EXCLUDED.nonce"),
          number: fragment("EXCLUDED.number"),
          parent_hash: fragment("EXCLUDED.parent_hash"),
          size: fragment("EXCLUDED.size"),
          timestamp: fragment("EXCLUDED.timestamp"),
          total_difficulty: fragment("EXCLUDED.total_difficulty"),
          # Don't update `hash` as it is used for the conflict target
          inserted_at: fragment("LEAST(?, EXCLUDED.inserted_at)", block.inserted_at),
          updated_at: fragment("GREATEST(?, EXCLUDED.updated_at)", block.updated_at)
        ]
      ],
      where:
        fragment("EXCLUDED.consensus <> ?", block.consensus) or fragment("EXCLUDED.difficulty <> ?", block.difficulty) or
          fragment("EXCLUDED.gas_limit <> ?", block.gas_limit) or fragment("EXCLUDED.gas_used <> ?", block.gas_used) or
          fragment("EXCLUDED.miner_hash <> ?", block.miner_hash) or fragment("EXCLUDED.nonce <> ?", block.nonce) or
          fragment("EXCLUDED.number <> ?", block.number) or fragment("EXCLUDED.parent_hash <> ?", block.parent_hash) or
          fragment("EXCLUDED.size <> ?", block.size) or fragment("EXCLUDED.timestamp <> ?", block.timestamp) or
          fragment("EXCLUDED.total_difficulty <> ?", block.total_difficulty)
    )
  end

  defp consensus_block_numbers(blocks_changes) when is_list(blocks_changes) do
    blocks_changes
    |> Enum.filter(& &1.consensus)
    |> Enum.map(& &1.number)
  end

  def lose_consensus(repo, hashes, consensus_block_numbers, changes_list, %{
        timeout: timeout,
        timestamps: %{updated_at: updated_at}
      }) do
    acquire_query =
      from(
        block in where_invalid_neighbor(changes_list),
        or_where: block.number in ^consensus_block_numbers,
        # we also need to acquire blocks that will be upserted here, for ordering
        or_where: block.hash in ^hashes,
        select: block.hash,
        # Enforce Block ShareLocks order (see docs: sharelocks.md)
        order_by: [asc: block.hash],
        lock: "FOR NO KEY UPDATE"
      )

    {_, removed_consensus_block_hashes} =
      repo.update_all(
        from(
          block in Block,
          join: s in subquery(acquire_query),
          on: block.hash == s.hash,
          # we don't want to remove consensus from blocks that will be upserted
          where: block.hash not in ^hashes,
          select: {block.number, block.hash}
        ),
        [set: [consensus: false, updated_at: updated_at]],
        timeout: timeout
      )

    removed_consensus_block_hashes
    |> Enum.map(fn {number, _hash} -> number end)
    |> MissingRangesManipulator.add_ranges_by_block_numbers()

    {:ok, removed_consensus_block_hashes}
  rescue
    postgrex_error in Postgrex.Error ->
      {:error, %{exception: postgrex_error, consensus_block_numbers: consensus_block_numbers}}
  end

  def invalidate_consensus_blocks(block_numbers) do
    opts = %{
      timeout: 60_000,
      timestamps: %{updated_at: DateTime.utc_now()}
    }

    lose_consensus(ExplorerRepo, [], block_numbers, [], opts)
  end

  defp trace_minimal_block_height do
    EthereumJSONRPC.first_block_to_fetch(:trace_first_block)
  end

  defp new_pending_operations(repo, nonconsensus_items, items, %{
         timeout: timeout,
         timestamps: timestamps
       }) do
    if Application.get_env(:explorer, :json_rpc_named_arguments)[:variant] == EthereumJSONRPC.RSK do
      {:ok, []}
    else
      sorted_pending_ops =
        items
        |> MapSet.new()
        |> MapSet.difference(MapSet.new(nonconsensus_items))
        |> Enum.sort()
        |> Enum.map(fn {number, hash} ->
          %{block_hash: hash, block_number: number}
        end)

      Import.insert_changes_list(
        repo,
        sorted_pending_ops,
        conflict_target: :block_hash,
        on_conflict: :nothing,
        for: PendingBlockOperation,
        returning: true,
        timeout: timeout,
        timestamps: timestamps
      )
    end
  end

  defp delete_address_token_balances(_, [], _), do: {:ok, []}

  defp delete_address_token_balances(repo, non_consensus_blocks, %{timeout: timeout}) do
    non_consensus_block_numbers = Enum.map(non_consensus_blocks, fn {number, _hash} -> number end)

    ordered_query =
      from(tb in Address.TokenBalance,
        where: tb.block_number in ^non_consensus_block_numbers,
        select: map(tb, [:address_hash, :token_contract_address_hash, :token_id, :block_number]),
        # Enforce TokenBalance ShareLocks order (see docs: sharelocks.md)
        order_by: [
          tb.token_contract_address_hash,
          tb.token_id,
          tb.address_hash,
          tb.block_number
        ],
        lock: "FOR UPDATE"
      )

    query =
      from(tb in Address.TokenBalance,
        select: map(tb, [:address_hash, :token_contract_address_hash, :block_number]),
        inner_join: ordered_address_token_balance in subquery(ordered_query),
        on:
          ordered_address_token_balance.address_hash == tb.address_hash and
            ordered_address_token_balance.token_contract_address_hash ==
              tb.token_contract_address_hash and
            ((is_nil(ordered_address_token_balance.token_id) and is_nil(tb.token_id)) or
               (ordered_address_token_balance.token_id == tb.token_id and
                  not is_nil(ordered_address_token_balance.token_id) and not is_nil(tb.token_id))) and
            ordered_address_token_balance.block_number == tb.block_number
      )

    try do
      {_count, deleted_address_token_balances} = repo.delete_all(query, timeout: timeout)

      {:ok, deleted_address_token_balances}
    rescue
      postgrex_error in Postgrex.Error ->
        {:error, %{exception: postgrex_error, block_numbers: non_consensus_block_numbers}}
    end
  end

  defp delete_address_current_token_balances(_, [], _), do: {:ok, []}

  defp delete_address_current_token_balances(repo, non_consensus_blocks, %{timeout: timeout}) do
    non_consensus_block_numbers = Enum.map(non_consensus_blocks, fn {number, _hash} -> number end)

    ordered_query =
      from(ctb in Address.CurrentTokenBalance,
        where: ctb.block_number in ^non_consensus_block_numbers,
        select: map(ctb, [:address_hash, :token_contract_address_hash, :token_id]),
        # Enforce CurrentTokenBalance ShareLocks order (see docs: sharelocks.md)
        order_by: [
          ctb.token_contract_address_hash,
          ctb.token_id,
          ctb.address_hash
        ],
        lock: "FOR UPDATE"
      )

    query =
      from(ctb in Address.CurrentTokenBalance,
        select:
          map(ctb, [
            :address_hash,
            :token_contract_address_hash,
            :token_id,
            # Used to determine if `address_hash` was a holder of `token_contract_address_hash` before

            # `address_current_token_balance` is deleted in `update_tokens_holder_count`.
            :value
          ]),
        inner_join: ordered_address_current_token_balance in subquery(ordered_query),
        on:
          ordered_address_current_token_balance.address_hash == ctb.address_hash and
            ordered_address_current_token_balance.token_contract_address_hash == ctb.token_contract_address_hash and
            ((is_nil(ordered_address_current_token_balance.token_id) and is_nil(ctb.token_id)) or
               (ordered_address_current_token_balance.token_id == ctb.token_id and
                  not is_nil(ordered_address_current_token_balance.token_id) and not is_nil(ctb.token_id)))
      )

    try do
      {_count, deleted_address_current_token_balances} = repo.delete_all(query, timeout: timeout)

      {:ok, deleted_address_current_token_balances}
    rescue
      postgrex_error in Postgrex.Error ->
        {:error, %{exception: postgrex_error, block_numbers: non_consensus_block_numbers}}
    end
  end

  defp derive_address_current_token_balances(_, [], _), do: {:ok, []}

  defp derive_address_current_token_balances(
         repo,
         deleted_address_current_token_balances,
         %{timeout: timeout} = options
       )
       when is_list(deleted_address_current_token_balances) do
    final_query = derive_address_current_token_balances_grouped_query(deleted_address_current_token_balances)

    new_current_token_balance_query =
      from(new_current_token_balance in subquery(final_query),
        inner_join: tb in Address.TokenBalance,
        on:
          tb.address_hash == new_current_token_balance.address_hash and
            tb.token_contract_address_hash == new_current_token_balance.token_contract_address_hash and
            ((is_nil(tb.token_id) and is_nil(new_current_token_balance.token_id)) or
               (tb.token_id == new_current_token_balance.token_id and
                  not is_nil(tb.token_id) and not is_nil(new_current_token_balance.token_id))) and
            tb.block_number == new_current_token_balance.block_number,
        select: %{
          address_hash: new_current_token_balance.address_hash,
          token_contract_address_hash: new_current_token_balance.token_contract_address_hash,
          token_id: new_current_token_balance.token_id,
          block_number: new_current_token_balance.block_number,
          value: tb.value,
          inserted_at: over(min(tb.inserted_at), :w),
          updated_at: over(max(tb.updated_at), :w)
        },
        windows: [
          w: [partition_by: [tb.address_hash, tb.token_contract_address_hash, tb.token_id]]
        ]
      )

    current_token_balance =
      new_current_token_balance_query
      |> repo.all()

    timestamps = Import.timestamps()

    result =
      CurrentTokenBalances.insert_changes_list_with_and_without_token_id(
        current_token_balance,
        repo,
        timestamps,
        timeout,
        options
      )

    derived_address_current_token_balances =
      Enum.map(result, &Map.take(&1, [:address_hash, :token_contract_address_hash, :token_id, :block_number, :value]))

    {:ok, derived_address_current_token_balances}
  end

  defp derive_address_current_token_balances_grouped_query(deleted_address_current_token_balances) do
    initial_query =
      from(tb in Address.TokenBalance,
        select: %{
          address_hash: tb.address_hash,
          token_contract_address_hash: tb.token_contract_address_hash,
          token_id: tb.token_id,
          block_number: max(tb.block_number)
        },
        group_by: [tb.address_hash, tb.token_contract_address_hash, tb.token_id]
      )

    Enum.reduce(deleted_address_current_token_balances, initial_query, fn %{
                                                                            address_hash: address_hash,
                                                                            token_contract_address_hash:
                                                                              token_contract_address_hash,
                                                                            token_id: token_id
                                                                          },
                                                                          acc_query ->
      if token_id do
        from(tb in acc_query,
          or_where:
            tb.address_hash == ^address_hash and
              tb.token_contract_address_hash == ^token_contract_address_hash and
              tb.token_id == ^token_id
        )
      else
        from(tb in acc_query,
          or_where:
            tb.address_hash == ^address_hash and
              tb.token_contract_address_hash == ^token_contract_address_hash and
              is_nil(tb.token_id)
        )
      end
    end)
  end

  # `block_rewards` are linked to `blocks.hash`, but fetched by `blocks.number`, so when a block with the same number is
  # inserted, the old block rewards need to be deleted, so that the old and new rewards aren't combined.
  defp delete_rewards(repo, blocks_changes, %{timeout: timeout}) do
    {hashes, numbers} =
      Enum.reduce(blocks_changes, {[], []}, fn
        %{consensus: false, hash: hash}, {acc_hashes, acc_numbers} ->
          {[hash | acc_hashes], acc_numbers}

        %{consensus: true, number: number}, {acc_hashes, acc_numbers} ->
          {acc_hashes, [number | acc_numbers]}
      end)

    query =
      from(reward in Reward,
        inner_join: block in assoc(reward, :block),
        where: block.hash in ^hashes or block.number in ^numbers,
        # Enforce Reward ShareLocks order (see docs: sharelocks.md)
        order_by: [asc: :address_hash, asc: :address_type, asc: :block_hash],
        # acquire locks for `reward`s only
        lock: fragment("FOR UPDATE OF ?", reward)
      )

    delete_query =
      from(r in Reward,
        join: s in subquery(query),
        on:
          r.address_hash == s.address_hash and
            r.address_type == s.address_type and
            r.block_hash == s.block_hash
      )

    try do
      {count, nil} = repo.delete_all(delete_query, timeout: timeout)

      {:ok, count}
    rescue
      postgrex_error in Postgrex.Error ->
        {:error, %{exception: postgrex_error, blocks_changes: blocks_changes}}
    end
  end

  defp update_block_second_degree_relations(repo, uncle_hashes, %{
         timeout: timeout,
         timestamps: %{updated_at: updated_at}
       })
       when is_list(uncle_hashes) do
    query =
      from(
        bsdr in Block.SecondDegreeRelation,
        where: bsdr.uncle_hash in ^uncle_hashes,
        # Enforce SeconDegreeRelation ShareLocks order (see docs: sharelocks.md)
        order_by: [asc: :nephew_hash, asc: :uncle_hash],
        lock: "FOR NO KEY UPDATE"
      )

    update_query =
      from(
        b in Block.SecondDegreeRelation,
        join: s in subquery(query),
        on: b.nephew_hash == s.nephew_hash and b.uncle_hash == s.uncle_hash,
        update: [set: [uncle_fetched_at: ^updated_at]],
        select: map(b, [:nephew_hash, :uncle_hash, :index])
      )

    try do
      {_, result} = repo.update_all(update_query, [], timeout: timeout)

      {:ok, result}
    rescue
      postgrex_error in Postgrex.Error ->
        {:error, %{exception: postgrex_error, uncle_hashes: uncle_hashes}}
    end
  end

  defp where_forked(blocks_changes) when is_list(blocks_changes) do
    initial = from(t in Transaction, where: false)

    Enum.reduce(blocks_changes, initial, fn %{consensus: consensus, hash: hash, number: number}, acc ->
      if consensus do
        from(transaction in acc, or_where: transaction.block_hash != ^hash and transaction.block_number == ^number)
      else
        from(transaction in acc, or_where: transaction.block_hash == ^hash and transaction.block_number == ^number)
      end
    end)
  end

  defp where_invalid_neighbor(blocks_changes) when is_list(blocks_changes) do
    initial = from(b in Block, where: false)

    invalid_neighbors_query =
      Enum.reduce(blocks_changes, initial, fn %{
                                                consensus: consensus,
                                                hash: hash,
                                                parent_hash: parent_hash,
                                                number: number
                                              },
                                              acc ->
        if consensus do
          from(
            block in acc,
            or_where: block.number == ^(number - 1) and block.hash != ^parent_hash,
            or_where: block.number == ^(number + 1) and block.parent_hash != ^hash
          )
        else
          acc
        end
      end)

    where(invalid_neighbors_query, [block], block.consensus)
  end

  defp filter_by_min_height(blocks, filter_func) do
    minimal_block_height = trace_minimal_block_height()

    if minimal_block_height > 0 do
      Enum.filter(blocks, &filter_func.(&1))
    else
      blocks
    end
  end
end<|MERGE_RESOLUTION|>--- conflicted
+++ resolved
@@ -149,19 +149,7 @@
         :derive_transaction_forks
       )
     end)
-<<<<<<< HEAD
-    |> Multi.run(:acquire_contract_address_tokens, fn repo, %{lose_consensus: non_consensus_blocks} ->
-      Instrumenter.block_import_stage_runner(
-        fn -> acquire_contract_address_tokens(repo, non_consensus_blocks) end,
-        :address_referencing,
-        :blocks,
-        :acquire_contract_address_tokens
-      )
-    end)
     |> Multi.run(:delete_address_token_balances, fn repo, %{lose_consensus: non_consensus_blocks} ->
-=======
-    |> Multi.run(:delete_address_token_balances, fn repo, _ ->
->>>>>>> 68783812
       Instrumenter.block_import_stage_runner(
         fn -> delete_address_token_balances(repo, non_consensus_blocks, insert_options) end,
         :address_referencing,
@@ -209,24 +197,6 @@
   @impl Runner
   def timeout, do: @timeout
 
-<<<<<<< HEAD
-  defp acquire_contract_address_tokens(repo, non_consensus_blocks) do
-    non_consensus_block_numbers = Enum.map(non_consensus_blocks, fn {number, _hash} -> number end)
-
-    query =
-      from(ctb in Address.CurrentTokenBalance,
-        where: ctb.block_number in ^non_consensus_block_numbers,
-        select: {ctb.token_contract_address_hash, ctb.token_id},
-        distinct: [ctb.token_contract_address_hash, ctb.token_id]
-      )
-
-    contract_address_hashes_and_token_ids = repo.all(query)
-
-    Tokens.acquire_contract_address_tokens(repo, contract_address_hashes_and_token_ids)
-  end
-
-=======
->>>>>>> 68783812
   defp fork_transactions(%{
          repo: repo,
          timeout: timeout,
