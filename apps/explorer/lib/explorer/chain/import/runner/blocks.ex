--- conflicted
+++ resolved
@@ -4,7 +4,6 @@
   """
 
   require Ecto.Query
-  require Logger
 
   import Ecto.Query, only: [from: 2, subquery: 1]
 
@@ -87,14 +86,9 @@
         transactions: transactions
       })
     end)
-    # It was introduced in 810dc48a2c7f236c7a4ab48e317b4ac26946a2bc (Enforce DB transaction's order between tables to prevent deadlocks)
-    # |> Multi.run(:acquire_contract_address_tokens, fn repo, _ ->
-    #   Logger.debug(fn -> [
-    #     "#blocks_importer#: acquire_contract_address_tokens 1",
-    #     inspect(repo)
-    #   ] end)
-    #   acquire_contract_address_tokens(repo, consensus_block_numbers)
-    # end)
+    |> Multi.run(:acquire_contract_address_tokens, fn repo, _ ->
+      acquire_contract_address_tokens(repo, consensus_block_numbers)
+    end)
     |> Multi.run(:delete_address_token_balances, fn repo, _ ->
       delete_address_token_balances(repo, consensus_block_numbers, insert_options)
     end)
@@ -121,16 +115,6 @@
   @impl Runner
   def timeout, do: @timeout
 
-<<<<<<< HEAD
-  # It was introduced in 810dc48a2c7f236c7a4ab48e317b4ac26946a2bc (Enforce DB transaction's order between tables to prevent deadlocks)
-  # defp acquire_contract_address_tokens(repo, consensus_block_numbers) do
-  #   query =
-  #     from(address_current_token_balance in Address.CurrentTokenBalance,
-  #       where: address_current_token_balance.block_number in ^consensus_block_numbers,
-  #       select: address_current_token_balance.token_contract_address_hash,
-  #       distinct: address_current_token_balance.token_contract_address_hash
-  #     )
-=======
   defp acquire_contract_address_tokens(repo, consensus_block_numbers) do
     query =
       from(ctb in Address.CurrentTokenBalance,
@@ -138,12 +122,11 @@
         select: ctb.token_contract_address_hash,
         distinct: ctb.token_contract_address_hash
       )
->>>>>>> 0ceeb8b8
-
-  #   contract_address_hashes = repo.all(query)
-
-  #   Tokens.acquire_contract_address_tokens(repo, contract_address_hashes)
-  # end
+
+    contract_address_hashes = repo.all(query)
+
+    Tokens.acquire_contract_address_tokens(repo, contract_address_hashes)
+  end
 
   defp fork_transactions(%{
          repo: repo,
@@ -306,14 +289,6 @@
         lock: "FOR UPDATE"
       )
 
-    Logger.info(fn ->
-      [
-        "consensus removing from blocks with hashes from blocks runner: ",
-        inspect(consensus_block_numbers),
-        inspect(hashes)
-      ]
-    end)
-
     {_, removed_consensus_block_hashes} =
       repo.update_all(
         from(
@@ -328,13 +303,6 @@
         timeout: timeout
       )
 
-    Logger.info(fn ->
-      [
-        "consensus removed from blocks with hashes from blocks runner: ",
-        inspect(removed_consensus_block_hashes)
-      ]
-    end)
-
     {:ok, removed_consensus_block_hashes}
   rescue
     postgrex_error in Postgrex.Error ->
@@ -342,25 +310,29 @@
   end
 
   defp new_pending_operations(repo, nonconsensus_hashes, hashes, %{timeout: timeout, timestamps: timestamps}) do
-    sorted_pending_ops =
-      nonconsensus_hashes
-      |> MapSet.new()
-      |> MapSet.union(MapSet.new(hashes))
-      |> Enum.sort()
-      |> Enum.map(fn hash ->
-        %{block_hash: hash, fetch_internal_transactions: true}
-      end)
-
-    Import.insert_changes_list(
-      repo,
-      sorted_pending_ops,
-      conflict_target: :block_hash,
-      on_conflict: PendingBlockOperation.default_on_conflict(),
-      for: PendingBlockOperation,
-      returning: true,
-      timeout: timeout,
-      timestamps: timestamps
-    )
+    if Application.get_env(:explorer, :json_rpc_named_arguments)[:variant] == EthereumJSONRPC.RSK do
+      {:ok, []}
+    else
+      sorted_pending_ops =
+        nonconsensus_hashes
+        |> MapSet.new()
+        |> MapSet.union(MapSet.new(hashes))
+        |> Enum.sort()
+        |> Enum.map(fn hash ->
+          %{block_hash: hash, fetch_internal_transactions: true}
+        end)
+
+      Import.insert_changes_list(
+        repo,
+        sorted_pending_ops,
+        conflict_target: :block_hash,
+        on_conflict: PendingBlockOperation.default_on_conflict(),
+        for: PendingBlockOperation,
+        returning: true,
+        timeout: timeout,
+        timestamps: timestamps
+      )
+    end
   end
 
   defp delete_address_token_balances(_, [], _), do: {:ok, []}
