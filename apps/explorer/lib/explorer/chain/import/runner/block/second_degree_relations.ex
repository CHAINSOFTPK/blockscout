--- conflicted
+++ resolved
@@ -73,8 +73,11 @@
     on_conflict = Map.get_lazy(options, :on_conflict, &default_on_conflict/0)
 
     # Enforce SeconDegreeRelation ShareLocks order (see docs: sharelocks.md)
-<<<<<<< HEAD
-    ordered_changes_list = Enum.sort_by(changes_list, &{&1.nephew_hash, &1.uncle_hash})
+    ordered_changes_list =
+      changes_list
+      |> Enum.sort_by(&{&1.nephew_hash, &1.uncle_hash})
+      |> Enum.dedup()
+
     Logger.info(["### Second degree relations insert length #{Enum.count(ordered_changes_list)} ###"])
 
     {:ok, second_degree_relations} =
@@ -87,12 +90,6 @@
         # block_second_degree_relations doesn't have timestamps
         timestamps: %{}
       )
-=======
-    ordered_changes_list =
-      changes_list
-      |> Enum.sort_by(&{&1.nephew_hash, &1.uncle_hash})
-      |> Enum.dedup()
->>>>>>> cdc40d0f
 
     Logger.info(["### Second degree relations insert FINISHED ###"])
 
