defmodule Explorer.Chain.Transaction do
  @moduledoc "Models a Web3 transaction."

  use Explorer.Schema

  require Logger

  import Ecto.Query, only: [from: 2, preload: 3, subquery: 1, where: 3]

  alias ABI.FunctionSelector

  alias Ecto.Association.NotLoaded
  alias Ecto.Changeset

  alias Explorer.Chain

  alias Explorer.Chain.{
    Address,
    Block,
    ContractMethod,
    Data,
    Gas,
    Hash,
    InternalTransaction,
    Log,
    SmartContract,
    TokenTransfer,
    Transaction,
    TransactionAction,
    Wei
  }

  alias Explorer.Chain.Transaction.{Fork, Status}
  alias Explorer.Chain.Zkevm.BatchTransaction
  alias Explorer.SmartContract.SigProviderInterface

  @optional_attrs ~w(max_priority_fee_per_gas max_fee_per_gas block_hash block_number block_consensus block_timestamp created_contract_address_hash cumulative_gas_used earliest_processing_start
                     error gas_price gas_used index created_contract_code_indexed_at status to_address_hash revert_reason type has_error_in_internal_txs)a

  @suave_optional_attrs ~w(execution_node_hash wrapped_type wrapped_nonce wrapped_to_address_hash wrapped_gas wrapped_gas_price wrapped_max_priority_fee_per_gas wrapped_max_fee_per_gas wrapped_value wrapped_input wrapped_v wrapped_r wrapped_s wrapped_hash)a

  @required_attrs ~w(from_address_hash gas hash input nonce r s v value)a

  @empty_attrs ~w()a

  @typedoc """
  X coordinate module n in
  [Elliptic Curve Digital Signature Algorithm](https://en.wikipedia.org/wiki/Elliptic_Curve_Digital_Signature_Algorithm)
  (EDCSA)
  """
  @type r :: Decimal.t()

  @typedoc """
  Y coordinate module n in
  [Elliptic Curve Digital Signature Algorithm](https://en.wikipedia.org/wiki/Elliptic_Curve_Digital_Signature_Algorithm)
  (EDCSA)
  """
  @type s :: Decimal.t()

  @typedoc """
  The index of the transaction in its block.
  """
  @type transaction_index :: non_neg_integer()

  @typedoc """
  `t:standard_v/0` + `27`

  | `v`  | X      | Y    |
  |------|--------|------|
  | `27` | lower  | even |
  | `28` | lower  | odd  |
  | `29` | higher | even |
  | `30` | higher | odd  |

  **Note: that `29` and `30` are exceedingly rarely, and will in practice only ever be seen in specifically generated
  examples.**
  """
  @type v :: 27..30

  @typedoc """
  How much the sender is willing to pay in wei per unit of gas.
  """
  @type wei_per_gas :: Wei.t()

  @typedoc """
   * `block` - the block in which this transaction was mined/validated.  `nil` when transaction is pending or has only
     been collated into one of the `uncles` in one of the `forks`.
   * `block_hash` - `block` foreign key. `nil` when transaction is pending or has only been collated into one of the
     `uncles` in one of the `forks`.
   * `block_number` - Denormalized `block` `number`. `nil` when transaction is pending or has only been collated into
     one of the `uncles` in one of the `forks`.
   * `block_consensus` - consensus of the block where transaction collated.
   * `block_timestamp` - timestamp of the block where transaction collated.
   * `created_contract_address` - belongs_to association to `address` corresponding to `created_contract_address_hash`.
   * `created_contract_address_hash` - Denormalized `internal_transaction` `created_contract_address_hash`
     populated only when `to_address_hash` is nil.
   * `cumulative_gas_used` - the cumulative gas used in `transaction`'s `t:Explorer.Chain.Block.t/0` before
     `transaction`'s `index`.  `nil` when transaction is pending
   * `earliest_processing_start` - If the pending transaction fetcher was alive and received this transaction, we can
      be sure that this transaction did not start processing until after the last time we fetched pending transactions,
      so we annotate that with this field. If it is `nil`, that means we don't have a lower bound for when it started
      processing.
   * `error` - the `error` from the last `t:Explorer.Chain.InternalTransaction.t/0` in `internal_transactions` that
     caused `status` to be `:error`.  Only set after `internal_transactions_index_at` is set AND if there was an error.
     Also, `error` is set if transaction is replaced/dropped
   * `forks` - copies of this transactions that were collated into `uncles` not on the primary consensus of the chain.
   * `from_address` - the source of `value`
   * `from_address_hash` - foreign key of `from_address`
   * `gas` - Gas provided by the sender
   * `gas_price` - How much the sender is willing to pay for `gas`
   * `gas_used` - the gas used for just `transaction`.  `nil` when transaction is pending or has only been collated into
     one of the `uncles` in one of the `forks`.
   * `hash` - hash of contents of this transaction
   * `index` - index of this transaction in `block`.  `nil` when transaction is pending or has only been collated into
     one of the `uncles` in one of the `forks`.
   * `input`- data sent along with the transaction
   * `internal_transactions` - transactions (value transfers) created while executing contract used for this
     transaction
   * `created_contract_code_indexed_at` - when created `address` code was fetched by `Indexer`
   * `revert_reason` - revert reason of transaction

     | `status` | `contract_creation_address_hash` | `input`    | Token Transfer? | `internal_transactions_indexed_at`        | `internal_transactions` | Description                                                                                         |
     |----------|----------------------------------|------------|-----------------|-------------------------------------------|-------------------------|-----------------------------------------------------------------------------------------------------|
     | `:ok`    | `nil`                            | Empty      | Don't Care      | `inserted_at`                             | Unfetched               | Simple `value` transfer transaction succeeded.  Internal transactions would be same value transfer. |
     | `:ok`    | `nil`                            | Don't Care | `true`          | `inserted_at`                             | Unfetched               | Token transfer (from `logs`) that didn't happen during a contract creation.                         |
     | `:ok`    | Don't Care                       | Non-Empty  | Don't Care      | When `internal_transactions` are indexed. | Fetched                 | A contract call that succeeded.                                                                     |
     | `:error` | nil                              | Empty      | Don't Care      | When `internal_transactions` are indexed. | Fetched                 | Simple `value` transfer transaction failed. Internal transactions fetched for `error`.              |
     | `:error` | Don't Care                       | Non-Empty  | Don't Care      | When `internal_transactions` are indexed. | Fetched                 | A contract call that failed.                                                                        |
     | `nil`    | Don't Care                       | Don't Care | Don't Care      | When `internal_transactions` are indexed. | Depends                 | A pending post-Byzantium transaction will only know its status from receipt.                        |
     | `nil`    | Don't Care                       | Don't Care | Don't Care      | When `internal_transactions` are indexed. | Fetched                 | A pre-Byzantium transaction requires internal transactions to determine status.                     |
   * `logs` - events that occurred while mining the `transaction`.
   * `nonce` - the number of transaction made by the sender prior to this one
   * `r` - the R field of the signature. The (r, s) is the normal output of an ECDSA signature, where r is computed as
       the X coordinate of a point R, modulo the curve order n.
   * `s` - The S field of the signature.  The (r, s) is the normal output of an ECDSA signature, where r is computed as
       the X coordinate of a point R, modulo the curve order n.
   * `status` - whether the transaction was successfully mined or failed.  `nil` when transaction is pending or has only
     been collated into one of the `uncles` in one of the `forks`.
   * `to_address` - sink of `value`
   * `to_address_hash` - `to_address` foreign key
   * `uncles` - uncle blocks where `forks` were collated
   * `v` - The V field of the signature.
   * `value` - wei transferred from `from_address` to `to_address`
   * `revert_reason` - revert reason of transaction
   * `max_priority_fee_per_gas` - User defined maximum fee (tip) per unit of gas paid to validator for transaction prioritization.
   * `max_fee_per_gas` - Maximum total amount per unit of gas a user is willing to pay for a transaction, including base fee and priority fee.
   * `type` - New transaction type identifier introduced in EIP 2718 (Berlin HF)
   * `has_error_in_internal_txs` - shows if the internal transactions related to transaction have errors
   * `execution_node` - execution node address (used by Suave)
   * `execution_node_hash` - foreign key of `execution_node` (used by Suave)
   * `wrapped_type` - transaction type from the `wrapped` field (used by Suave)
   * `wrapped_nonce` - nonce from the `wrapped` field (used by Suave)
   * `wrapped_to_address` - target address from the `wrapped` field (used by Suave)
   * `wrapped_to_address_hash` - `wrapped_to_address` foreign key (used by Suave)
   * `wrapped_gas` - gas from the `wrapped` field (used by Suave)
   * `wrapped_gas_price` - gas_price from the `wrapped` field (used by Suave)
   * `wrapped_max_priority_fee_per_gas` - max_priority_fee_per_gas from the `wrapped` field (used by Suave)
   * `wrapped_max_fee_per_gas` - max_fee_per_gas from the `wrapped` field (used by Suave)
   * `wrapped_value` - value from the `wrapped` field (used by Suave)
   * `wrapped_input` - data from the `wrapped` field (used by Suave)
   * `wrapped_v` - V field of the signature from the `wrapped` field (used by Suave)
   * `wrapped_r` - R field of the signature from the `wrapped` field (used by Suave)
   * `wrapped_s` - S field of the signature from the `wrapped` field (used by Suave)
   * `wrapped_hash` - hash from the `wrapped` field (used by Suave)
  """
<<<<<<< HEAD
  @type t :: %__MODULE__{
          block: %Ecto.Association.NotLoaded{} | Block.t() | nil,
          block_hash: Hash.t() | nil,
          block_number: Block.block_number() | nil,
          block_consensus: boolean(),
          block_timestamp: DateTime.t() | nil,
          created_contract_address: %Ecto.Association.NotLoaded{} | Address.t() | nil,
          created_contract_address_hash: Hash.Address.t() | nil,
          created_contract_code_indexed_at: DateTime.t() | nil,
          cumulative_gas_used: Gas.t() | nil,
          earliest_processing_start: DateTime.t() | nil,
          error: String.t() | nil,
          forks: %Ecto.Association.NotLoaded{} | [Fork.t()],
          from_address: %Ecto.Association.NotLoaded{} | Address.t(),
          from_address_hash: Hash.Address.t(),
          gas: Gas.t(),
          gas_price: wei_per_gas | nil,
          gas_used: Gas.t() | nil,
          hash: Hash.t(),
          index: transaction_index | nil,
          input: Data.t(),
          internal_transactions: %Ecto.Association.NotLoaded{} | [InternalTransaction.t()],
          logs: %Ecto.Association.NotLoaded{} | [Log.t()],
          nonce: non_neg_integer(),
          r: r(),
          s: s(),
          status: Status.t() | nil,
          to_address: %Ecto.Association.NotLoaded{} | Address.t() | nil,
          to_address_hash: Hash.Address.t() | nil,
          uncles: %Ecto.Association.NotLoaded{} | [Block.t()],
          v: v(),
          value: Wei.t(),
          revert_reason: String.t() | nil,
          max_priority_fee_per_gas: wei_per_gas | nil,
          max_fee_per_gas: wei_per_gas | nil,
          type: non_neg_integer() | nil,
          has_error_in_internal_txs: boolean()
        }
=======
  @type t ::
          Map.merge(
            %__MODULE__{
              block: %Ecto.Association.NotLoaded{} | Block.t() | nil,
              block_hash: Hash.t() | nil,
              block_number: Block.block_number() | nil,
              created_contract_address: %Ecto.Association.NotLoaded{} | Address.t() | nil,
              created_contract_address_hash: Hash.Address.t() | nil,
              created_contract_code_indexed_at: DateTime.t() | nil,
              cumulative_gas_used: Gas.t() | nil,
              earliest_processing_start: DateTime.t() | nil,
              error: String.t() | nil,
              forks: %Ecto.Association.NotLoaded{} | [Fork.t()],
              from_address: %Ecto.Association.NotLoaded{} | Address.t(),
              from_address_hash: Hash.Address.t(),
              gas: Gas.t(),
              gas_price: wei_per_gas | nil,
              gas_used: Gas.t() | nil,
              hash: Hash.t(),
              index: transaction_index | nil,
              input: Data.t(),
              internal_transactions: %Ecto.Association.NotLoaded{} | [InternalTransaction.t()],
              logs: %Ecto.Association.NotLoaded{} | [Log.t()],
              nonce: non_neg_integer(),
              r: r(),
              s: s(),
              status: Status.t() | nil,
              to_address: %Ecto.Association.NotLoaded{} | Address.t() | nil,
              to_address_hash: Hash.Address.t() | nil,
              uncles: %Ecto.Association.NotLoaded{} | [Block.t()],
              v: v(),
              value: Wei.t(),
              revert_reason: String.t() | nil,
              max_priority_fee_per_gas: wei_per_gas | nil,
              max_fee_per_gas: wei_per_gas | nil,
              type: non_neg_integer() | nil,
              has_error_in_internal_txs: boolean()
            },
            suave
          )

  if Application.compile_env(:explorer, :chain_type) == "suave" do
    @type suave :: %{
            execution_node: %Ecto.Association.NotLoaded{} | Address.t() | nil,
            execution_node_hash: Hash.Address.t() | nil,
            wrapped_type: non_neg_integer() | nil,
            wrapped_nonce: non_neg_integer() | nil,
            wrapped_to_address: %Ecto.Association.NotLoaded{} | Address.t() | nil,
            wrapped_to_address_hash: Hash.Address.t() | nil,
            wrapped_gas: Gas.t() | nil,
            wrapped_gas_price: wei_per_gas | nil,
            wrapped_max_priority_fee_per_gas: wei_per_gas | nil,
            wrapped_max_fee_per_gas: wei_per_gas | nil,
            wrapped_value: Wei.t() | nil,
            wrapped_input: Data.t() | nil,
            wrapped_v: v() | nil,
            wrapped_r: r() | nil,
            wrapped_s: s() | nil,
            wrapped_hash: Hash.t() | nil
          }
  else
    @type suave :: %{}
  end
>>>>>>> 15efaac4

  @derive {Poison.Encoder,
           only: [
             :block_number,
             :block_timestamp,
             :cumulative_gas_used,
             :error,
             :gas,
             :gas_price,
             :gas_used,
             :index,
             :created_contract_code_indexed_at,
             :input,
             :nonce,
             :r,
             :s,
             :v,
             :status,
             :value,
             :revert_reason
           ]}

  @derive {Jason.Encoder,
           only: [
             :block_number,
             :block_timestamp,
             :cumulative_gas_used,
             :error,
             :gas,
             :gas_price,
             :gas_used,
             :index,
             :created_contract_code_indexed_at,
             :input,
             :nonce,
             :r,
             :s,
             :v,
             :status,
             :value,
             :revert_reason
           ]}

  @primary_key {:hash, Hash.Full, autogenerate: false}
  schema "transactions" do
    field(:block_number, :integer)
    field(:block_consensus, :boolean)
    field(:block_timestamp, :utc_datetime_usec)
    field(:cumulative_gas_used, :decimal)
    field(:earliest_processing_start, :utc_datetime_usec)
    field(:error, :string)
    field(:gas, :decimal)
    field(:gas_price, Wei)
    field(:gas_used, :decimal)
    field(:index, :integer)
    field(:created_contract_code_indexed_at, :utc_datetime_usec)
    field(:input, Data)
    field(:nonce, :integer)
    field(:r, :decimal)
    field(:s, :decimal)
    field(:status, Status)
    field(:v, :decimal)
    field(:value, Wei)
    field(:revert_reason, :string)
    field(:max_priority_fee_per_gas, Wei)
    field(:max_fee_per_gas, Wei)
    field(:type, :integer)
    field(:has_error_in_internal_txs, :boolean)
    field(:has_token_transfers, :boolean, virtual: true)

    # A transient field for deriving old block hash during transaction upserts.
    # Used to force refetch of a block in case a transaction is re-collated
    # in a different block. See: https://github.com/blockscout/blockscout/issues/1911
    field(:old_block_hash, Hash.Full)

    timestamps()

    belongs_to(:block, Block, foreign_key: :block_hash, references: :hash, type: Hash.Full)
    has_many(:forks, Fork, foreign_key: :hash)

    belongs_to(
      :from_address,
      Address,
      foreign_key: :from_address_hash,
      references: :hash,
      type: Hash.Address
    )

    has_many(:internal_transactions, InternalTransaction, foreign_key: :transaction_hash)
    has_many(:logs, Log, foreign_key: :transaction_hash)
    has_many(:token_transfers, TokenTransfer, foreign_key: :transaction_hash)
    has_many(:transaction_actions, TransactionAction, foreign_key: :hash, preload_order: [asc: :log_index])

    belongs_to(
      :to_address,
      Address,
      foreign_key: :to_address_hash,
      references: :hash,
      type: Hash.Address
    )

    has_many(:uncles, through: [:forks, :uncle])

    has_one(:zkevm_batch_transaction, BatchTransaction, foreign_key: :hash)
    has_one(:zkevm_batch, through: [:zkevm_batch_transaction, :batch])
    has_one(:zkevm_sequence_transaction, through: [:zkevm_batch, :sequence_transaction])
    has_one(:zkevm_verify_transaction, through: [:zkevm_batch, :verify_transaction])

    belongs_to(
      :created_contract_address,
      Address,
      foreign_key: :created_contract_address_hash,
      references: :hash,
      type: Hash.Address
    )

    if System.get_env("CHAIN_TYPE") == "suave" do
      belongs_to(
        :execution_node,
        Address,
        foreign_key: :execution_node_hash,
        references: :hash,
        type: Hash.Address
      )

      field(:wrapped_type, :integer)
      field(:wrapped_nonce, :integer)
      field(:wrapped_gas, :decimal)
      field(:wrapped_gas_price, Wei)
      field(:wrapped_max_priority_fee_per_gas, Wei)
      field(:wrapped_max_fee_per_gas, Wei)
      field(:wrapped_value, Wei)
      field(:wrapped_input, Data)
      field(:wrapped_v, :decimal)
      field(:wrapped_r, :decimal)
      field(:wrapped_s, :decimal)
      field(:wrapped_hash, Hash.Full)

      belongs_to(
        :wrapped_to_address,
        Address,
        foreign_key: :wrapped_to_address_hash,
        references: :hash,
        type: Hash.Address
      )
    end
  end

  @doc """
  A pending transaction does not have a `block_hash`

      iex> changeset = Explorer.Chain.Transaction.changeset(
      ...>   %Transaction{},
      ...>   %{
      ...>     from_address_hash: "0xe8ddc5c7a2d2f0d7a9798459c0104fdf5e987aca",
      ...>     gas: 4700000,
      ...>     gas_price: 100000000000,
      ...>     hash: "0x3a3eb134e6792ce9403ea4188e5e79693de9e4c94e499db132be086400da79e6",
      ...>     input: "0x6060604052341561000f57600080fd5b336000806101000a81548173ffffffffffffffffffffffffffffffffffffffff021916908373ffffffffffffffffffffffffffffffffffffffff1602179055506102db8061005e6000396000f300606060405260043610610062576000357c0100000000000000000000000000000000000000000000000000000000900463ffffffff1680630900f01014610067578063445df0ac146100a05780638da5cb5b146100c9578063fdacd5761461011e575b600080fd5b341561007257600080fd5b61009e600480803573ffffffffffffffffffffffffffffffffffffffff16906020019091905050610141565b005b34156100ab57600080fd5b6100b3610224565b6040518082815260200191505060405180910390f35b34156100d457600080fd5b6100dc61022a565b604051808273ffffffffffffffffffffffffffffffffffffffff1673ffffffffffffffffffffffffffffffffffffffff16815260200191505060405180910390f35b341561012957600080fd5b61013f600480803590602001909190505061024f565b005b60008060009054906101000a900473ffffffffffffffffffffffffffffffffffffffff1673ffffffffffffffffffffffffffffffffffffffff163373ffffffffffffffffffffffffffffffffffffffff161415610220578190508073ffffffffffffffffffffffffffffffffffffffff1663fdacd5766001546040518263ffffffff167c010000000000000000000000000000000000000000000000000000000002815260040180828152602001915050600060405180830381600087803b151561020b57600080fd5b6102c65a03f1151561021c57600080fd5b5050505b5050565b60015481565b6000809054906101000a900473ffffffffffffffffffffffffffffffffffffffff1681565b6000809054906101000a900473ffffffffffffffffffffffffffffffffffffffff1673ffffffffffffffffffffffffffffffffffffffff163373ffffffffffffffffffffffffffffffffffffffff1614156102ac57806001819055505b505600a165627a7a72305820a9c628775efbfbc17477a472413c01ee9b33881f550c59d21bee9928835c854b0029",
      ...>     nonce: 0,
      ...>     r: 0xAD3733DF250C87556335FFE46C23E34DBAFFDE93097EF92F52C88632A40F0C75,
      ...>     s: 0x72caddc0371451a58de2ca6ab64e0f586ccdb9465ff54e1c82564940e89291e3,
      ...>     v: 0x8d,
      ...>     value: 0
      ...>   }
      ...> )
      iex> changeset.valid?
      true

  A pending transaction does not have a `gas_price` (Erigon)

      iex> changeset = Explorer.Chain.Transaction.changeset(
      ...>   %Transaction{},
      ...>   %{
      ...>     from_address_hash: "0xe8ddc5c7a2d2f0d7a9798459c0104fdf5e987aca",
      ...>     gas: 4700000,
      ...>     hash: "0x3a3eb134e6792ce9403ea4188e5e79693de9e4c94e499db132be086400da79e6",
      ...>     input: "0x6060604052341561000f57600080fd5b336000806101000a81548173ffffffffffffffffffffffffffffffffffffffff021916908373ffffffffffffffffffffffffffffffffffffffff1602179055506102db8061005e6000396000f300606060405260043610610062576000357c0100000000000000000000000000000000000000000000000000000000900463ffffffff1680630900f01014610067578063445df0ac146100a05780638da5cb5b146100c9578063fdacd5761461011e575b600080fd5b341561007257600080fd5b61009e600480803573ffffffffffffffffffffffffffffffffffffffff16906020019091905050610141565b005b34156100ab57600080fd5b6100b3610224565b6040518082815260200191505060405180910390f35b34156100d457600080fd5b6100dc61022a565b604051808273ffffffffffffffffffffffffffffffffffffffff1673ffffffffffffffffffffffffffffffffffffffff16815260200191505060405180910390f35b341561012957600080fd5b61013f600480803590602001909190505061024f565b005b60008060009054906101000a900473ffffffffffffffffffffffffffffffffffffffff1673ffffffffffffffffffffffffffffffffffffffff163373ffffffffffffffffffffffffffffffffffffffff161415610220578190508073ffffffffffffffffffffffffffffffffffffffff1663fdacd5766001546040518263ffffffff167c010000000000000000000000000000000000000000000000000000000002815260040180828152602001915050600060405180830381600087803b151561020b57600080fd5b6102c65a03f1151561021c57600080fd5b5050505b5050565b60015481565b6000809054906101000a900473ffffffffffffffffffffffffffffffffffffffff1681565b6000809054906101000a900473ffffffffffffffffffffffffffffffffffffffff1673ffffffffffffffffffffffffffffffffffffffff163373ffffffffffffffffffffffffffffffffffffffff1614156102ac57806001819055505b505600a165627a7a72305820a9c628775efbfbc17477a472413c01ee9b33881f550c59d21bee9928835c854b0029",
      ...>     nonce: 0,
      ...>     r: 0xAD3733DF250C87556335FFE46C23E34DBAFFDE93097EF92F52C88632A40F0C75,
      ...>     s: 0x72caddc0371451a58de2ca6ab64e0f586ccdb9465ff54e1c82564940e89291e3,
      ...>     v: 0x8d,
      ...>     value: 0
      ...>   }
      ...> )
      iex> changeset.valid?
      true

  A collated transaction MUST have an `index` so its position in the `block` is known and the `cumulative_gas_used` ane
  `gas_used` to know its fees.

  Post-Byzantium, the status must be present when a block is collated.

      iex> changeset = Explorer.Chain.Transaction.changeset(
      ...>   %Transaction{},
      ...>   %{
      ...>     block_hash: "0xe52d77084cab13a4e724162bcd8c6028e5ecfaa04d091ee476e96b9958ed6b47",
      ...>     block_number: 34,
      ...>     cumulative_gas_used: 0,
      ...>     from_address_hash: "0xe8ddc5c7a2d2f0d7a9798459c0104fdf5e987aca",
      ...>     gas: 4700000,
      ...>     gas_price: 100000000000,
      ...>     gas_used: 4600000,
      ...>     hash: "0x3a3eb134e6792ce9403ea4188e5e79693de9e4c94e499db132be086400da79e6",
      ...>     index: 0,
      ...>     input: "0x6060604052341561000f57600080fd5b336000806101000a81548173ffffffffffffffffffffffffffffffffffffffff021916908373ffffffffffffffffffffffffffffffffffffffff1602179055506102db8061005e6000396000f300606060405260043610610062576000357c0100000000000000000000000000000000000000000000000000000000900463ffffffff1680630900f01014610067578063445df0ac146100a05780638da5cb5b146100c9578063fdacd5761461011e575b600080fd5b341561007257600080fd5b61009e600480803573ffffffffffffffffffffffffffffffffffffffff16906020019091905050610141565b005b34156100ab57600080fd5b6100b3610224565b6040518082815260200191505060405180910390f35b34156100d457600080fd5b6100dc61022a565b604051808273ffffffffffffffffffffffffffffffffffffffff1673ffffffffffffffffffffffffffffffffffffffff16815260200191505060405180910390f35b341561012957600080fd5b61013f600480803590602001909190505061024f565b005b60008060009054906101000a900473ffffffffffffffffffffffffffffffffffffffff1673ffffffffffffffffffffffffffffffffffffffff163373ffffffffffffffffffffffffffffffffffffffff161415610220578190508073ffffffffffffffffffffffffffffffffffffffff1663fdacd5766001546040518263ffffffff167c010000000000000000000000000000000000000000000000000000000002815260040180828152602001915050600060405180830381600087803b151561020b57600080fd5b6102c65a03f1151561021c57600080fd5b5050505b5050565b60015481565b6000809054906101000a900473ffffffffffffffffffffffffffffffffffffffff1681565b6000809054906101000a900473ffffffffffffffffffffffffffffffffffffffff1673ffffffffffffffffffffffffffffffffffffffff163373ffffffffffffffffffffffffffffffffffffffff1614156102ac57806001819055505b505600a165627a7a72305820a9c628775efbfbc17477a472413c01ee9b33881f550c59d21bee9928835c854b0029",
      ...>     nonce: 0,
      ...>     r: 0xAD3733DF250C87556335FFE46C23E34DBAFFDE93097EF92F52C88632A40F0C75,
      ...>     s: 0x72caddc0371451a58de2ca6ab64e0f586ccdb9465ff54e1c82564940e89291e3,
      ...>     status: :ok,
      ...>     v: 0x8d,
      ...>     value: 0
      ...>   }
      ...> )
      iex> changeset.valid?
      true

  But, pre-Byzantium the status cannot be known until the `Explorer.Chain.InternalTransaction` are checked for an
  `error`, so `status` is not required since we can't from the transaction data alone check if the chain is pre- or
  post-Byzantium.

      iex> changeset = Explorer.Chain.Transaction.changeset(
      ...>   %Transaction{},
      ...>   %{
      ...>     block_hash: "0xe52d77084cab13a4e724162bcd8c6028e5ecfaa04d091ee476e96b9958ed6b47",
      ...>     block_number: 34,
      ...>     cumulative_gas_used: 0,
      ...>     from_address_hash: "0xe8ddc5c7a2d2f0d7a9798459c0104fdf5e987aca",
      ...>     gas: 4700000,
      ...>     gas_price: 100000000000,
      ...>     gas_used: 4600000,
      ...>     hash: "0x3a3eb134e6792ce9403ea4188e5e79693de9e4c94e499db132be086400da79e6",
      ...>     index: 0,
      ...>     input: "0x6060604052341561000f57600080fd5b336000806101000a81548173ffffffffffffffffffffffffffffffffffffffff021916908373ffffffffffffffffffffffffffffffffffffffff1602179055506102db8061005e6000396000f300606060405260043610610062576000357c0100000000000000000000000000000000000000000000000000000000900463ffffffff1680630900f01014610067578063445df0ac146100a05780638da5cb5b146100c9578063fdacd5761461011e575b600080fd5b341561007257600080fd5b61009e600480803573ffffffffffffffffffffffffffffffffffffffff16906020019091905050610141565b005b34156100ab57600080fd5b6100b3610224565b6040518082815260200191505060405180910390f35b34156100d457600080fd5b6100dc61022a565b604051808273ffffffffffffffffffffffffffffffffffffffff1673ffffffffffffffffffffffffffffffffffffffff16815260200191505060405180910390f35b341561012957600080fd5b61013f600480803590602001909190505061024f565b005b60008060009054906101000a900473ffffffffffffffffffffffffffffffffffffffff1673ffffffffffffffffffffffffffffffffffffffff163373ffffffffffffffffffffffffffffffffffffffff161415610220578190508073ffffffffffffffffffffffffffffffffffffffff1663fdacd5766001546040518263ffffffff167c010000000000000000000000000000000000000000000000000000000002815260040180828152602001915050600060405180830381600087803b151561020b57600080fd5b6102c65a03f1151561021c57600080fd5b5050505b5050565b60015481565b6000809054906101000a900473ffffffffffffffffffffffffffffffffffffffff1681565b6000809054906101000a900473ffffffffffffffffffffffffffffffffffffffff1673ffffffffffffffffffffffffffffffffffffffff163373ffffffffffffffffffffffffffffffffffffffff1614156102ac57806001819055505b505600a165627a7a72305820a9c628775efbfbc17477a472413c01ee9b33881f550c59d21bee9928835c854b0029",
      ...>     nonce: 0,
      ...>     r: 0xAD3733DF250C87556335FFE46C23E34DBAFFDE93097EF92F52C88632A40F0C75,
      ...>     s: 0x72caddc0371451a58de2ca6ab64e0f586ccdb9465ff54e1c82564940e89291e3,
      ...>     v: 0x8d,
      ...>     value: 0
      ...>   }
      ...> )
      iex> changeset.valid?
      true

  The `error` can only be set with a specific error message when `status` is `:error`

      iex> changeset = Explorer.Chain.Transaction.changeset(
      ...>   %Transaction{},
      ...>   %{
      ...>     block_hash: "0xe52d77084cab13a4e724162bcd8c6028e5ecfaa04d091ee476e96b9958ed6b47",
      ...>     block_number: 34,
      ...>     cumulative_gas_used: 0,
      ...>     error: "Out of gas",
      ...>     gas: 4700000,
      ...>     gas_price: 100000000000,
      ...>     gas_used: 4600000,
      ...>     hash: "0x3a3eb134e6792ce9403ea4188e5e79693de9e4c94e499db132be086400da79e6",
      ...>     index: 0,
      ...>     input: "0x6060604052341561000f57600080fd5b336000806101000a81548173ffffffffffffffffffffffffffffffffffffffff021916908373ffffffffffffffffffffffffffffffffffffffff1602179055506102db8061005e6000396000f300606060405260043610610062576000357c0100000000000000000000000000000000000000000000000000000000900463ffffffff1680630900f01014610067578063445df0ac146100a05780638da5cb5b146100c9578063fdacd5761461011e575b600080fd5b341561007257600080fd5b61009e600480803573ffffffffffffffffffffffffffffffffffffffff16906020019091905050610141565b005b34156100ab57600080fd5b6100b3610224565b6040518082815260200191505060405180910390f35b34156100d457600080fd5b6100dc61022a565b604051808273ffffffffffffffffffffffffffffffffffffffff1673ffffffffffffffffffffffffffffffffffffffff16815260200191505060405180910390f35b341561012957600080fd5b61013f600480803590602001909190505061024f565b005b60008060009054906101000a900473ffffffffffffffffffffffffffffffffffffffff1673ffffffffffffffffffffffffffffffffffffffff163373ffffffffffffffffffffffffffffffffffffffff161415610220578190508073ffffffffffffffffffffffffffffffffffffffff1663fdacd5766001546040518263ffffffff167c010000000000000000000000000000000000000000000000000000000002815260040180828152602001915050600060405180830381600087803b151561020b57600080fd5b6102c65a03f1151561021c57600080fd5b5050505b5050565b60015481565b6000809054906101000a900473ffffffffffffffffffffffffffffffffffffffff1681565b6000809054906101000a900473ffffffffffffffffffffffffffffffffffffffff1673ffffffffffffffffffffffffffffffffffffffff163373ffffffffffffffffffffffffffffffffffffffff1614156102ac57806001819055505b505600a165627a7a72305820a9c628775efbfbc17477a472413c01ee9b33881f550c59d21bee9928835c854b0029",
      ...>     nonce: 0,
      ...>     r: 0xAD3733DF250C87556335FFE46C23E34DBAFFDE93097EF92F52C88632A40F0C75,
      ...>     s: 0x72caddc0371451a58de2ca6ab64e0f586ccdb9465ff54e1c82564940e89291e3,
      ...>     v: 0x8d,
      ...>     value: 0
      ...>   }
      ...> )
      iex> changeset.valid?
      false
      iex> Keyword.get_values(changeset.errors, :error)
      [{"can't be set when status is not :error", []}]

      iex> changeset = Explorer.Chain.Transaction.changeset(
      ...>   %Transaction{},
      ...>   %{
      ...>     block_hash: "0xe52d77084cab13a4e724162bcd8c6028e5ecfaa04d091ee476e96b9958ed6b47",
      ...>     block_number: 34,
      ...>     cumulative_gas_used: 0,
      ...>     error: "Out of gas",
      ...>     from_address_hash: "0xe8ddc5c7a2d2f0d7a9798459c0104fdf5e987aca",
      ...>     gas: 4700000,
      ...>     gas_price: 100000000000,
      ...>     gas_used: 4600000,
      ...>     hash: "0x3a3eb134e6792ce9403ea4188e5e79693de9e4c94e499db132be086400da79e6",
      ...>     index: 0,
      ...>     input: "0x6060604052341561000f57600080fd5b336000806101000a81548173ffffffffffffffffffffffffffffffffffffffff021916908373ffffffffffffffffffffffffffffffffffffffff1602179055506102db8061005e6000396000f300606060405260043610610062576000357c0100000000000000000000000000000000000000000000000000000000900463ffffffff1680630900f01014610067578063445df0ac146100a05780638da5cb5b146100c9578063fdacd5761461011e575b600080fd5b341561007257600080fd5b61009e600480803573ffffffffffffffffffffffffffffffffffffffff16906020019091905050610141565b005b34156100ab57600080fd5b6100b3610224565b6040518082815260200191505060405180910390f35b34156100d457600080fd5b6100dc61022a565b604051808273ffffffffffffffffffffffffffffffffffffffff1673ffffffffffffffffffffffffffffffffffffffff16815260200191505060405180910390f35b341561012957600080fd5b61013f600480803590602001909190505061024f565b005b60008060009054906101000a900473ffffffffffffffffffffffffffffffffffffffff1673ffffffffffffffffffffffffffffffffffffffff163373ffffffffffffffffffffffffffffffffffffffff161415610220578190508073ffffffffffffffffffffffffffffffffffffffff1663fdacd5766001546040518263ffffffff167c010000000000000000000000000000000000000000000000000000000002815260040180828152602001915050600060405180830381600087803b151561020b57600080fd5b6102c65a03f1151561021c57600080fd5b5050505b5050565b60015481565b6000809054906101000a900473ffffffffffffffffffffffffffffffffffffffff1681565b6000809054906101000a900473ffffffffffffffffffffffffffffffffffffffff1673ffffffffffffffffffffffffffffffffffffffff163373ffffffffffffffffffffffffffffffffffffffff1614156102ac57806001819055505b505600a165627a7a72305820a9c628775efbfbc17477a472413c01ee9b33881f550c59d21bee9928835c854b0029",
      ...>     nonce: 0,
      ...>     r: 0xAD3733DF250C87556335FFE46C23E34DBAFFDE93097EF92F52C88632A40F0C75,
      ...>     s: 0x72caddc0371451a58de2ca6ab64e0f586ccdb9465ff54e1c82564940e89291e3,
      ...>     status: :error,
      ...>     v: 0x8d,
      ...>     value: 0
      ...>   }
      ...> )
      iex> changeset.valid?
      true

  """
  def changeset(%__MODULE__{} = transaction, attrs \\ %{}) do
    attrs_to_cast =
      @required_attrs ++
        @optional_attrs ++
        if Application.get_env(:explorer, :chain_type) == "suave", do: @suave_optional_attrs, else: @empty_attrs

    transaction
    |> cast(attrs, attrs_to_cast)
    |> validate_required(@required_attrs)
    |> validate_collated()
    |> validate_error()
    |> validate_status()
    |> check_collated()
    |> check_error()
    |> check_status()
    |> foreign_key_constraint(:block_hash)
    |> unique_constraint(:hash)
  end

  def preload_token_transfers(query, address_hash) do
    token_transfers_query =
      from(
        tt in TokenTransfer,
        where:
          tt.token_contract_address_hash == ^address_hash or tt.to_address_hash == ^address_hash or
            tt.from_address_hash == ^address_hash,
        order_by: [asc: tt.log_index],
        preload: [:token, [from_address: :names], [to_address: :names]]
      )

    preload(query, [tt], token_transfers: ^token_transfers_query)
  end

  def decoded_revert_reason(transaction, revert_reason, options \\ []) do
    hex =
      case revert_reason do
        "0x" <> hex_part ->
          hex_part

        hex ->
          hex
      end

    process_hex_revert_reason(hex, transaction, options)
  end

  defp process_hex_revert_reason(hex_revert_reason, %__MODULE__{to_address: smart_contract, hash: hash}, options) do
    case Integer.parse(hex_revert_reason, 16) do
      {number, ""} ->
        binary_revert_reason = :binary.encode_unsigned(number)

        {result, _, _} =
          decoded_input_data(
            %Transaction{
              to_address: smart_contract,
              hash: hash,
              input: %Data{bytes: binary_revert_reason}
            },
            options
          )

        result

      _ ->
        hex_revert_reason
    end
  end

  # Because there is no contract association, we know the contract was not verified
  def decoded_input_data(tx, skip_sig_provider? \\ false, options, full_abi_acc \\ %{}, methods_acc \\ %{})

  def decoded_input_data(%__MODULE__{to_address: nil}, _, _, full_abi_acc, methods_acc),
    do: {{:error, :no_to_address}, full_abi_acc, methods_acc}

  def decoded_input_data(%NotLoaded{}, _, _, full_abi_acc, methods_acc),
    do: {{:error, :not_loaded}, full_abi_acc, methods_acc}

  def decoded_input_data(%__MODULE__{input: %{bytes: bytes}}, _, _, full_abi_acc, methods_acc)
      when bytes in [nil, <<>>],
      do: {{:error, :no_input_data}, full_abi_acc, methods_acc}

  if not Application.compile_env(:explorer, :decode_not_a_contract_calls) do
    def decoded_input_data(%__MODULE__{to_address: %{contract_code: nil}}, _, _, full_abi_acc, methods_acc),
      do: {{:error, :not_a_contract_call}, full_abi_acc, methods_acc}
  end

  def decoded_input_data(
        %__MODULE__{
          to_address: %NotLoaded{},
          input: input,
          hash: hash
        },
        skip_sig_provider?,
        options,
        full_abi_acc,
        methods_acc
      ) do
    decoded_input_data(
      %__MODULE__{
        to_address: %{smart_contract: nil},
        input: input,
        hash: hash
      },
      skip_sig_provider?,
      options,
      full_abi_acc,
      methods_acc
    )
  end

  def decoded_input_data(
        %__MODULE__{
          to_address: %{smart_contract: %NotLoaded{}},
          input: input,
          hash: hash
        },
        skip_sig_provider?,
        options,
        full_abi_acc,
        methods_acc
      ) do
    decoded_input_data(
      %__MODULE__{
        to_address: %{smart_contract: nil},
        input: input,
        hash: hash
      },
      skip_sig_provider?,
      options,
      full_abi_acc,
      methods_acc
    )
  end

  def decoded_input_data(
        %__MODULE__{
          to_address: %{smart_contract: nil},
          input: %{bytes: <<method_id::binary-size(4), _::binary>> = data} = input,
          hash: hash
        },
        skip_sig_provider?,
        options,
        full_abi_acc,
        methods_acc
      ) do
    {methods, methods_acc} =
      method_id
      |> check_methods_cache(methods_acc, options)

    candidates =
      methods
      |> Enum.flat_map(fn candidate ->
        case do_decoded_input_data(data, %SmartContract{abi: [candidate.abi], address_hash: nil}, hash, options, %{}) do
          {{:ok, _, _, _} = decoded, _} -> [decoded]
          _ -> []
        end
      end)

    {{:error, :contract_not_verified,
      if(candidates == [], do: decode_function_call_via_sig_provider(input, hash, skip_sig_provider?), else: candidates)},
     full_abi_acc, methods_acc}
  end

  def decoded_input_data(%__MODULE__{to_address: %{smart_contract: nil}}, _, _, full_abi_acc, methods_acc) do
    {{:error, :contract_not_verified, []}, full_abi_acc, methods_acc}
  end

  def decoded_input_data(
        %__MODULE__{
          input: %{bytes: data} = input,
          to_address: %{smart_contract: smart_contract},
          hash: hash
        },
        skip_sig_provider?,
        options,
        full_abi_acc,
        methods_acc
      ) do
    case do_decoded_input_data(data, smart_contract, hash, options, full_abi_acc) do
      # In some cases transactions use methods of some unpredictable contracts, so we can try to look up for method in a whole DB
      {{:error, :could_not_decode}, full_abi_acc} ->
        case decoded_input_data(
               %__MODULE__{
                 to_address: %{smart_contract: nil},
                 input: input,
                 hash: hash
               },
               skip_sig_provider?,
               options,
               full_abi_acc,
               methods_acc
             ) do
          {{:error, :contract_not_verified, []}, full_abi_acc, methods_acc} ->
            {decode_function_call_via_sig_provider_wrapper(input, hash, skip_sig_provider?), full_abi_acc, methods_acc}

          {{:error, :contract_not_verified, candidates}, full_abi_acc, methods_acc} ->
            {{:error, :contract_verified, candidates}, full_abi_acc, methods_acc}

          {_, full_abi_acc, methods_acc} ->
            {{:error, :could_not_decode}, full_abi_acc, methods_acc}
        end

      {output, full_abi_acc} ->
        {output, full_abi_acc, methods_acc}
    end
  end

  defp decode_function_call_via_sig_provider_wrapper(input, hash, skip_sig_provider?) do
    case decode_function_call_via_sig_provider(input, hash, skip_sig_provider?) do
      [] ->
        {:error, :could_not_decode}

      result ->
        {:error, :contract_verified, result}
    end
  end

  defp do_decoded_input_data(data, smart_contract, hash, options, full_abi_acc) do
    {full_abi, full_abi_acc} = check_full_abi_cache(smart_contract, full_abi_acc, options)

    {with(
       {:ok, {selector, values}} <- find_and_decode(full_abi, data, hash),
       {:ok, mapping} <- selector_mapping(selector, values, hash),
       identifier <- Base.encode16(selector.method_id, case: :lower),
       text <- function_call(selector.function, mapping),
       do: {:ok, identifier, text, mapping}
     ), full_abi_acc}
  end

  defp decode_function_call_via_sig_provider(%{bytes: data} = input, hash, skip_sig_provider?) do
    with true <- SigProviderInterface.enabled?(),
         false <- skip_sig_provider?,
         {:ok, result} <- SigProviderInterface.decode_function_call(input),
         true <- is_list(result),
         false <- Enum.empty?(result),
         abi <- [result |> List.first() |> Map.put("outputs", []) |> Map.put("type", "function")],
         {{:ok, _, _, _} = candidate, _} <-
           do_decoded_input_data(data, %SmartContract{abi: abi, address_hash: nil}, hash, [], %{}) do
      [candidate]
    else
      _ ->
        []
    end
  end

  defp check_methods_cache(method_id, methods_acc, options) do
    if Map.has_key?(methods_acc, method_id) do
      {methods_acc[method_id], methods_acc}
    else
      candidates_query =
        from(
          contract_method in ContractMethod,
          where: contract_method.identifier == ^method_id,
          limit: 1
        )

      result =
        candidates_query
        |> Chain.select_repo(options).all()

      {result, Map.put(methods_acc, method_id, result)}
    end
  end

  defp check_full_abi_cache(%{address_hash: address_hash} = smart_contract, full_abi_acc, options) do
    if !is_nil(address_hash) && Map.has_key?(full_abi_acc, address_hash) do
      {full_abi_acc[address_hash], full_abi_acc}
    else
      full_abi = Chain.combine_proxy_implementation_abi(smart_contract, options)

      {full_abi, Map.put(full_abi_acc, address_hash, full_abi)}
    end
  end

  def get_method_name(
        %__MODULE__{
          input: %{bytes: <<method_id::binary-size(4), _::binary>>}
        } = transaction
      ) do
    if transaction.created_contract_address_hash do
      nil
    else
      case decoded_input_data(
             %__MODULE__{
               to_address: %{smart_contract: nil},
               input: transaction.input,
               hash: transaction.hash
             },
             true,
             []
           ) do
        {{:error, :contract_not_verified, [{:ok, _method_id, decoded_func, _}]}, _, _} ->
          parse_method_name(decoded_func)

        {{:error, :contract_not_verified, []}, _, _} ->
          "0x" <> Base.encode16(method_id, case: :lower)

        _ ->
          "Transfer"
      end
    end
  end

  def get_method_name(_), do: "Transfer"

  def parse_method_name(method_desc, need_upcase \\ true) do
    method_desc
    |> String.split("(")
    |> Enum.at(0)
    |> upcase_first(need_upcase)
  end

  defp upcase_first(string, false), do: string

  defp upcase_first(<<first::utf8, rest::binary>>, true), do: String.upcase(<<first::utf8>>) <> rest

  defp function_call(name, mapping) do
    text =
      mapping
      |> Stream.map(fn {name, type, _} -> [type, " ", name] end)
      |> Enum.intersperse(", ")

    IO.iodata_to_binary([name, "(", text, ")"])
  end

  defp find_and_decode(abi, data, hash) do
    with {%FunctionSelector{}, _mapping} = result <-
           abi
           |> ABI.parse_specification()
           |> ABI.find_and_decode(data) do
      {:ok, result}
    end
  rescue
    e ->
      Logger.warn(fn ->
        [
          "Could not decode input data for transaction: ",
          Hash.to_iodata(hash),
          Exception.format(:error, e, __STACKTRACE__)
        ]
      end)

      {:error, :could_not_decode}
  end

  defp selector_mapping(selector, values, hash) do
    types = Enum.map(selector.types, &FunctionSelector.encode_type/1)

    mapping = Enum.zip([selector.input_names, types, values])

    {:ok, mapping}
  rescue
    e ->
      Logger.warn(fn ->
        [
          "Could not decode input data for transaction: ",
          Hash.to_iodata(hash),
          Exception.format(:error, e, __STACKTRACE__)
        ]
      end)

      {:error, :could_not_decode}
  end

  @doc """
  Produces a list of queries starting from the given one and adding filters for
  transactions that are linked to the given address_hash through a direction.
  """
  def matching_address_queries_list(query, :from, address_hashes) when is_list(address_hashes) do
    [where(query, [t], t.from_address_hash in ^address_hashes)]
  end

  def matching_address_queries_list(query, :to, address_hashes) when is_list(address_hashes) do
    [
      where(query, [t], t.to_address_hash in ^address_hashes),
      where(query, [t], t.created_contract_address_hash in ^address_hashes)
    ]
  end

  def matching_address_queries_list(query, _direction, address_hashes) when is_list(address_hashes) do
    [
      where(query, [t], t.from_address_hash in ^address_hashes),
      where(query, [t], t.to_address_hash in ^address_hashes),
      where(query, [t], t.created_contract_address_hash in ^address_hashes)
    ]
  end

  def matching_address_queries_list(query, :from, address_hash) do
    [where(query, [t], t.from_address_hash == ^address_hash)]
  end

  def matching_address_queries_list(query, :to, address_hash) do
    [
      where(query, [t], t.to_address_hash == ^address_hash),
      where(query, [t], t.created_contract_address_hash == ^address_hash)
    ]
  end

  def matching_address_queries_list(query, _direction, address_hash) do
    [
      where(query, [t], t.from_address_hash == ^address_hash),
      where(query, [t], t.to_address_hash == ^address_hash),
      where(query, [t], t.created_contract_address_hash == ^address_hash)
    ]
  end

  def not_pending_transactions(query) do
    where(query, [t], not is_nil(t.block_number))
  end

  def not_dropped_or_replaced_transactions(query) do
    where(query, [t], is_nil(t.error) or t.error != "dropped/replaced")
  end

  @collated_fields ~w(block_number cumulative_gas_used gas_used index)a

  @collated_message "can't be blank when the transaction is collated into a block"
  @collated_field_to_check Enum.into(@collated_fields, %{}, fn collated_field ->
                             {collated_field, :"collated_#{collated_field}}"}
                           end)

  defp check_collated(%Changeset{} = changeset) do
    check_constraints(changeset, @collated_field_to_check, @collated_message)
  end

  @error_message "can't be set when status is not :error"

  defp check_error(%Changeset{} = changeset) do
    check_constraint(changeset, :error, message: @error_message, name: :error)
  end

  @status_message "can't be set when the block_hash is unknown"

  defp check_status(%Changeset{} = changeset) do
    check_constraint(changeset, :status, message: @status_message, name: :status)
  end

  defp check_constraints(%Changeset{} = changeset, field_to_name, message)
       when is_map(field_to_name) and is_binary(message) do
    Enum.reduce(field_to_name, changeset, fn {field, name}, acc_changeset ->
      check_constraint(
        acc_changeset,
        field,
        message: message,
        name: name
      )
    end)
  end

  defp validate_collated(%Changeset{} = changeset) do
    case Changeset.get_field(changeset, :block_hash) do
      %Hash{} -> Enum.reduce(@collated_fields, changeset, &validate_collated/2)
      nil -> changeset
    end
  end

  defp validate_collated(field, %Changeset{} = changeset) when is_atom(field) do
    case Changeset.get_field(changeset, field) do
      nil -> Changeset.add_error(changeset, field, @collated_message)
      _ -> changeset
    end
  end

  defp validate_error(%Changeset{} = changeset) do
    if Changeset.get_field(changeset, :status) != :error and Changeset.get_field(changeset, :error) != nil do
      Changeset.add_error(changeset, :error, @error_message)
    else
      changeset
    end
  end

  defp validate_status(%Changeset{} = changeset) do
    if Changeset.get_field(changeset, :block_hash) == nil and
         Changeset.get_field(changeset, :status) != nil do
      Changeset.add_error(changeset, :status, @status_message)
    else
      changeset
    end
  end

  @doc """
  Builds an `Ecto.Query` to fetch transactions with token transfers from the give address hash.

  The results will be ordered by block number and index DESC.
  """
  def transactions_with_token_transfers(address_hash, token_hash) do
    query = transactions_with_token_transfers_query(address_hash, token_hash)

    from(
      t in subquery(query),
      order_by: [desc: t.block_number, desc: t.index],
      preload: [:from_address, :to_address, :created_contract_address]
    )
  end

  defp transactions_with_token_transfers_query(address_hash, token_hash) do
    from(
      t in Transaction,
      inner_join: tt in TokenTransfer,
      on: t.hash == tt.transaction_hash,
      where: tt.token_contract_address_hash == ^token_hash,
      where: tt.from_address_hash == ^address_hash or tt.to_address_hash == ^address_hash,
      distinct: :hash
    )
  end

  def transactions_with_token_transfers_direction(direction, address_hash) do
    query = transactions_with_token_transfers_query_direction(direction, address_hash)

    from(
      t in subquery(query),
      order_by: [desc: t.block_number, desc: t.index],
      preload: [:from_address, :to_address, :created_contract_address]
    )
  end

  defp transactions_with_token_transfers_query_direction(:from, address_hash) do
    from(
      t in Transaction,
      inner_join: tt in TokenTransfer,
      on: t.hash == tt.transaction_hash,
      where: tt.from_address_hash == ^address_hash,
      distinct: :hash
    )
  end

  defp transactions_with_token_transfers_query_direction(:to, address_hash) do
    from(
      t in Transaction,
      inner_join: tt in TokenTransfer,
      on: t.hash == tt.transaction_hash,
      where: tt.to_address_hash == ^address_hash,
      distinct: :hash
    )
  end

  defp transactions_with_token_transfers_query_direction(_, address_hash) do
    from(
      t in Transaction,
      inner_join: tt in TokenTransfer,
      on: t.hash == tt.transaction_hash,
      where: tt.from_address_hash == ^address_hash or tt.to_address_hash == ^address_hash,
      distinct: :hash
    )
  end

  @doc """
  Builds an `Ecto.Query` to fetch transactions with the specified block_number
  """
  def transactions_with_block_number(block_number) do
    from(
      t in Transaction,
      where: t.block_number == ^block_number
    )
  end

  @doc """
  Builds an `Ecto.Query` to fetch the last nonce from the given address hash.

  The last nonce value means the total of transactions that the given address has sent through the
  chain. Also, the query uses the last `block_number` to get the last nonce because this column is
  indexed in DB, then the query is faster than ordering by last nonce.
  """
  def last_nonce_by_address_query(address_hash) do
    from(
      t in Transaction,
      select: t.nonce,
      where: t.from_address_hash == ^address_hash,
      order_by: [desc: :block_number],
      limit: 1
    )
  end

  @doc """
  Returns true if the transaction is a Rootstock REMASC transaction.
  """
  @spec is_rootstock_remasc_transaction(Explorer.Chain.Transaction.t()) :: boolean
  def is_rootstock_remasc_transaction(%__MODULE__{to_address_hash: to_address_hash}) do
    case Hash.Address.cast(Application.get_env(:explorer, __MODULE__)[:rootstock_remasc_address]) do
      {:ok, address} -> address == to_address_hash
      _ -> false
    end
  end

  @doc """
  Returns true if the transaction is a Rootstock bridge transaction.
  """
  @spec is_rootstock_bridge_transaction(Explorer.Chain.Transaction.t()) :: boolean
  def is_rootstock_bridge_transaction(%__MODULE__{to_address_hash: to_address_hash}) do
    case Hash.Address.cast(Application.get_env(:explorer, __MODULE__)[:rootstock_bridge_address]) do
      {:ok, address} -> address == to_address_hash
      _ -> false
    end
  end
end<|MERGE_RESOLUTION|>--- conflicted
+++ resolved
@@ -163,52 +163,14 @@
    * `wrapped_s` - S field of the signature from the `wrapped` field (used by Suave)
    * `wrapped_hash` - hash from the `wrapped` field (used by Suave)
   """
-<<<<<<< HEAD
-  @type t :: %__MODULE__{
-          block: %Ecto.Association.NotLoaded{} | Block.t() | nil,
-          block_hash: Hash.t() | nil,
-          block_number: Block.block_number() | nil,
-          block_consensus: boolean(),
-          block_timestamp: DateTime.t() | nil,
-          created_contract_address: %Ecto.Association.NotLoaded{} | Address.t() | nil,
-          created_contract_address_hash: Hash.Address.t() | nil,
-          created_contract_code_indexed_at: DateTime.t() | nil,
-          cumulative_gas_used: Gas.t() | nil,
-          earliest_processing_start: DateTime.t() | nil,
-          error: String.t() | nil,
-          forks: %Ecto.Association.NotLoaded{} | [Fork.t()],
-          from_address: %Ecto.Association.NotLoaded{} | Address.t(),
-          from_address_hash: Hash.Address.t(),
-          gas: Gas.t(),
-          gas_price: wei_per_gas | nil,
-          gas_used: Gas.t() | nil,
-          hash: Hash.t(),
-          index: transaction_index | nil,
-          input: Data.t(),
-          internal_transactions: %Ecto.Association.NotLoaded{} | [InternalTransaction.t()],
-          logs: %Ecto.Association.NotLoaded{} | [Log.t()],
-          nonce: non_neg_integer(),
-          r: r(),
-          s: s(),
-          status: Status.t() | nil,
-          to_address: %Ecto.Association.NotLoaded{} | Address.t() | nil,
-          to_address_hash: Hash.Address.t() | nil,
-          uncles: %Ecto.Association.NotLoaded{} | [Block.t()],
-          v: v(),
-          value: Wei.t(),
-          revert_reason: String.t() | nil,
-          max_priority_fee_per_gas: wei_per_gas | nil,
-          max_fee_per_gas: wei_per_gas | nil,
-          type: non_neg_integer() | nil,
-          has_error_in_internal_txs: boolean()
-        }
-=======
   @type t ::
           Map.merge(
             %__MODULE__{
               block: %Ecto.Association.NotLoaded{} | Block.t() | nil,
               block_hash: Hash.t() | nil,
               block_number: Block.block_number() | nil,
+              block_consensus: boolean(),
+              block_timestamp: DateTime.t() | nil,
               created_contract_address: %Ecto.Association.NotLoaded{} | Address.t() | nil,
               created_contract_address_hash: Hash.Address.t() | nil,
               created_contract_code_indexed_at: DateTime.t() | nil,
@@ -266,7 +228,6 @@
   else
     @type suave :: %{}
   end
->>>>>>> 15efaac4
 
   @derive {Poison.Encoder,
            only: [
