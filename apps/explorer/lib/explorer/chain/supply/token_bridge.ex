--- conflicted
+++ resolved
@@ -270,13 +270,9 @@
   end
 
   defp calc_omni_bridge_market_cap(bridged_mainnet_tokens_with_supply) do
-<<<<<<< HEAD
     Logger.warn("Show: calc_omni_bridge_market_cap")
 
-    hopr_test_token_hash = "0x08675CCCb9338e6197C9cB5453d9e7DA143e2C5C" |> String.downcase()
-=======
     test_token_addresses = CustomContractsHelpers.get_custom_addresses_list(:test_tokens_addresses)
->>>>>>> 66719fb2
 
     config = Application.get_env(:explorer, Explorer.Counters.Bridge)
     disable_lp_tokens_in_market_cap = Keyword.get(config, :disable_lp_tokens_in_market_cap)
@@ -285,22 +281,15 @@
       bridged_mainnet_tokens_with_supply
       |> Enum.filter(fn {bridged_token_hash, _, _, _} ->
         bridged_token_hash_str = "0x" <> Base.encode16(bridged_token_hash.bytes, case: :lower)
-<<<<<<< HEAD
-        bridged_token_hash_str !== hopr_test_token_hash
+        !Enum.member?(test_token_addresses, bridged_token_hash_str)
       end)
       |> Enum.reduce(Decimal.new(0), fn {bridged_token_hash, bridged_token_price, bridged_token_balance,
-=======
-        !Enum.member?(test_token_addresses, bridged_token_hash_str)
-      end)
-      |> Enum.reduce(Decimal.new(0), fn {_bridged_token_hash, bridged_token_price, bridged_token_balance,
->>>>>>> 66719fb2
                                          bridged_token_custom_cap},
                                         acc ->
         if !disable_lp_tokens_in_market_cap && bridged_token_custom_cap do
           Decimal.add(acc, bridged_token_custom_cap)
         else
           if bridged_token_price do
-<<<<<<< HEAD
             Logger.warn("Show: bridged_token_hash")
             Logger.warn("0x" <> Base.encode16(bridged_token_hash.bytes))
             Logger.warn("Show: bridged_token_price")
@@ -314,9 +303,6 @@
 
             Logger.warn("Show: current accumulator (before adding)")
             Logger.warn(acc |> Decimal.to_float() |> :erlang.float_to_binary(decimals: 2))
-=======
-            bridged_token_cap = Decimal.mult(bridged_token_price, bridged_token_balance)
->>>>>>> 66719fb2
             Decimal.add(acc, bridged_token_cap)
           else
             acc
