defmodule Explorer.Chain.Address.CurrentTokenBalance do
  @moduledoc """
  Represents the current token balance from addresses according to the last block.

  In this table we can see only the last balance from addresses. If you want to see the history of
  token balances look at the `Address.TokenBalance` instead.
  """

  use Explorer.Schema

  import Ecto.Changeset
  import Ecto.Query, only: [from: 2, limit: 2, offset: 2, order_by: 3, preload: 2, dynamic: 2]

  alias Explorer.{Chain, PagingOptions, Repo}
  alias Explorer.Chain.{Address, Block, BridgedToken, Hash, Token}

  @default_paging_options %PagingOptions{page_size: 50}

  @typedoc """
   *  `address` - The `t:Explorer.Chain.Address.t/0` that is the balance's owner.
   *  `address_hash` - The address hash foreign key.
   *  `token` - The `t:Explorer.Chain.Token/0` so that the address has the balance.
   *  `token_contract_address_hash` - The contract address hash foreign key.
   *  `block_number` - The block's number that the transfer took place.
   *  `value` - The value that's represents the balance.
   *  `token_id` - The token_id of the transferred token (applicable for ERC-1155)
   *  `token_type` - The type of the token
  """
  @type t :: %__MODULE__{
          address: %Ecto.Association.NotLoaded{} | Address.t(),
          address_hash: Hash.Address.t(),
          token: %Ecto.Association.NotLoaded{} | Token.t(),
          token_contract_address_hash: Hash.Address,
          block_number: Block.block_number(),
          max_block_number: Block.block_number(),
          inserted_at: DateTime.t(),
          updated_at: DateTime.t(),
          value: Decimal.t() | nil,
          token_id: non_neg_integer() | nil,
          token_type: String.t()
        }

  schema "address_current_token_balances" do
    field(:value, :decimal)
    field(:block_number, :integer)
    field(:max_block_number, :integer, virtual: true)
    field(:value_fetched_at, :utc_datetime_usec)
    field(:token_id, :decimal)
    field(:token_type, :string)
    field(:fiat_value, :decimal, virtual: true)

    # A transient field for deriving token holder count deltas during address_current_token_balances upserts
    field(:old_value, :decimal)

    belongs_to(:address, Address, foreign_key: :address_hash, references: :hash, type: Hash.Address)

    belongs_to(
      :token,
      Token,
      foreign_key: :token_contract_address_hash,
      references: :contract_address_hash,
      type: Hash.Address
    )

    timestamps()
  end

  @optional_fields ~w(value value_fetched_at token_id)a
  @required_fields ~w(address_hash block_number token_contract_address_hash token_type)a
  @allowed_fields @optional_fields ++ @required_fields

  @doc false
  def changeset(%__MODULE__{} = token_balance, attrs) do
    token_balance
    |> cast(attrs, @allowed_fields)
    |> validate_required(@required_fields)
    |> foreign_key_constraint(:address_hash)
    |> foreign_key_constraint(:token_contract_address_hash)
  end

  {:ok, burn_address_hash} = Chain.string_to_address_hash("0x0000000000000000000000000000000000000000")
  @burn_address_hash burn_address_hash

  @doc """
  Builds an `Ecto.Query` to fetch the token holders from the given token contract address hash.

  The Token Holders are the addresses that own a positive amount of the Token. So this query is
  considering the following conditions:

  * The token balance from the last block.
  * Balances greater than 0.
  * Excluding the burn address (0x0000000000000000000000000000000000000000).

  """
  def token_holders_ordered_by_value(token_contract_address_hash, options \\ []) do
    paging_options = Keyword.get(options, :paging_options, @default_paging_options)
    offset = (max(paging_options.page_number, 1) - 1) * paging_options.page_size

    token_contract_address_hash
    |> token_holders_query
    |> preload(:address)
    |> order_by([tb], desc: :value, desc: :address_hash)
    |> Chain.page_token_balances(paging_options)
    |> limit(^paging_options.page_size)
    |> offset(^offset)
  end

  @doc """
  Builds an `Ecto.Query` to fetch the token holders from the given token contract address hash and token_id.

  The Token Holders are the addresses that own a positive amount of the Token. So this query is
  considering the following conditions:

  * The token balance from the last block.
  * Balances greater than 0.
  * Excluding the burn address (0x0000000000000000000000000000000000000000).

  """
  def token_holders_1155_by_token_id(token_contract_address_hash, token_id, options \\ []) do
    paging_options = Keyword.get(options, :paging_options, @default_paging_options)

    token_contract_address_hash
    |> token_holders_by_token_id_query(token_id)
    |> preload(:address)
    |> order_by([tb], desc: :value, desc: :address_hash)
    |> Chain.page_token_balances(paging_options)
    |> limit(^paging_options.page_size)
  end

  @doc """
  Builds an `Ecto.Query` to fetch all available token_ids
  """
  def token_ids_query(token_contract_address_hash) do
    from(
      ctb in __MODULE__,
      where: ctb.token_contract_address_hash == ^token_contract_address_hash,
      where: ctb.address_hash != ^@burn_address_hash,
      where: ctb.value > 0,
      select: ctb.token_id,
      distinct: ctb.token_id
    )
  end

  @doc """
  Builds an `Ecto.Query` to fetch all token holders, to count it
  Used in `Explorer.Chain.count_token_holders_from_token_hash/1`
  """
  def token_holders_query_for_count(token_contract_address_hash) do
    from(
      ctb in __MODULE__,
      where: ctb.token_contract_address_hash == ^token_contract_address_hash,
      where: ctb.address_hash != ^@burn_address_hash,
      where: ctb.value > 0
    )
  end

  def fiat_value_query do
    dynamic([ctb, ..., t], ctb.value * t.fiat_value / fragment("10 ^ ?", t.decimals))
  end

  @doc """
  Builds an `t:Ecto.Query.t/0` to fetch the current token balances of the given address.
  """
  def last_token_balances(address_hash, type \\ [])

  def last_token_balances(address_hash, [type | _]) do
    fiat_balance = fiat_value_query()

    from(
      ctb in __MODULE__,
      where: ctb.address_hash == ^address_hash,
      where: ctb.value > 0,
      where: ctb.token_type == ^type,
      left_join: t in assoc(ctb, :token),
      on: ctb.token_contract_address_hash == t.contract_address_hash,
      preload: [token: t],
      select: ctb,
      select_merge: ^%{fiat_value: fiat_balance},
      order_by: ^[desc_nulls_last: fiat_balance],
      order_by: [desc: ctb.value, desc: ctb.id]
    )
  end

  def last_token_balances(address_hash, _) do
    fiat_balance = fiat_value_query()

    from(
      ctb in __MODULE__,
      where: ctb.address_hash == ^address_hash,
      where: ctb.value > 0,
<<<<<<< HEAD
      left_join: bt in BridgedToken,
      on: ctb.token_contract_address_hash == bt.home_token_contract_address_hash,
      left_join: t in Token,
=======
      left_join: t in assoc(ctb, :token),
>>>>>>> 0d37b8d8
      on: ctb.token_contract_address_hash == t.contract_address_hash,
      preload: [token: t],
      select: ctb,
      select_merge: ^%{fiat_value: fiat_balance},
      order_by: ^[desc_nulls_last: fiat_balance],
      order_by: [desc: ctb.value, desc: ctb.id]
    )
  end

  @doc """
  Builds an `t:Ecto.Query.t/0` to fetch the current token balances of the given address (paginated version).
  """
  def last_token_balances(address_hash, options, type) do
    paging_options = Keyword.get(options, :paging_options, @default_paging_options)

    address_hash
    |> last_token_balances(type)
    |> limit(^paging_options.page_size)
  end

  @doc """
  Builds an `t:Ecto.Query.t/0` to fetch the current balance of the given address for the given token.
  """

  def last_token_balance(address_hash, token_contract_address_hash) do
    query =
      from(
        tb in __MODULE__,
        where: tb.token_contract_address_hash == ^token_contract_address_hash,
        where: tb.address_hash == ^address_hash,
        select: tb.value
      )

    query
    |> Repo.one()
  end

  @doc """
  Builds an `t:Ecto.Query.t/0` to fetch the current balance of the given address for the given token and token_id
  """
  def last_token_balance_1155(address_hash, token_contract_address_hash, token_id) do
    query =
      from(
        ctb in __MODULE__,
        where: ctb.token_contract_address_hash == ^token_contract_address_hash,
        where: ctb.address_hash == ^address_hash,
        where: ctb.token_id == ^token_id,
        select: ctb.value
      )

    query
    |> Repo.one()
  end

  @doc """
  Builds an `t:Ecto.Query.t/0` to check if the token_id corresponds to the unique token or not.
  Used in `Explorer.Chain.token_id_1155_is_unique?/2`
  """
  def token_balances_by_id_limit_2(token_contract_address_hash, token_id) do
    from(
      ctb in __MODULE__,
      where: ctb.token_contract_address_hash == ^token_contract_address_hash,
      where: ctb.token_id == ^token_id,
      where: ctb.address_hash != ^@burn_address_hash,
      where: ctb.value > 0,
      select: ctb.value,
      limit: 2
    )
  end

  @doc """
  Builds an `t:Ecto.Query.t/0` to fetch holders of the particular token_id in ERC-1155
  """
  def token_holders_by_token_id_query(token_contract_address_hash, token_id) do
    from(
      ctb in __MODULE__,
      where: ctb.token_contract_address_hash == ^token_contract_address_hash,
      where: ctb.address_hash != ^@burn_address_hash,
      where: ctb.value > 0,
      where: ctb.token_id == ^token_id
    )
  end

  @doc """
  Builds an `t:Ecto.Query.t/0` to fetch addresses that hold the token.

  Token holders cannot be the burn address (#{@burn_address_hash}) and must have a non-zero value.
  """
  def token_holders_query(token_contract_address_hash) do
    from(
      tb in __MODULE__,
      where: tb.token_contract_address_hash == ^token_contract_address_hash,
      where: tb.address_hash != ^@burn_address_hash,
      where: tb.value > 0
    )
  end
end<|MERGE_RESOLUTION|>--- conflicted
+++ resolved
@@ -188,13 +188,7 @@
       ctb in __MODULE__,
       where: ctb.address_hash == ^address_hash,
       where: ctb.value > 0,
-<<<<<<< HEAD
-      left_join: bt in BridgedToken,
-      on: ctb.token_contract_address_hash == bt.home_token_contract_address_hash,
-      left_join: t in Token,
-=======
       left_join: t in assoc(ctb, :token),
->>>>>>> 0d37b8d8
       on: ctb.token_contract_address_hash == t.contract_address_hash,
       preload: [token: t],
       select: ctb,
