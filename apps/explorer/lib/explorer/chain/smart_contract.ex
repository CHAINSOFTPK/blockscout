defmodule Explorer.Chain.SmartContract do
  @moduledoc """
  The representation of a verified Smart Contract.

  "A contract in the sense of Solidity is a collection of code (its functions)
  and data (its state) that resides at a specific address on the Ethereum
  blockchain."
  http://solidity.readthedocs.io/en/v0.4.24/introduction-to-smart-contracts.html
  """

  require Logger

  use Explorer.Schema

  alias Explorer.Chain.{Address, ContractMethod, DecompiledSmartContract, Hash}
  alias Explorer.Chain.SmartContract.ExternalLibrary
  alias Explorer.Repo

  @typedoc """
  The name of a parameter to a function or event.
  """
  @type parameter_name :: String.t()

  @typedoc """
  Canonical Input or output [type](https://solidity.readthedocs.io/en/develop/abi-spec.html#types).

  * `"address"` - equivalent to `uint160`, except for the assumed interpretation and language typing. For computing the
    function selector, `address` is used.
  * `"bool"` - equivalent to uint8 restricted to the values 0 and 1. For computing the function selector, bool is used.
  * `bytes`: dynamic sized byte sequence
  * `"bytes<M>"` - binary type of `M` bytes, `0 < M <= 32`.
  * `"fixed"` - synonym for `"fixed128x18".  For computing the function selection, `"fixed128x8"` has to be used.
  * `"fixed<M>x<N>"` - signed fixed-point decimal number of `M` bits, `8 <= M <= 256`, `M % 8 ==0`, and `0 < N <= 80`,
    which denotes the value `v` as `v / (10 ** N)`.
  * `"function" - an address (`20` bytes) followed by a function selector (`4` bytes). Encoded identical to `bytes24`.
  * `"int"` - synonym for `"int256"`. For computing the function selector `"int256"` has to be used.
  * `"int<M>"` - two’s complement signed integer type of `M` bits, `0 < M <= 256`, `M % 8 == 0`.
  * `"string"` - dynamic sized unicode string assumed to be UTF-8 encoded.
  * `"tuple"` - a tuple.
  * `"(<T1>,<T2>,...,<Tn>)"` - tuple consisting of the `t:type/0`s `<T1>`, …, `Tn`, `n >= 0`.
  * `"<type>[]"` - a variable-length array of elements of the given `type`.
  * `"<type>[M]"` - a fixed-length array of `M` elements, `M >= 0`, of the given `t:type/0`.
  * `"ufixed"` - synonym for `"ufixed128x18".  For computing the function selection, `"ufixed128x8"` has to be used.
  * `"ufixed<M>x<N>"` - unsigned variant of `"fixed<M>x<N>"`
  * `"uint"` - synonym for `"uint256"`. For computing the function selector `"uint256"` has to be used.
  * `"uint<M>"` - unsigned integer type of `M` bits, `0 < M <= 256`, `M % 8 == 0.` e.g. `uint32`, `uint8`, `uint256`.
  """
  @type type :: String.t()

  @typedoc """
  Name of component.
  """
  @type component_name :: String.t()

  @typedoc """
  A component of a [tuple](https://solidity.readthedocs.io/en/develop/abi-spec.html#handling-tuple-types).

  * `"name"` - name of the component.
  * `"type"` - `t:type/0`.
  """
  @type component :: %{String.t() => component_name() | type()}

  @typedoc """
  The components of a [tuple](https://solidity.readthedocs.io/en/develop/abi-spec.html#handling-tuple-types).
  """
  @type components :: [component()]

  @typedoc """
  * `"event"`
  """
  @type event_type :: String.t()

  @typedoc """
  Name of an event in an `t:abi/0`.
  """
  @type event_name :: String.t()

  @typedoc """
  * `true` - if field is part of the `t:Explorer.Chain.Log.t/0` `topics`.
  * `false` - if field is part of the `t:Explorer.Chain.Log.t/0` `data`.
  """
  @type indexed :: boolean()

  @typedoc """
  * `"name"` - `t:parameter_name/0`.
  * `"type"` - `t:type/0`.
  * `"components" `- `t:components/0` used when `"type"` is a tuple type.
  * `"indexed"` - `t:indexed/0`.
  """
  @type event_input :: %{String.t() => parameter_name() | type() | components() | indexed()}

  @typedoc """
  * `true` - event was declared as `anonymous`.
  * `false` - otherwise.
  """
  @type anonymous :: boolean()

  @typedoc """
  * `"type" - `t:event_type/0`
  * `"name"` - `t:event_name/0`
  * `"inputs"` - `t:list/0` of `t:event_input/0`.
  * `"anonymous"` - t:anonymous/0`
  """
  @type event_description :: %{String.t() => term()}

  @typedoc """
  * `"function"`
  * `"constructor"`
  * `"fallback"` - the default, unnamed function
  """
  @type function_type :: String.t()

  @typedoc """
  Name of a function in an `t:abi/0`.
  """
  @type function_name :: String.t()

  @typedoc """
  * `"name"` - t:parameter_name/0`.
  * `"type"` - `t:type/0`.
  * `"components"` - `t:components/0` used when `"type"` is a tuple type.
  """
  @type function_input :: %{String.t() => parameter_name() | type() | components()}

  @typedoc """
  * `"type" - `t:type/0`
  """
  @type function_output :: %{String.t() => type()}

  @typedoc """
  * `"pure"` - [specified to not read blockchain state](https://solidity.readthedocs.io/en/develop/contracts.html#pure-functions).
  * `"view"` - [specified to not modify the blockchain state](https://solidity.readthedocs.io/en/develop/contracts.html#view-functions).
  * `"nonpayable"` - function does not accept Ether.
    **NOTE**: Sending non-zero Ether to non-payable function will revert the transaction.
  * `"payable"` - function accepts Ether.
  """
  @type state_mutability :: String.t()

  @typedoc """
  **Deprecated:** Use `t:function_description/0` `"stateMutability"`:

  * `true` - `"payable"`
  * `false` - `"pure"`, `"view"`, or `"nonpayable"`.
  """
  @type payable :: boolean()

  @typedoc """
  **Deprecated:** Use `t:function_description/0` `"stateMutability"`:

  * `true` - `"pure"` or `"view"`.
  * `false` - `"nonpayable"` or `"payable"`.
  """
  @type constant :: boolean()

  @typedoc """
  The [function description](https://solidity.readthedocs.io/en/develop/abi-spec.html#json) for a function in the
  `t:abi.t/0`.

  * `"type"` - `t:function_type/0`
  * `"name" - `t:function_name/0`
  * `"inputs` - `t:list/0` of `t:function_input/0`.
  * `"outputs" - `t:list/0` of `t:output/0`.
  * `"stateMutability"` - `t:state_mutability/0`
  * `"payable"` - `t:payable/0`.
    **WARNING:** Deprecated and will be removed in the future.  Use `"stateMutability"` instead.
  * `"constant"` - `t:constant/0`.
    **WARNING:** Deprecated and will be removed in the future.  Use `"stateMutability"` instead.
  """
  @type function_description :: %{
          String.t() =>
            function_type()
            | function_name()
            | [function_input()]
            | [function_output()]
            | state_mutability()
            | payable()
            | constant()
        }

  @typedoc """
  The [JSON ABI specification](https://solidity.readthedocs.io/en/develop/abi-spec.html#json) for a contract.
  """
  @type abi :: [event_description | function_description]

  @typedoc """
  * `name` - the human-readable name of the smart contract.
  * `compiler_version` - the version of the Solidity compiler used to compile `contract_source_code` with `optimization`
    into `address` `t:Explorer.Chain.Address.t/0` `contract_code`.
  * `optimization` - whether optimizations were turned on when compiling `contract_source_code` into `address`
    `t:Explorer.Chain.Address.t/0` `contract_code`.
  * `contract_source_code` - the Solidity source code that was compiled by `compiler_version` with `optimization` to
    produce `address` `t:Explorer.Chain.Address.t/0` `contract_code`.
  * `abi` - The [JSON ABI specification](https://solidity.readthedocs.io/en/develop/abi-spec.html#json) for this
    contract.
  * `verified_via_sourcify` - whether contract verified through Sourcify utility or not.
  * `partially_verified` - whether contract verified using partial matched source code or not.
  * `is_vyper_contract` - boolean flag, determines if contract is Vyper or not
  """

  @type t :: %Explorer.Chain.SmartContract{
          name: String.t(),
          compiler_version: String.t(),
          optimization: boolean,
          contract_source_code: String.t(),
          constructor_arguments: String.t() | nil,
          evm_version: String.t() | nil,
          optimization_runs: non_neg_integer() | nil,
          abi: [function_description],
          verified_via_sourcify: boolean | nil,
          partially_verified: boolean | nil,
<<<<<<< HEAD
          is_vyper_contract: boolean | nil
=======
          file_path: String.t()
>>>>>>> d352aadb
        }

  schema "smart_contracts" do
    field(:name, :string)
    field(:compiler_version, :string)
    field(:optimization, :boolean)
    field(:contract_source_code, :string)
    field(:constructor_arguments, :string)
    field(:evm_version, :string)
    field(:optimization_runs, :integer)
    embeds_many(:external_libraries, ExternalLibrary)
    field(:abi, {:array, :map})
    field(:verified_via_sourcify, :boolean)
    field(:partially_verified, :boolean)
<<<<<<< HEAD
    field(:is_vyper_contract, :boolean)
=======
    field(:file_path, :string)
>>>>>>> d352aadb

    has_many(
      :decompiled_smart_contracts,
      DecompiledSmartContract,
      foreign_key: :address_hash
    )

    belongs_to(
      :address,
      Address,
      foreign_key: :address_hash,
      references: :hash,
      type: Hash.Address
    )

    timestamps()
  end

  def preload_decompiled_smart_contract(contract) do
    Repo.preload(contract, :decompiled_smart_contracts)
  end

  def changeset(%__MODULE__{} = smart_contract, attrs) do
    smart_contract
    |> cast(attrs, [
      :name,
      :compiler_version,
      :optimization,
      :contract_source_code,
      :address_hash,
      :abi,
      :constructor_arguments,
      :evm_version,
      :optimization_runs,
      :verified_via_sourcify,
      :partially_verified,
<<<<<<< HEAD
      :is_vyper_contract
=======
      :file_path
>>>>>>> d352aadb
    ])
    |> validate_required([:name, :compiler_version, :optimization, :contract_source_code, :abi, :address_hash])
    |> unique_constraint(:address_hash)
    |> prepare_changes(&upsert_contract_methods/1)
  end

  def invalid_contract_changeset(%__MODULE__{} = smart_contract, attrs, error, error_message) do
    validated =
      smart_contract
      |> cast(attrs, [
        :name,
        :compiler_version,
        :optimization,
        :contract_source_code,
        :address_hash,
        :evm_version,
        :optimization_runs,
        :constructor_arguments,
        :verified_via_sourcify,
        :partially_verified,
<<<<<<< HEAD
        :is_vyper_contract
=======
        :file_path
>>>>>>> d352aadb
      ])
      |> validate_required([:name, :compiler_version, :optimization, :address_hash])

    if error_message do
      add_error(validated, :contract_source_code, error_message(error, error_message))
    else
      add_error(validated, :contract_source_code, error_message(error))
    end
  end

  def add_submitted_comment(code, inserted_at) when is_binary(code) do
    code
    |> String.split("\n")
    |> add_submitted_comment(inserted_at)
    |> Enum.join("\n")
  end

  def add_submitted_comment(contract_lines, inserted_at) when is_list(contract_lines) do
    etherscan_index =
      Enum.find_index(contract_lines, fn line ->
        String.contains?(line, "Submitted for verification at Etherscan.io")
      end)

    blockscout_index =
      Enum.find_index(contract_lines, fn line ->
        String.contains?(line, "Submitted for verification at blockscout.com")
      end)

    cond do
      etherscan_index && blockscout_index ->
        List.replace_at(contract_lines, etherscan_index, "*")

      etherscan_index && !blockscout_index ->
        List.replace_at(
          contract_lines,
          etherscan_index,
          "* Submitted for verification at blockscout.com on #{inserted_at}"
        )

      !etherscan_index && !blockscout_index ->
        header = ["/**", "* Submitted for verification at blockscout.com on #{inserted_at}", "*/"]

        header ++ contract_lines

      true ->
        contract_lines
    end
  end

  defp upsert_contract_methods(%Ecto.Changeset{changes: %{abi: abi}} = changeset) do
    ContractMethod.upsert_from_abi(abi, get_field(changeset, :address_hash))

    changeset
  rescue
    exception ->
      message = Exception.format(:error, exception, __STACKTRACE__)

      Logger.error(fn -> ["Error while upserting contract methods: ", message] end)

      changeset
  end

  defp upsert_contract_methods(changeset), do: changeset

  defp error_message(:compilation), do: "There was an error compiling your contract."
  defp error_message(:compiler_version), do: "Compiler version does not match, please try again."
  defp error_message(:generated_bytecode), do: "Bytecode does not match, please try again."
  defp error_message(:constructor_arguments), do: "Constructor arguments do not match, please try again."
  defp error_message(:name), do: "Wrong contract name, please try again."
  defp error_message(_), do: "There was an error validating your contract, please try again."
  defp error_message(:compilation, error_message), do: "There was an error compiling your contract: #{error_message}"
end<|MERGE_RESOLUTION|>--- conflicted
+++ resolved
@@ -208,11 +208,8 @@
           abi: [function_description],
           verified_via_sourcify: boolean | nil,
           partially_verified: boolean | nil,
-<<<<<<< HEAD
-          is_vyper_contract: boolean | nil
-=======
+          is_vyper_contract: boolean | nil,
           file_path: String.t()
->>>>>>> d352aadb
         }
 
   schema "smart_contracts" do
@@ -227,11 +224,8 @@
     field(:abi, {:array, :map})
     field(:verified_via_sourcify, :boolean)
     field(:partially_verified, :boolean)
-<<<<<<< HEAD
     field(:is_vyper_contract, :boolean)
-=======
     field(:file_path, :string)
->>>>>>> d352aadb
 
     has_many(
       :decompiled_smart_contracts,
@@ -268,11 +262,8 @@
       :optimization_runs,
       :verified_via_sourcify,
       :partially_verified,
-<<<<<<< HEAD
-      :is_vyper_contract
-=======
+      :is_vyper_contract,
       :file_path
->>>>>>> d352aadb
     ])
     |> validate_required([:name, :compiler_version, :optimization, :contract_source_code, :abi, :address_hash])
     |> unique_constraint(:address_hash)
@@ -293,11 +284,8 @@
         :constructor_arguments,
         :verified_via_sourcify,
         :partially_verified,
-<<<<<<< HEAD
-        :is_vyper_contract
-=======
+        :is_vyper_contract,
         :file_path
->>>>>>> d352aadb
       ])
       |> validate_required([:name, :compiler_version, :optimization, :address_hash])
 
