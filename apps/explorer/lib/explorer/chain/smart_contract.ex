defmodule Explorer.Chain.SmartContract do
  @moduledoc """
  The representation of a verified Smart Contract.

  "A contract in the sense of Solidity is a collection of code (its functions)
  and data (its state) that resides at a specific address on the Ethereum
  blockchain."
  http://solidity.readthedocs.io/en/v0.4.24/introduction-to-smart-contracts.html
  """

  require Logger

  use Explorer.Schema

  alias Explorer.Chain.{Address, ContractMethod, DecompiledSmartContract, Hash}
  alias Explorer.Chain.SmartContract.ExternalLibrary
  alias Explorer.Repo

  @typedoc """
  The name of a parameter to a function or event.
  """
  @type parameter_name :: String.t()

  @typedoc """
  Canonical Input or output [type](https://solidity.readthedocs.io/en/develop/abi-spec.html#types).

  * `"address"` - equivalent to `uint160`, except for the assumed interpretation and language typing. For computing the
    function selector, `address` is used.
  * `"bool"` - equivalent to uint8 restricted to the values 0 and 1. For computing the function selector, bool is used.
  * `bytes`: dynamic sized byte sequence
  * `"bytes<M>"` - binary type of `M` bytes, `0 < M <= 32`.
  * `"fixed"` - synonym for `"fixed128x18".  For computing the function selection, `"fixed128x8"` has to be used.
  * `"fixed<M>x<N>"` - signed fixed-point decimal number of `M` bits, `8 <= M <= 256`, `M % 8 ==0`, and `0 < N <= 80`,
    which denotes the value `v` as `v / (10 ** N)`.
  * `"function" - an address (`20` bytes) followed by a function selector (`4` bytes). Encoded identical to `bytes24`.
  * `"int"` - synonym for `"int256"`. For computing the function selector `"int256"` has to be used.
  * `"int<M>"` - two’s complement signed integer type of `M` bits, `0 < M <= 256`, `M % 8 == 0`.
  * `"string"` - dynamic sized unicode string assumed to be UTF-8 encoded.
  * `"tuple"` - a tuple.
  * `"(<T1>,<T2>,...,<Tn>)"` - tuple consisting of the `t:type/0`s `<T1>`, …, `Tn`, `n >= 0`.
  * `"<type>[]"` - a variable-length array of elements of the given `type`.
  * `"<type>[M]"` - a fixed-length array of `M` elements, `M >= 0`, of the given `t:type/0`.
  * `"ufixed"` - synonym for `"ufixed128x18".  For computing the function selection, `"ufixed128x8"` has to be used.
  * `"ufixed<M>x<N>"` - unsigned variant of `"fixed<M>x<N>"`
  * `"uint"` - synonym for `"uint256"`. For computing the function selector `"uint256"` has to be used.
  * `"uint<M>"` - unsigned integer type of `M` bits, `0 < M <= 256`, `M % 8 == 0.` e.g. `uint32`, `uint8`, `uint256`.
  """
  @type type :: String.t()

  @typedoc """
  Name of component.
  """
  @type component_name :: String.t()

  @typedoc """
  A component of a [tuple](https://solidity.readthedocs.io/en/develop/abi-spec.html#handling-tuple-types).

  * `"name"` - name of the component.
  * `"type"` - `t:type/0`.
  """
  @type component :: %{String.t() => component_name() | type()}

  @typedoc """
  The components of a [tuple](https://solidity.readthedocs.io/en/develop/abi-spec.html#handling-tuple-types).
  """
  @type components :: [component()]

  @typedoc """
  * `"event"`
  """
  @type event_type :: String.t()

  @typedoc """
  Name of an event in an `t:abi/0`.
  """
  @type event_name :: String.t()

  @typedoc """
  * `true` - if field is part of the `t:Explorer.Chain.Log.t/0` `topics`.
  * `false` - if field is part of the `t:Explorer.Chain.Log.t/0` `data`.
  """
  @type indexed :: boolean()

  @typedoc """
  * `"name"` - `t:parameter_name/0`.
  * `"type"` - `t:type/0`.
  * `"components" `- `t:components/0` used when `"type"` is a tuple type.
  * `"indexed"` - `t:indexed/0`.
  """
  @type event_input :: %{String.t() => parameter_name() | type() | components() | indexed()}

  @typedoc """
  * `true` - event was declared as `anonymous`.
  * `false` - otherwise.
  """
  @type anonymous :: boolean()

  @typedoc """
  * `"type" - `t:event_type/0`
  * `"name"` - `t:event_name/0`
  * `"inputs"` - `t:list/0` of `t:event_input/0`.
  * `"anonymous"` - t:anonymous/0`
  """
  @type event_description :: %{String.t() => term()}

  @typedoc """
  * `"function"`
  * `"constructor"`
  * `"fallback"` - the default, unnamed function
  """
  @type function_type :: String.t()

  @typedoc """
  Name of a function in an `t:abi/0`.
  """
  @type function_name :: String.t()

  @typedoc """
  * `"name"` - t:parameter_name/0`.
  * `"type"` - `t:type/0`.
  * `"components"` - `t:components/0` used when `"type"` is a tuple type.
  """
  @type function_input :: %{String.t() => parameter_name() | type() | components()}

  @typedoc """
  * `"type" - `t:type/0`
  """
  @type function_output :: %{String.t() => type()}

  @typedoc """
  * `"pure"` - [specified to not read blockchain state](https://solidity.readthedocs.io/en/develop/contracts.html#pure-functions).
  * `"view"` - [specified to not modify the blockchain state](https://solidity.readthedocs.io/en/develop/contracts.html#view-functions).
  * `"nonpayable"` - function does not accept Ether.
    **NOTE**: Sending non-zero Ether to non-payable function will revert the transaction.
  * `"payable"` - function accepts Ether.
  """
  @type state_mutability :: String.t()

  @typedoc """
  **Deprecated:** Use `t:function_description/0` `"stateMutability"`:

  * `true` - `"payable"`
  * `false` - `"pure"`, `"view"`, or `"nonpayable"`.
  """
  @type payable :: boolean()

  @typedoc """
  **Deprecated:** Use `t:function_description/0` `"stateMutability"`:

  * `true` - `"pure"` or `"view"`.
  * `false` - `"nonpayable"` or `"payable"`.
  """
  @type constant :: boolean()

  @typedoc """
  The [function description](https://solidity.readthedocs.io/en/develop/abi-spec.html#json) for a function in the
  `t:abi.t/0`.

  * `"type"` - `t:function_type/0`
  * `"name" - `t:function_name/0`
  * `"inputs` - `t:list/0` of `t:function_input/0`.
  * `"outputs" - `t:list/0` of `t:output/0`.
  * `"stateMutability"` - `t:state_mutability/0`
  * `"payable"` - `t:payable/0`.
    **WARNING:** Deprecated and will be removed in the future.  Use `"stateMutability"` instead.
  * `"constant"` - `t:constant/0`.
    **WARNING:** Deprecated and will be removed in the future.  Use `"stateMutability"` instead.
  """
  @type function_description :: %{
          String.t() =>
            function_type()
            | function_name()
            | [function_input()]
            | [function_output()]
            | state_mutability()
            | payable()
            | constant()
        }

  @typedoc """
  The [JSON ABI specification](https://solidity.readthedocs.io/en/develop/abi-spec.html#json) for a contract.
  """
  @type abi :: [event_description | function_description]

  @typedoc """
  * `name` - the human-readable name of the smart contract.
  * `compiler_version` - the version of the Solidity compiler used to compile `contract_source_code` with `optimization`
    into `address` `t:Explorer.Chain.Address.t/0` `contract_code`.
  * `optimization` - whether optimizations were turned on when compiling `contract_source_code` into `address`
    `t:Explorer.Chain.Address.t/0` `contract_code`.
  * `contract_source_code` - the Solidity source code that was compiled by `compiler_version` with `optimization` to
    produce `address` `t:Explorer.Chain.Address.t/0` `contract_code`.
  * `abi` - The [JSON ABI specification](https://solidity.readthedocs.io/en/develop/abi-spec.html#json) for this
    contract.
  * `verified_via_sourcify` - whether contract verified through Sourcify utility or not.
  * `is_vyper_contract` - boolean flag, determines if contract is Vyper or not
  * `partially_verified` - whether contract verified using partial matched source code or not.
  * `is_vyper_contract` - boolean flag, determines if contract is Vyper or not
  """

  @type t :: %Explorer.Chain.SmartContract{
          name: String.t(),
          compiler_version: String.t(),
          optimization: boolean,
          contract_source_code: String.t(),
          constructor_arguments: String.t() | nil,
          evm_version: String.t() | nil,
          optimization_runs: non_neg_integer() | nil,
          abi: [function_description],
          verified_via_sourcify: boolean | nil,
<<<<<<< HEAD
          is_vyper_contract: boolean | nil,
          partially_verified: boolean | nil
=======
          partially_verified: boolean | nil,
          is_vyper_contract: boolean | nil
>>>>>>> d5d6a242
        }

  schema "smart_contracts" do
    field(:name, :string)
    field(:compiler_version, :string)
    field(:optimization, :boolean)
    field(:contract_source_code, :string)
    field(:constructor_arguments, :string)
    field(:evm_version, :string)
    field(:optimization_runs, :integer)
    embeds_many(:external_libraries, ExternalLibrary)
    field(:abi, {:array, :map})
    field(:verified_via_sourcify, :boolean)
    field(:is_vyper_contract, :boolean)
    field(:partially_verified, :boolean)
    field(:is_vyper_contract, :boolean)

    has_many(
      :decompiled_smart_contracts,
      DecompiledSmartContract,
      foreign_key: :address_hash
    )

    belongs_to(
      :address,
      Address,
      foreign_key: :address_hash,
      references: :hash,
      type: Hash.Address
    )

    timestamps()
  end

  def preload_decompiled_smart_contract(contract) do
    Repo.preload(contract, :decompiled_smart_contracts)
  end

  def changeset(%__MODULE__{} = smart_contract, attrs) do
    smart_contract
    |> cast(attrs, [
      :name,
      :compiler_version,
      :optimization,
      :contract_source_code,
      :address_hash,
      :abi,
      :constructor_arguments,
      :evm_version,
      :optimization_runs,
      :verified_via_sourcify,
<<<<<<< HEAD
      :is_vyper_contract,
      :partially_verified
=======
      :partially_verified,
      :is_vyper_contract
>>>>>>> d5d6a242
    ])
    |> validate_required([:name, :compiler_version, :optimization, :contract_source_code, :abi, :address_hash])
    |> unique_constraint(:address_hash)
    |> prepare_changes(&upsert_contract_methods/1)
  end

  def invalid_contract_changeset(%__MODULE__{} = smart_contract, attrs, error, error_message) do
    validated =
      smart_contract
      |> cast(attrs, [
        :name,
        :compiler_version,
        :optimization,
        :contract_source_code,
        :address_hash,
        :evm_version,
        :optimization_runs,
        :constructor_arguments,
        :verified_via_sourcify,
<<<<<<< HEAD
        :is_vyper_contract,
        :partially_verified
=======
        :partially_verified,
        :is_vyper_contract
>>>>>>> d5d6a242
      ])
      |> validate_required([:name, :compiler_version, :optimization, :address_hash])

    if error_message do
      add_error(validated, :contract_source_code, error_message(error, error_message))
    else
      add_error(validated, :contract_source_code, error_message(error))
    end
  end

  def add_submitted_comment(code, inserted_at) when is_binary(code) do
    code
    |> String.split("\n")
    |> add_submitted_comment(inserted_at)
    |> Enum.join("\n")
  end

  def add_submitted_comment(contract_lines, inserted_at) when is_list(contract_lines) do
    etherscan_index =
      Enum.find_index(contract_lines, fn line ->
        String.contains?(line, "Submitted for verification at Etherscan.io")
      end)

    blockscout_index =
      Enum.find_index(contract_lines, fn line ->
        String.contains?(line, "Submitted for verification at blockscout.com")
      end)

    cond do
      etherscan_index && blockscout_index ->
        List.replace_at(contract_lines, etherscan_index, "*")

      etherscan_index && !blockscout_index ->
        List.replace_at(
          contract_lines,
          etherscan_index,
          "* Submitted for verification at blockscout.com on #{inserted_at}"
        )

      !etherscan_index && !blockscout_index ->
        header = ["/**", "* Submitted for verification at blockscout.com on #{inserted_at}", "*/"]

        header ++ contract_lines

      true ->
        contract_lines
    end
  end

  defp upsert_contract_methods(%Ecto.Changeset{changes: %{abi: abi}} = changeset) do
    ContractMethod.upsert_from_abi(abi, get_field(changeset, :address_hash))

    changeset
  rescue
    exception ->
      message = Exception.format(:error, exception, __STACKTRACE__)

      Logger.error(fn -> ["Error while upserting contract methods: ", message] end)

      changeset
  end

  defp upsert_contract_methods(changeset), do: changeset

  defp error_message(:compilation), do: "There was an error compiling your contract."
  defp error_message(:compiler_version), do: "Compiler version does not match, please try again."
  defp error_message(:generated_bytecode), do: "Bytecode does not match, please try again."
  defp error_message(:constructor_arguments), do: "Constructor arguments do not match, please try again."
  defp error_message(:name), do: "Wrong contract name, please try again."
  defp error_message(_), do: "There was an error validating your contract, please try again."
  defp error_message(:compilation, error_message), do: "There was an error compiling your contract: #{error_message}"
end<|MERGE_RESOLUTION|>--- conflicted
+++ resolved
@@ -193,7 +193,6 @@
   * `abi` - The [JSON ABI specification](https://solidity.readthedocs.io/en/develop/abi-spec.html#json) for this
     contract.
   * `verified_via_sourcify` - whether contract verified through Sourcify utility or not.
-  * `is_vyper_contract` - boolean flag, determines if contract is Vyper or not
   * `partially_verified` - whether contract verified using partial matched source code or not.
   * `is_vyper_contract` - boolean flag, determines if contract is Vyper or not
   """
@@ -208,13 +207,8 @@
           optimization_runs: non_neg_integer() | nil,
           abi: [function_description],
           verified_via_sourcify: boolean | nil,
-<<<<<<< HEAD
-          is_vyper_contract: boolean | nil,
-          partially_verified: boolean | nil
-=======
           partially_verified: boolean | nil,
           is_vyper_contract: boolean | nil
->>>>>>> d5d6a242
         }
 
   schema "smart_contracts" do
@@ -228,7 +222,6 @@
     embeds_many(:external_libraries, ExternalLibrary)
     field(:abi, {:array, :map})
     field(:verified_via_sourcify, :boolean)
-    field(:is_vyper_contract, :boolean)
     field(:partially_verified, :boolean)
     field(:is_vyper_contract, :boolean)
 
@@ -266,13 +259,8 @@
       :evm_version,
       :optimization_runs,
       :verified_via_sourcify,
-<<<<<<< HEAD
-      :is_vyper_contract,
-      :partially_verified
-=======
       :partially_verified,
       :is_vyper_contract
->>>>>>> d5d6a242
     ])
     |> validate_required([:name, :compiler_version, :optimization, :contract_source_code, :abi, :address_hash])
     |> unique_constraint(:address_hash)
@@ -292,13 +280,8 @@
         :optimization_runs,
         :constructor_arguments,
         :verified_via_sourcify,
-<<<<<<< HEAD
-        :is_vyper_contract,
-        :partially_verified
-=======
         :partially_verified,
         :is_vyper_contract
->>>>>>> d5d6a242
       ])
       |> validate_required([:name, :compiler_version, :optimization, :address_hash])
 
