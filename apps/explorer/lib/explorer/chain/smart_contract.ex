defmodule Explorer.Chain.SmartContract do
  @moduledoc """
  The representation of a verified Smart Contract.

  "A contract in the sense of Solidity is a collection of code (its functions)
  and data (its state) that resides at a specific address on the Ethereum
  blockchain."
  http://solidity.readthedocs.io/en/v0.4.24/introduction-to-smart-contracts.html
  """

  require Logger

  use Explorer.Schema

  alias Explorer.Chain.{Address, ContractMethod, DecompiledSmartContract, Hash}
  alias Explorer.Chain.SmartContract.ExternalLibrary
  alias Explorer.Repo

  @typedoc """
  The name of a parameter to a function or event.
  """
  @type parameter_name :: String.t()

  @typedoc """
  Canonical Input or output [type](https://solidity.readthedocs.io/en/develop/abi-spec.html#types).

  * `"address"` - equivalent to `uint160`, except for the assumed interpretation and language typing. For computing the
    function selector, `address` is used.
  * `"bool"` - equivalent to uint8 restricted to the values 0 and 1. For computing the function selector, bool is used.
  * `bytes`: dynamic sized byte sequence
  * `"bytes<M>"` - binary type of `M` bytes, `0 < M <= 32`.
  * `"fixed"` - synonym for `"fixed128x18".  For computing the function selection, `"fixed128x8"` has to be used.
  * `"fixed<M>x<N>"` - signed fixed-point decimal number of `M` bits, `8 <= M <= 256`, `M % 8 ==0`, and `0 < N <= 80`,
    which denotes the value `v` as `v / (10 ** N)`.
  * `"function" - an address (`20` bytes) followed by a function selector (`4` bytes). Encoded identical to `bytes24`.
  * `"int"` - synonym for `"int256"`. For computing the function selector `"int256"` has to be used.
  * `"int<M>"` - two’s complement signed integer type of `M` bits, `0 < M <= 256`, `M % 8 == 0`.
  * `"string"` - dynamic sized unicode string assumed to be UTF-8 encoded.
  * `"tuple"` - a tuple.
  * `"(<T1>,<T2>,...,<Tn>)"` - tuple consisting of the `t:type/0`s `<T1>`, …, `Tn`, `n >= 0`.
  * `"<type>[]"` - a variable-length array of elements of the given `type`.
  * `"<type>[M]"` - a fixed-length array of `M` elements, `M >= 0`, of the given `t:type/0`.
  * `"ufixed"` - synonym for `"ufixed128x18".  For computing the function selection, `"ufixed128x8"` has to be used.
  * `"ufixed<M>x<N>"` - unsigned variant of `"fixed<M>x<N>"`
  * `"uint"` - synonym for `"uint256"`. For computing the function selector `"uint256"` has to be used.
  * `"uint<M>"` - unsigned integer type of `M` bits, `0 < M <= 256`, `M % 8 == 0.` e.g. `uint32`, `uint8`, `uint256`.
  """
  @type type :: String.t()

  @typedoc """
  Name of component.
  """
  @type component_name :: String.t()

  @typedoc """
  A component of a [tuple](https://solidity.readthedocs.io/en/develop/abi-spec.html#handling-tuple-types).

  * `"name"` - name of the component.
  * `"type"` - `t:type/0`.
  """
  @type component :: %{String.t() => component_name() | type()}

  @typedoc """
  The components of a [tuple](https://solidity.readthedocs.io/en/develop/abi-spec.html#handling-tuple-types).
  """
  @type components :: [component()]

  @typedoc """
  * `"event"`
  """
  @type event_type :: String.t()

  @typedoc """
  Name of an event in an `t:abi/0`.
  """
  @type event_name :: String.t()

  @typedoc """
  * `true` - if field is part of the `t:Explorer.Chain.Log.t/0` `topics`.
  * `false` - if field is part of the `t:Explorer.Chain.Log.t/0` `data`.
  """
  @type indexed :: boolean()

  @typedoc """
  * `"name"` - `t:parameter_name/0`.
  * `"type"` - `t:type/0`.
  * `"components" `- `t:components/0` used when `"type"` is a tuple type.
  * `"indexed"` - `t:indexed/0`.
  """
  @type event_input :: %{String.t() => parameter_name() | type() | components() | indexed()}

  @typedoc """
  * `true` - event was declared as `anonymous`.
  * `false` - otherwise.
  """
  @type anonymous :: boolean()

  @typedoc """
  * `"type" - `t:event_type/0`
  * `"name"` - `t:event_name/0`
  * `"inputs"` - `t:list/0` of `t:event_input/0`.
  * `"anonymous"` - t:anonymous/0`
  """
  @type event_description :: %{String.t() => term()}

  @typedoc """
  * `"function"`
  * `"constructor"`
  * `"fallback"` - the default, unnamed function
  """
  @type function_type :: String.t()

  @typedoc """
  Name of a function in an `t:abi/0`.
  """
  @type function_name :: String.t()

  @typedoc """
  * `"name"` - t:parameter_name/0`.
  * `"type"` - `t:type/0`.
  * `"components"` - `t:components/0` used when `"type"` is a tuple type.
  """
  @type function_input :: %{String.t() => parameter_name() | type() | components()}

  @typedoc """
  * `"type" - `t:type/0`
  """
  @type function_output :: %{String.t() => type()}

  @typedoc """
  * `"pure"` - [specified to not read blockchain state](https://solidity.readthedocs.io/en/develop/contracts.html#pure-functions).
  * `"view"` - [specified to not modify the blockchain state](https://solidity.readthedocs.io/en/develop/contracts.html#view-functions).
  * `"nonpayable"` - function does not accept Ether.
    **NOTE**: Sending non-zero Ether to non-payable function will revert the transaction.
  * `"payable"` - function accepts Ether.
  """
  @type state_mutability :: String.t()

  @typedoc """
  **Deprecated:** Use `t:function_description/0` `"stateMutability"`:

  * `true` - `"payable"`
  * `false` - `"pure"`, `"view"`, or `"nonpayable"`.
  """
  @type payable :: boolean()

  @typedoc """
  **Deprecated:** Use `t:function_description/0` `"stateMutability"`:

  * `true` - `"pure"` or `"view"`.
  * `false` - `"nonpayable"` or `"payable"`.
  """
  @type constant :: boolean()

  @typedoc """
  The [function description](https://solidity.readthedocs.io/en/develop/abi-spec.html#json) for a function in the
  `t:abi.t/0`.

  * `"type"` - `t:function_type/0`
  * `"name" - `t:function_name/0`
  * `"inputs` - `t:list/0` of `t:function_input/0`.
  * `"outputs" - `t:list/0` of `t:output/0`.
  * `"stateMutability"` - `t:state_mutability/0`
  * `"payable"` - `t:payable/0`.
    **WARNING:** Deprecated and will be removed in the future.  Use `"stateMutability"` instead.
  * `"constant"` - `t:constant/0`.
    **WARNING:** Deprecated and will be removed in the future.  Use `"stateMutability"` instead.
  """
  @type function_description :: %{
          String.t() =>
            function_type()
            | function_name()
            | [function_input()]
            | [function_output()]
            | state_mutability()
            | payable()
            | constant()
        }

  @typedoc """
  The [JSON ABI specification](https://solidity.readthedocs.io/en/develop/abi-spec.html#json) for a contract.
  """
  @type abi :: [event_description | function_description]

  @typedoc """
  * `name` - the human-readable name of the smart contract.
  * `compiler_version` - the version of the Solidity compiler used to compile `contract_source_code` with `optimization`
    into `address` `t:Explorer.Chain.Address.t/0` `contract_code`.
  * `optimization` - whether optimizations were turned on when compiling `contract_source_code` into `address`
    `t:Explorer.Chain.Address.t/0` `contract_code`.
  * `contract_source_code` - the Solidity source code that was compiled by `compiler_version` with `optimization` to
    produce `address` `t:Explorer.Chain.Address.t/0` `contract_code`.
  * `abi` - The [JSON ABI specification](https://solidity.readthedocs.io/en/develop/abi-spec.html#json) for this
    contract.
  * `verified_via_sourcify` - whether contract verified through Sourcify utility or not.
  * `is_vyper_contract` - boolean flag, determines if contract is Vyper or not
  * `partially_verified` - whether contract verified using partial matched source code or not.
  """

  @type t :: %Explorer.Chain.SmartContract{
          name: String.t(),
          compiler_version: String.t(),
          optimization: boolean,
          contract_source_code: String.t(),
          constructor_arguments: String.t() | nil,
          evm_version: String.t() | nil,
          optimization_runs: non_neg_integer() | nil,
          abi: [function_description],
          verified_via_sourcify: boolean | nil,
<<<<<<< HEAD
          is_vyper_contract: boolean | nil,
          partially_verified: boolean | nil
=======
          partially_verified: boolean | nil,
          file_path: String.t()
>>>>>>> 083077e6
        }

  schema "smart_contracts" do
    field(:name, :string)
    field(:compiler_version, :string)
    field(:optimization, :boolean)
    field(:contract_source_code, :string)
    field(:constructor_arguments, :string)
    field(:evm_version, :string)
    field(:optimization_runs, :integer)
    embeds_many(:external_libraries, ExternalLibrary)
    field(:abi, {:array, :map})
    field(:verified_via_sourcify, :boolean)
    field(:is_vyper_contract, :boolean)
    field(:partially_verified, :boolean)
    field(:file_path, :string)

    has_many(
      :decompiled_smart_contracts,
      DecompiledSmartContract,
      foreign_key: :address_hash
    )

    belongs_to(
      :address,
      Address,
      foreign_key: :address_hash,
      references: :hash,
      type: Hash.Address
    )

    timestamps()
  end

  def preload_decompiled_smart_contract(contract) do
    Repo.preload(contract, :decompiled_smart_contracts)
  end

  def changeset(%__MODULE__{} = smart_contract, attrs) do
    smart_contract
    |> cast(attrs, [
      :name,
      :compiler_version,
      :optimization,
      :contract_source_code,
      :address_hash,
      :abi,
      :constructor_arguments,
      :evm_version,
      :optimization_runs,
      :verified_via_sourcify,
<<<<<<< HEAD
      :is_vyper_contract,
      :partially_verified
=======
      :partially_verified,
      :file_path
>>>>>>> 083077e6
    ])
    |> validate_required([:name, :compiler_version, :optimization, :contract_source_code, :abi, :address_hash])
    |> unique_constraint(:address_hash)
    |> prepare_changes(&upsert_contract_methods/1)
  end

  def invalid_contract_changeset(%__MODULE__{} = smart_contract, attrs, error, error_message) do
    validated =
      smart_contract
      |> cast(attrs, [
        :name,
        :compiler_version,
        :optimization,
        :contract_source_code,
        :address_hash,
        :evm_version,
        :optimization_runs,
        :constructor_arguments,
        :verified_via_sourcify,
<<<<<<< HEAD
        :is_vyper_contract,
        :partially_verified
=======
        :partially_verified,
        :file_path
>>>>>>> 083077e6
      ])
      |> validate_required([:name, :compiler_version, :optimization, :address_hash])

    if error_message do
      add_error(validated, :contract_source_code, error_message(error, error_message))
    else
      add_error(validated, :contract_source_code, error_message(error))
    end
  end

  def add_submitted_comment(code, inserted_at) when is_binary(code) do
    code
    |> String.split("\n")
    |> add_submitted_comment(inserted_at)
    |> Enum.join("\n")
  end

  def add_submitted_comment(contract_lines, inserted_at) when is_list(contract_lines) do
    etherscan_index =
      Enum.find_index(contract_lines, fn line ->
        String.contains?(line, "Submitted for verification at Etherscan.io")
      end)

    blockscout_index =
      Enum.find_index(contract_lines, fn line ->
        String.contains?(line, "Submitted for verification at blockscout.com")
      end)

    cond do
      etherscan_index && blockscout_index ->
        List.replace_at(contract_lines, etherscan_index, "*")

      etherscan_index && !blockscout_index ->
        List.replace_at(
          contract_lines,
          etherscan_index,
          "* Submitted for verification at blockscout.com on #{inserted_at}"
        )

      !etherscan_index && !blockscout_index ->
        header = ["/**", "* Submitted for verification at blockscout.com on #{inserted_at}", "*/"]

        header ++ contract_lines

      true ->
        contract_lines
    end
  end

  defp upsert_contract_methods(%Ecto.Changeset{changes: %{abi: abi}} = changeset) do
    ContractMethod.upsert_from_abi(abi, get_field(changeset, :address_hash))

    changeset
  rescue
    exception ->
      message = Exception.format(:error, exception, __STACKTRACE__)

      Logger.error(fn -> ["Error while upserting contract methods: ", message] end)

      changeset
  end

  defp upsert_contract_methods(changeset), do: changeset

  defp error_message(:compilation), do: "There was an error compiling your contract."
  defp error_message(:compiler_version), do: "Compiler version does not match, please try again."
  defp error_message(:generated_bytecode), do: "Bytecode does not match, please try again."
  defp error_message(:constructor_arguments), do: "Constructor arguments do not match, please try again."
  defp error_message(:name), do: "Wrong contract name, please try again."
  defp error_message(_), do: "There was an error validating your contract, please try again."
  defp error_message(:compilation, error_message), do: "There was an error compiling your contract: #{error_message}"
end<|MERGE_RESOLUTION|>--- conflicted
+++ resolved
@@ -207,13 +207,9 @@
           optimization_runs: non_neg_integer() | nil,
           abi: [function_description],
           verified_via_sourcify: boolean | nil,
-<<<<<<< HEAD
           is_vyper_contract: boolean | nil,
-          partially_verified: boolean | nil
-=======
           partially_verified: boolean | nil,
           file_path: String.t()
->>>>>>> 083077e6
         }
 
   schema "smart_contracts" do
@@ -265,13 +261,9 @@
       :evm_version,
       :optimization_runs,
       :verified_via_sourcify,
-<<<<<<< HEAD
       :is_vyper_contract,
-      :partially_verified
-=======
       :partially_verified,
       :file_path
->>>>>>> 083077e6
     ])
     |> validate_required([:name, :compiler_version, :optimization, :contract_source_code, :abi, :address_hash])
     |> unique_constraint(:address_hash)
@@ -291,13 +283,9 @@
         :optimization_runs,
         :constructor_arguments,
         :verified_via_sourcify,
-<<<<<<< HEAD
         :is_vyper_contract,
-        :partially_verified
-=======
         :partially_verified,
         :file_path
->>>>>>> 083077e6
       ])
       |> validate_required([:name, :compiler_version, :optimization, :address_hash])
 
