--- conflicted
+++ resolved
@@ -1525,15 +1525,11 @@
 
   defp search_token_query(term) do
     from(token in Token,
-<<<<<<< HEAD
       left_join: bridged in BridgedToken,
       on: token.contract_address_hash == bridged.home_token_contract_address_hash,
-      where: fragment("to_tsvector('english', symbol || ' ' || name ) @@ to_tsquery(?)", ^term),
-=======
       left_join: smart_contract in SmartContract,
       on: token.contract_address_hash == smart_contract.address_hash,
       where: fragment("to_tsvector('english', ? || ' ' || ?) @@ to_tsquery(?)", token.symbol, token.name, ^term),
->>>>>>> a47f6e35
       select: %{
         address_hash: token.contract_address_hash,
         tx_hash: fragment("CAST(NULL AS bytea)"),
@@ -1794,84 +1790,6 @@
     end
   end
 
-<<<<<<< HEAD
-  def search_tx(term) do
-    case Chain.string_to_transaction_hash(term) do
-      {:ok, tx_hash} ->
-        query =
-          from(transaction in Transaction,
-            where: transaction.hash == ^tx_hash,
-            select: %{
-              link: transaction.hash,
-              type: "transaction"
-            }
-          )
-
-        Repo.all(query)
-
-      _ ->
-        []
-    end
-  end
-
-  # depreciated function
-  def search_address(term) do
-    case Chain.string_to_address_hash(term) do
-      {:ok, address_hash} ->
-        query =
-          from(address in Address,
-            left_join: address_name in Address.Name,
-            on: address.hash == address_name.address_hash,
-            where: address.hash == ^address_hash,
-            select: %{
-              name: address_name.name,
-              link: address.hash,
-              type: "address"
-            }
-          )
-
-        Repo.all(query)
-
-      _ ->
-        []
-    end
-  end
-
-  # depreciated function
-  def search_block(term) do
-    case Chain.string_to_block_hash(term) do
-      {:ok, block_hash} ->
-        query =
-          from(block in Block,
-            where: block.hash == ^block_hash,
-            select: %{
-              link: block.hash,
-              block_number: block.number,
-              type: "block"
-            }
-          )
-
-        Repo.all(query)
-
-      _ ->
-        case Integer.parse(term) do
-          {block_number, _} ->
-            query =
-              from(block in Block,
-                where: block.number == ^block_number,
-                select: %{
-                  link: block.hash,
-                  block_number: block.number,
-                  type: "block"
-                }
-              )
-
-            Repo.all(query)
-
-          _ ->
-            []
-        end
-=======
   # For some reasons timestamp for blocks and txs returns as ~N[2023-06-25 19:39:47.339493]
   defp format_timestamp(result) do
     if result.timestamp do
@@ -1879,7 +1797,6 @@
       |> Map.put(:timestamp, DateTime.from_naive!(result.timestamp, "Etc/UTC"))
     else
       result
->>>>>>> a47f6e35
     end
   end
 
