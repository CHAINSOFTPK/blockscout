--- conflicted
+++ resolved
@@ -1518,13 +1518,9 @@
 
   defp search_token_query(term) do
     from(token in Token,
-<<<<<<< HEAD
       left_join: bridged in BridgedToken,
       on: token.contract_address_hash == bridged.home_token_contract_address_hash,
-      where: fragment("to_tsvector(symbol || ' ' || name ) @@ to_tsquery(?)", ^term),
-=======
       where: fragment("to_tsvector('english', symbol || ' ' || name ) @@ to_tsquery(?)", ^term),
->>>>>>> ed4553da
       select: %{
         address_hash: token.contract_address_hash,
         tx_hash: fragment("CAST(NULL AS bytea)"),
@@ -1751,89 +1747,6 @@
     end
   end
 
-<<<<<<< HEAD
-  @spec search_token(String.t()) :: [Token.t()]
-  def search_token(string) do
-    case prepare_search_term(string) do
-      {:some, term} ->
-        query =
-          from(token in Token,
-            where: fragment("to_tsvector(symbol || ' ' || name ) @@ to_tsquery(?)", ^term),
-            select: %{
-              link: token.contract_address_hash,
-              symbol: token.symbol,
-              name: token.name,
-              holder_count: token.holder_count,
-              type: "token"
-            },
-            order_by: [desc: token.holder_count]
-          )
-
-        Repo.all(query)
-
-      _ ->
-        []
-    end
-  end
-
-  # depreciated function
-  @spec search_contract(String.t()) :: [SmartContract.t()]
-  def search_contract(string) do
-    case prepare_search_term(string) do
-      {:some, term} ->
-        query =
-          from(smart_contract in SmartContract,
-            left_join: address in Address,
-            on: smart_contract.address_hash == address.hash,
-            where: fragment("to_tsvector(name ) @@ to_tsquery(?)", ^term),
-            select: %{
-              link: smart_contract.address_hash,
-              name: smart_contract.name,
-              inserted_at: address.inserted_at,
-              type: "contract"
-            },
-            order_by: [desc: smart_contract.inserted_at]
-          )
-
-        Repo.all(query)
-
-      _ ->
-        []
-    end
-  end
-
-  # depreciated function
-  @spec search_label(String.t()) :: [map()]
-  def search_label(string) do
-    case prepare_search_term(string) do
-      {:some, term} ->
-        inner_query =
-          from(tag in AddressTag,
-            where: fragment("to_tsvector('english', display_name ) @@ to_tsquery(?)", ^term),
-            select: tag
-          )
-
-        query =
-          from(att in AddressToTag,
-            inner_join: at in subquery(inner_query),
-            on: att.tag_id == at.id,
-            select: %{
-              contract_address_hash: att.address_hash,
-              name: at.display_name,
-              type: "label"
-            }
-          )
-
-        Repo.all(query)
-
-      _ ->
-        []
-    end
-  end
-
-  # depreciated function
-=======
->>>>>>> ed4553da
   def search_tx(term) do
     case Chain.string_to_transaction_hash(term) do
       {:ok, tx_hash} ->
@@ -5559,7 +5472,6 @@
         )
       end
 
-<<<<<<< HEAD
     {:ok, poa_omni_status} =
       if eth_omni_status || bsc_omni_status do
         {:ok, false}
@@ -5608,28 +5520,6 @@
     else
       {:ok, false}
     end
-=======
-      %Token{} = token ->
-        {:ok, token}
-    end
-  end
-
-  @spec token_from_address_hash_exists?(Hash.Address.t(), [api?]) :: boolean()
-  def token_from_address_hash_exists?(%Hash{byte_count: unquote(Hash.Address.byte_count())} = hash, options) do
-    query =
-      from(
-        t in Token,
-        where: t.contract_address_hash == ^hash,
-        select: t
-      )
-
-    select_repo(options).exists?(query)
-  end
-
-  @spec fetch_token_transfers_from_token_hash(Hash.t(), [paging_options]) :: []
-  def fetch_token_transfers_from_token_hash(token_address_hash, options \\ []) do
-    TokenTransfer.fetch_token_transfers_from_token_hash(token_address_hash, options)
->>>>>>> ed4553da
   end
 
   defp extract_omni_bridged_token_metadata(token_address_hash, omni_bridge_mediator, omni_bridge_mediator_hash) do
@@ -6281,7 +6171,7 @@
     query
     |> join_associations(necessity_by_association)
     |> preload(:contract_address)
-    |> select_repo(options).one()
+    |> select_repo(options).all()
     |> case do
       nil ->
         {:error, :not_found}
@@ -6304,6 +6194,18 @@
       [%Token{} = token, nil] ->
         {:ok, token}
     end
+  end
+
+  @spec token_from_address_hash_exists?(Hash.Address.t(), [api?]) :: boolean()
+  def token_from_address_hash_exists?(%Hash{byte_count: unquote(Hash.Address.byte_count())} = hash, options) do
+    query =
+      from(
+        t in Token,
+        where: t.contract_address_hash == ^hash,
+        select: t
+      )
+
+    select_repo(options).exists?(query)
   end
 
   @spec fetch_token_transfers_from_token_hash(Hash.t(), [paging_options]) :: []
