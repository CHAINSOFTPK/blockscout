--- conflicted
+++ resolved
@@ -2439,10 +2439,7 @@
         base_query
         |> page_tokens(paging_options)
         |> limit(^paging_options.page_size)
-<<<<<<< HEAD
-=======
         |> offset(^offset)
->>>>>>> cc1c7b4f
 
       query =
         if filter && filter !== "" do
@@ -2451,7 +2448,6 @@
         else
           base_query_with_paging
         end
-<<<<<<< HEAD
 
       query
       |> Repo.all()
@@ -2509,12 +2505,6 @@
     |> limit(^paging_options.page_size)
     |> page_gas_usage(paging_options)
     |> Repo.all()
-=======
-
-      query
-      |> Repo.all()
-    end
->>>>>>> cc1c7b4f
   end
 
   defp translate_destination_to_chain_id(destination) do
