--- conflicted
+++ resolved
@@ -4591,22 +4591,6 @@
   defp page_tokens(query, %PagingOptions{key: nil}), do: query
 
   defp page_tokens(query, %PagingOptions{key: {nil, holder_count, name}}) do
-<<<<<<< HEAD
-    from(token in query,
-      where:
-        is_nil(token.circulating_market_cap) and
-          (token.holder_count < ^holder_count or (token.holder_count == ^holder_count and token.name > ^name))
-    )
-  end
-
-  defp page_tokens(query, %PagingOptions{key: {circulating_market_cap, holder_count, name}}) do
-    from(token in query,
-      where:
-        token.circulating_market_cap < ^circulating_market_cap or
-          (token.circulating_market_cap == ^circulating_market_cap and token.holder_count < ^holder_count) or
-          (token.circulating_market_cap == ^circulating_market_cap and token.holder_count == ^holder_count and
-             token.name > ^name)
-=======
     from(token in query,
       where:
         is_nil(token.circulating_market_cap) and
@@ -4622,7 +4606,6 @@
              (token.circulating_market_cap == ^circulating_market_cap and token.holder_count < ^holder_count) or
              (token.circulating_market_cap == ^circulating_market_cap and token.holder_count == ^holder_count and
                 token.name > ^name))
->>>>>>> cdc40d0f
     )
   end
 
@@ -4795,51 +4778,6 @@
 
     condition = dynamic([ctb, t], ^fiat_balance < ^fiat_value or is_nil(^fiat_balance))
 
-<<<<<<< HEAD
-  def page_current_token_balances(query, paging_options: %PagingOptions{key: {nil, nil, type, id}}) do
-    fiat_balance = CurrentTokenBalance.fiat_value_query()
-
-    condition =
-      dynamic(
-        [ctb, t],
-        is_nil(^fiat_balance) and
-          (t.type > ^type or
-             (t.type == ^type and ctb.id < ^id))
-      )
-
-    where(
-      query,
-      [ctb, t],
-      ^condition
-    )
-  end
-
-  def page_current_token_balances(query, paging_options: %PagingOptions{key: {nil, name, type, id}}) do
-    fiat_balance = CurrentTokenBalance.fiat_value_query()
-
-    condition =
-      dynamic(
-        [ctb, t],
-        is_nil(^fiat_balance) and
-          (t.type > ^type or
-             (t.type == ^type and t.name > ^name) or
-             (t.type == ^type and t.name == ^name and ctb.id < ^id))
-      )
-
-    where(
-      query,
-      [ctb, t],
-      ^condition
-    )
-  end
-
-  def page_current_token_balances(query, paging_options: %PagingOptions{key: {fiat_value, _name, _type, _id}}) do
-    fiat_balance = CurrentTokenBalance.fiat_value_query()
-
-    condition = dynamic([ctb, t], ^fiat_balance < ^fiat_value or is_nil(^fiat_balance))
-
-=======
->>>>>>> cdc40d0f
     where(
       query,
       [ctb, t],
