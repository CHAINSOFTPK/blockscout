defmodule Explorer.Staking.ContractReader do
  @moduledoc """
  Routines for batched fetching of information from POSDAO contracts.
  """

  alias Explorer.SmartContract.Reader

  def global_requests(block_number) do
    [
      # 673a2a1f = keccak256(getPools())
      active_pools: {:staking, "673a2a1f", [], block_number},
      # 8c2243ae = keccak256(stakingEpochEndBlock())
      epoch_end_block: {:staking, "8c2243ae", [], block_number},
      # 794c0c68 = keccak256(stakingEpoch())
      epoch_number: {:staking, "794c0c68", [], block_number},
      # 7069e746 = keccak256(stakingEpochStartBlock())
      epoch_start_block: {:staking, "7069e746", [], block_number},
      # df6f55f5 = keccak256(getPoolsInactive())
      inactive_pools: {:staking, "df6f55f5", [], block_number},
      # f0786096 = keccak256(MAX_CANDIDATES())
      max_candidates: {:staking, "f0786096", [], block_number},
      # 714897df = keccak256(MAX_VALIDATORS())
      max_validators: {:validator_set, "714897df", [], block_number},
      # 5fef7643 = keccak256(candidateMinStake())
      min_candidate_stake: {:staking, "5fef7643", [], block_number},
      # da7a9b6a = keccak256(delegatorMinStake())
      min_delegator_stake: {:staking, "da7a9b6a", [], block_number},
      # 957950a7 = keccak256(getPoolsLikelihood())
      pools_likelihood: {:staking, "957950a7", [], block_number},
      # a5d54f65 = keccak256(getPoolsToBeElected())
      pools_to_be_elected: {:staking, "a5d54f65", [], block_number},
      # f4942501 = keccak256(areStakeAndWithdrawAllowed())
      staking_allowed: {:staking, "f4942501", [], block_number},
      # 74bdb372 = keccak256(lastChangeBlock())
      staking_last_change_block: {:staking, "74bdb372", [], block_number},
      # 2d21d217 = keccak256(erc677TokenContract())
      token_contract_address: {:staking, "2d21d217", [], block_number},
      # 704189ca = keccak256(unremovableValidator())
      unremovable_validator: {:validator_set, "704189ca", [], block_number},
      # b7ab4db5 = keccak256(getValidators())
      validators: {:validator_set, "b7ab4db5", [], block_number},
      # b927ef43 = keccak256(validatorSetApplyBlock())
      validator_set_apply_block: {:validator_set, "b927ef43", [], block_number},
      # 74bdb372 = keccak256(lastChangeBlock())
      validator_set_last_change_block: {:validator_set, "74bdb372", [], block_number}
    ]
  end

  def active_delegators_request(staking_address, block_number) do
    [
      # 9ea8082b = keccak256(poolDelegators(address))
      active_delegators: {:staking, "9ea8082b", [staking_address], block_number}
    ]
  end

  # makes a raw `eth_call` for the `currentPoolRewards` function of the BlockReward contract:
  # function currentPoolRewards(
  #     uint256 _rewardToDistribute,
  #     uint256[] memory _blocksCreatedShareNum,
  #     uint256 _blocksCreatedShareDenom,
  #     uint256 _stakingEpoch
  # ) public view returns(uint256[] memory poolRewards);
  def call_current_pool_rewards(block_reward_address, reward_to_distribute, staking_epoch, block_number) do
    json_rpc_named_arguments = Application.get_env(:explorer, :json_rpc_named_arguments)

    reward_to_distribute =
      reward_to_distribute
      |> Integer.to_string(16)
      |> String.pad_leading(64, ["0"])

    staking_epoch =
      staking_epoch
      |> Integer.to_string(16)
      |> String.pad_leading(64, ["0"])

    function_signature = "0x212329f3"

    data =
      function_signature <>
        reward_to_distribute <>
        "00000000000000000000000000000000000000000000000000000000000000800000000000000000000000000000000000000000000000000000000000000000" <>
        staking_epoch <> "0000000000000000000000000000000000000000000000000000000000000000"

    request = %{
      id: 0,
      method: "eth_call",
      params: [
        %{
          to: block_reward_address,
          data: data
        },
        "0x" <> Integer.to_string(block_number, 16)
      ]
    }

    result =
      request
      |> EthereumJSONRPC.request()
      |> EthereumJSONRPC.json_rpc(json_rpc_named_arguments)

    case result do
      {:ok, response} ->
<<<<<<< HEAD
        response = String.replace_leading(response, "0x", "")

        offset =
          response
          |> String.slice(0..63)
          |> String.to_integer(16)

        length =
          response
          |> String.slice(offset * 2, 64)
          |> String.to_integer(16)

        if length > 0 do
          Enum.reduce(Range.new(0, length - 1), [], fn x, acc ->
            item =
              response
              |> String.slice(offset * 2 + 64 + x * 64, 64)
              |> String.to_integer(16)

            # acc ++ [item]
            acc_reversed = Enum.reverse(acc)
            Enum.reverse([item | acc_reversed])
          end)
        else
          []
        end
=======
        response =
          response
          |> String.replace_leading("0x", "")
          |> Base.decode16!(case: :lower)

        decoded = ABI.decode("res(uint256[])", response)
        Enum.at(decoded, 0)
>>>>>>> 2688dd4b

      {:error, _} ->
        []
    end
  end

  # makes a raw `eth_call` for the `currentTokenRewardToDistribute` function of the BlockReward contract:
  # function currentTokenRewardToDistribute(
  #     address _stakingContract,
  #     uint256 _stakingEpoch,
  #     uint256 _totalRewardShareNum,
  #     uint256 _totalRewardShareDenom,
  #     address[] memory _validators
  # ) public view returns(uint256 rewardToDistribute, uint256 totalReward);
  def call_current_token_reward_to_distribute(
        block_reward_address,
        staking_contract_address,
        staking_epoch,
        block_number
      ) do
    json_rpc_named_arguments = Application.get_env(:explorer, :json_rpc_named_arguments)

    staking_contract_address = address_pad_to_64(staking_contract_address)

    staking_epoch =
      staking_epoch
      |> Integer.to_string(16)
      |> String.pad_leading(64, ["0"])

    function_signature = "0x46955281"
    mandatory_params = staking_contract_address <> staking_epoch

    optional_params =
      "0000000000000000000000000000000000000000000000000000000000000000000000000000000000000000000000000000000000000000000000000000000000000000000000000000000000000000000000000000000000000000000000a00000000000000000000000000000000000000000000000000000000000000000"

    data = function_signature <> mandatory_params <> optional_params

    request = %{
      id: 0,
      method: "eth_call",
      params: [
        %{
          to: block_reward_address,
          data: data
        },
        "0x" <> Integer.to_string(block_number, 16)
      ]
    }

    result =
      request
      |> EthereumJSONRPC.request()
      |> EthereumJSONRPC.json_rpc(json_rpc_named_arguments)

    case result do
      {:ok, response} ->
<<<<<<< HEAD
        response = String.replace_leading(response, "0x", "")

        if String.length(response) != 64 * 2 do
          0
        else
          {reward_to_distribute, _} = String.split_at(response, 64)
          String.to_integer(reward_to_distribute, 16)
        end
=======
        response =
          response
          |> String.replace_leading("0x", "")
          |> Base.decode16!(case: :lower)

        decoded = ABI.decode("res(uint256,uint256)", response)
        Enum.at(decoded, 0)
>>>>>>> 2688dd4b

      {:error, _} ->
        0
    end
  end

  # makes a raw `eth_call` for the `getRewardAmount` function of the Staking contract:
  # function getRewardAmount(
  #   uint256[] memory _stakingEpochs,
  #   address _poolStakingAddress,
  #   address _staker
  # ) public view returns(uint256 tokenRewardSum, uint256 nativeRewardSum);
  def call_get_reward_amount(
        staking_contract_address,
        staking_epochs,
        pool_staking_address,
        staker,
        json_rpc_named_arguments
      ) do
    staking_epochs_joint =
      staking_epochs
      |> Enum.map(fn epoch ->
        epoch
        |> Integer.to_string(16)
        |> String.pad_leading(64, ["0"])
      end)
      |> Enum.join("")

    pool_staking_address = address_pad_to_64(pool_staking_address)
    staker = address_pad_to_64(staker)

    staking_epochs_length =
      staking_epochs
      |> Enum.count()
      |> Integer.to_string(16)
      |> String.pad_leading(64, ["0"])

    # `getRewardAmount` function signature
    function_signature = "0xfb367a9b"
    # offset to the `_stakingEpochs` array
    function_signature_with_offset = function_signature <> String.pad_leading("60", 64, ["0"])
    # `_poolStakingAddress` parameter
    function_with_param_1 = function_signature_with_offset <> pool_staking_address
    # `_staker` parameter
    function_with_param1_param2 = function_with_param_1 <> staker
    # the length of `_stakingEpochs` array
    function_with_param_1_length_param2 = function_with_param1_param2 <> staking_epochs_length
    # encoded `_stakingEpochs` array
    data = function_with_param_1_length_param2 <> staking_epochs_joint

    request = %{
      id: 0,
      method: "eth_call",
      params: [
        %{
          to: staking_contract_address,
          data: data
        }
      ]
    }

    result =
      request
      |> EthereumJSONRPC.request()
      |> EthereumJSONRPC.json_rpc(json_rpc_named_arguments)

    case result do
      {:ok, response} ->
        response = String.replace_leading(response, "0x", "")

        if String.length(response) != 64 * 2 do
          {:error, "Invalid getRewardAmount response."}
        else
          {token_reward_sum, native_reward_sum} = String.split_at(response, 64)
          token_reward_sum = String.to_integer(token_reward_sum, 16)
          native_reward_sum = String.to_integer(native_reward_sum, 16)
          {:ok, %{token_reward_sum: token_reward_sum, native_reward_sum: native_reward_sum}}
        end

      {:error, reason} ->
        {:error, reason}
    end
  end

  # makes a raw `eth_estimateGas` for the `claimReward` function of the Staking contract:
  # function claimReward(
  #   uint256[] memory _stakingEpochs,
  #   address _poolStakingAddress
  # ) public;
  def claim_reward_estimate_gas(
        staking_contract_address,
        staking_epochs,
        pool_staking_address,
        staker,
        json_rpc_named_arguments
      ) do
    staking_epochs_joint =
      staking_epochs
      |> Enum.map(fn epoch ->
        epoch
        |> Integer.to_string(16)
        |> String.pad_leading(64, ["0"])
      end)
      |> Enum.join("")

    pool_staking_address = address_pad_to_64(pool_staking_address)

    staking_epochs_length =
      staking_epochs
      |> Enum.count()
      |> Integer.to_string(16)
      |> String.pad_leading(64, ["0"])

    # `claimReward` function signature
    function_signature = "0x3ea15d62"
    # offset to the `_stakingEpochs` array
    function_signature_with_offset = function_signature <> String.pad_leading("40", 64, ["0"])
    # `_poolStakingAddress` parameter
    function_with_param_1 = function_signature_with_offset <> pool_staking_address
    # the length of `_stakingEpochs` array
    function_with_param_1_length_param2 = function_with_param_1 <> staking_epochs_length
    # encoded `_stakingEpochs` array
    data = function_with_param_1_length_param2 <> staking_epochs_joint

    request = %{
      id: 0,
      method: "eth_estimateGas",
      params: [
        %{
          from: staker,
          to: staking_contract_address,
          # 1 gwei
          gasPrice: "0x3B9ACA00",
          data: data
        }
      ]
    }

    result =
      request
      |> EthereumJSONRPC.request()
      |> EthereumJSONRPC.json_rpc(json_rpc_named_arguments)

    case result do
      {:ok, response} ->
        estimate =
          response
          |> String.replace_leading("0x", "")
          |> String.to_integer(16)

        {:ok, estimate}

      {:error, reason} ->
        {:error, reason}
    end
  end

  # args = [staking_epoch, delegator_staked, validator_staked, total_staked, pool_reward \\ 10_00000]
  def delegator_reward_request(args, block_number) do
    [
      # 5fba554e = keccak256(delegatorShare(uint256,uint256,uint256,uint256,uint256))
      delegator_share: {:block_reward, "5fba554e", args, block_number}
    ]
  end

  def epochs_to_claim_reward_from_request(staking_address, staker) do
    [
      # 4de6c036 = keccak256(epochsToClaimRewardFrom(address,address))
      epochs: {:block_reward, "4de6c036", [staking_address, staker]}
    ]
  end

  def get_staker_pools_request(staker, offset, length) do
    [
      # 9dc77988 = keccak256(getStakerPools(address,uint256,uint256))
      pools: {:staking, "9dc77988", [staker, offset, length]}
    ]
  end

  def get_staker_pools_length_request(staker) do
    [
      # a6a3a256 = keccak256(getStakerPoolsLength(address))
      length: {:staking, "a6a3a256", [staker]}
    ]
  end

  def mining_by_staking_request(staking_address) do
    [
      # 00535175 = keccak256(miningByStakingAddress(address))
      mining_address: {:validator_set, "00535175", [staking_address]}
    ]
  end

  def mining_by_staking_request(staking_address, block_number) do
    [
      # 00535175 = keccak256(miningByStakingAddress(address))
      mining_address: {:validator_set, "00535175", [staking_address], block_number}
    ]
  end

  def pool_staking_requests(staking_address, block_number) do
    [
      active_delegators: active_delegators_request(staking_address, block_number)[:active_delegators],
      # 73c21803 = keccak256(poolDelegatorsInactive(address))
      inactive_delegators: {:staking, "73c21803", [staking_address], block_number},
      # a711e6a1 = keccak256(isPoolActive(address))
      is_active: {:staking, "a711e6a1", [staking_address], block_number},
      mining_address_hash: mining_by_staking_request(staking_address, block_number)[:mining_address],
      # a697ecff = keccak256(stakeAmount(address,address))
      self_staked_amount: {:staking, "a697ecff", [staking_address, staking_address], block_number},
      # 5267e1d6 = keccak256(stakeAmountTotal(address))
      total_staked_amount: {:staking, "5267e1d6", [staking_address], block_number},
      # 527d8bc4 = keccak256(validatorRewardPercent(address))
      validator_reward_percent: {:block_reward, "527d8bc4", [staking_address], block_number}
    ]
  end

  def pool_mining_requests(mining_address, block_number) do
    [
      # a881c5fd = keccak256(areDelegatorsBanned(address))
      are_delegators_banned: {:validator_set, "a881c5fd", [mining_address], block_number},
      # c9e9694d = keccak256(banReason(address))
      ban_reason: {:validator_set, "c9e9694d", [mining_address], block_number},
      # 5836d08a = keccak256(bannedUntil(address))
      banned_until: {:validator_set, "5836d08a", [mining_address], block_number},
      # 1a7fa237 = keccak256(bannedDelegatorsUntil(address))
      banned_delegators_until: {:validator_set, "1a7fa237", [mining_address], block_number},
      # a92252ae = keccak256(isValidatorBanned(address))
      is_banned: {:validator_set, "a92252ae", [mining_address], block_number},
      # b41832e4 = keccak256(validatorCounter(address))
      was_validator_count: {:validator_set, "b41832e4", [mining_address], block_number},
      # 1d0cd4c6 = keccak256(banCounter(address))
      was_banned_count: {:validator_set, "1d0cd4c6", [mining_address], block_number}
    ]
  end

  def staker_requests(pool_staking_address, staker_address, block_number) do
    [
      # 950a6513 = keccak256(maxWithdrawOrderAllowed(address,address))
      max_ordered_withdraw_allowed: {:staking, "950a6513", [pool_staking_address, staker_address], block_number},
      # 6bda1577 = keccak256(maxWithdrawAllowed(address,address))
      max_withdraw_allowed: {:staking, "6bda1577", [pool_staking_address, staker_address], block_number},
      # e9ab0300 = keccak256(orderedWithdrawAmount(address,address))
      ordered_withdraw: {:staking, "e9ab0300", [pool_staking_address, staker_address], block_number},
      # a4205967 = keccak256(orderWithdrawEpoch(address,address))
      ordered_withdraw_epoch: {:staking, "a4205967", [pool_staking_address, staker_address], block_number},
      # a697ecff = keccak256(stakeAmount(address,address))
      stake_amount: {:staking, "a697ecff", [pool_staking_address, staker_address], block_number}
    ]
  end

  def staking_by_mining_request(mining_address, block_number) do
    [
      # 1ee4d0bc = keccak256(stakingByMiningAddress(address))
      staking_address: {:validator_set, "1ee4d0bc", [mining_address], block_number}
    ]
  end

  def validator_min_reward_percent_request(epoch_number, block_number) do
    [
      # cdf7a090 = keccak256(validatorMinRewardPercent(uint256))
      value: {:block_reward, "cdf7a090", [epoch_number], block_number}
    ]
  end

  # args = [staking_epoch, validator_staked, total_staked, pool_reward \\ 10_00000]
  def validator_reward_request(args, block_number) do
    [
      # 8737929a = keccak256(validatorShare(uint256,uint256,uint256,uint256))
      validator_share: {:block_reward, "8737929a", args, block_number}
    ]
  end

  def perform_requests(requests, contracts, abi) do
    requests
    |> generate_requests(contracts)
    |> Reader.query_contracts(abi)
    |> parse_responses(requests)
  end

  def perform_grouped_requests(requests, keys, contracts, abi) do
    requests
    |> List.flatten()
    |> generate_requests(contracts)
    |> Reader.query_contracts(abi)
    |> parse_grouped_responses(keys, requests)
  end

  defp address_pad_to_64(address) do
    address
    |> String.replace_leading("0x", "")
    |> String.pad_leading(64, ["0"])
  end

  defp generate_requests(functions, contracts) do
    Enum.map(functions, fn
      {_, {contract, method_id, args}} ->
        %{
          contract_address: contracts[contract],
          method_id: method_id,
          args: args
        }

      {_, {contract, method_id, args, block_number}} ->
        %{
          contract_address: contracts[contract],
          method_id: method_id,
          args: args,
          block_number: block_number
        }
    end)
  end

  defp parse_responses(responses, requests) do
    requests
    |> Enum.zip(responses)
    |> Enum.into(%{}, fn {{key, _}, {:ok, response}} ->
      case response do
        [item] -> {key, item}
        items -> {key, items}
      end
    end)
  end

  defp parse_grouped_responses(responses, keys, grouped_requests) do
    {grouped_responses, _} = Enum.map_reduce(grouped_requests, responses, &Enum.split(&2, length(&1)))

    [keys, grouped_requests, grouped_responses]
    |> Enum.zip()
    |> Enum.into(%{}, fn {key, requests, responses} ->
      {key, parse_responses(responses, requests)}
    end)
  end
end<|MERGE_RESOLUTION|>--- conflicted
+++ resolved
@@ -100,34 +100,6 @@
 
     case result do
       {:ok, response} ->
-<<<<<<< HEAD
-        response = String.replace_leading(response, "0x", "")
-
-        offset =
-          response
-          |> String.slice(0..63)
-          |> String.to_integer(16)
-
-        length =
-          response
-          |> String.slice(offset * 2, 64)
-          |> String.to_integer(16)
-
-        if length > 0 do
-          Enum.reduce(Range.new(0, length - 1), [], fn x, acc ->
-            item =
-              response
-              |> String.slice(offset * 2 + 64 + x * 64, 64)
-              |> String.to_integer(16)
-
-            # acc ++ [item]
-            acc_reversed = Enum.reverse(acc)
-            Enum.reverse([item | acc_reversed])
-          end)
-        else
-          []
-        end
-=======
         response =
           response
           |> String.replace_leading("0x", "")
@@ -135,7 +107,6 @@
 
         decoded = ABI.decode("res(uint256[])", response)
         Enum.at(decoded, 0)
->>>>>>> 2688dd4b
 
       {:error, _} ->
         []
@@ -192,16 +163,6 @@
 
     case result do
       {:ok, response} ->
-<<<<<<< HEAD
-        response = String.replace_leading(response, "0x", "")
-
-        if String.length(response) != 64 * 2 do
-          0
-        else
-          {reward_to_distribute, _} = String.split_at(response, 64)
-          String.to_integer(reward_to_distribute, 16)
-        end
-=======
         response =
           response
           |> String.replace_leading("0x", "")
@@ -209,7 +170,6 @@
 
         decoded = ABI.decode("res(uint256,uint256)", response)
         Enum.at(decoded, 0)
->>>>>>> 2688dd4b
 
       {:error, _} ->
         0
