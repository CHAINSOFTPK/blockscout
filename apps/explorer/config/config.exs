--- conflicted
+++ resolved
@@ -8,12 +8,8 @@
 # General application configuration
 config :explorer,
   ecto_repos: [Explorer.Repo],
-<<<<<<< HEAD
   coin: System.get_env("COIN") || "LYX",
-=======
-  coin: System.get_env("COIN") || "POA",
   coingecko_coin_id: System.get_env("COINGECKO_COIN_ID"),
->>>>>>> 41bd2fd4
   token_functions_reader_max_retries: 3,
   allowed_evm_versions:
     System.get_env("ALLOWED_EVM_VERSIONS") ||
@@ -92,11 +88,7 @@
   enable_consolidation: true,
   update_interval_in_seconds: balances_update_interval || 30 * 60
 
-<<<<<<< HEAD
-config :explorer, Explorer.ExchangeRates, enabled: false, store: :ets
-=======
 config :explorer, Explorer.ExchangeRates, enabled: System.get_env("DISABLE_EXCHANGE_RATES") != "true", store: :ets
->>>>>>> 41bd2fd4
 
 config :explorer, Explorer.KnownTokens, enabled: true, store: :ets
 
