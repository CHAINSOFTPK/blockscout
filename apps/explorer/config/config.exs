--- conflicted
+++ resolved
@@ -8,13 +8,9 @@
 # General application configuration
 config :explorer,
   ecto_repos: [Explorer.Repo, Explorer.Repo.Account],
-<<<<<<< HEAD
-  token_functions_reader_max_retries: 1
-=======
-  token_functions_reader_max_retries: 3,
+  token_functions_reader_max_retries: 1,
   # for not fully indexed blockchains
   decode_not_a_contract_calls: System.get_env("DECODE_NOT_A_CONTRACT_CALLS") == "true"
->>>>>>> 8464e825
 
 config :explorer, Explorer.Counters.AverageBlockTime,
   enabled: true,
