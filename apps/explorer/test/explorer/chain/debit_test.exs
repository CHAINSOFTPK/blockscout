--- conflicted
+++ resolved
@@ -53,13 +53,8 @@
       insert(:receipt, transaction_hash: transaction.hash, transaction_index: transaction.index, status: :ok)
       address_hash = sender.hash
       Debit.refresh()
-<<<<<<< HEAD
       debit = Debit |> where(address_hash: ^address_hash) |> Repo.one()
-      assert debit.value == Decimal.new(21)
-=======
-      debit = Debit |> where(address_id: ^address_id) |> Repo.one()
       assert debit.value == %Wei{value: Decimal.new(21)}
->>>>>>> 025bec42
     end
 
     test "returns no debits against the recipient" do
