--- conflicted
+++ resolved
@@ -35,7 +35,6 @@
     false
   end
 
-<<<<<<< HEAD
   def log_blocks_chunk_handling(chunk_start, chunk_end, start_block, end_block, items_count, layer) do
     is_start = is_nil(items_count)
 
@@ -71,14 +70,15 @@
       Logger.info("#{type} handling #{layer} block ##{chunk_start}.#{found}#{target_range}")
     else
       Logger.info("#{type} handling #{layer} block range #{chunk_start}..#{chunk_end}.#{found}#{target_range}")
-=======
+    end
+  end
+
   @spec log_topic_to_string(any()) :: binary() | nil
   def log_topic_to_string(topic) do
     if is_binary(topic) or is_nil(topic) do
       topic
     else
       Hash.to_string(topic)
->>>>>>> ce735c12
     end
   end
 end