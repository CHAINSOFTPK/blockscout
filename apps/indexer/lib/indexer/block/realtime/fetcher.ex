--- conflicted
+++ resolved
@@ -34,14 +34,9 @@
   alias Explorer.Counters.AverageBlockTime
   alias Indexer.{Block, Tracer}
   alias Indexer.Block.Realtime.TaskSupervisor
-<<<<<<< HEAD
   # alias Indexer.Fetcher.CoinBalance
+  alias Indexer.Prometheus
   # alias Indexer.Transform.Addresses
-=======
-  alias Indexer.Fetcher.CoinBalance
-  alias Indexer.Prometheus
-  alias Indexer.Transform.Addresses
->>>>>>> 7fce1647
   alias Timex.Duration
 
   @behaviour Block.Fetcher
