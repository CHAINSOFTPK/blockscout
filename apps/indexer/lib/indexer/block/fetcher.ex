defmodule Indexer.Block.Fetcher do
  @moduledoc """
  Fetches and indexes block ranges.
  """

  use Spandex.Decorators

  require Logger

  import EthereumJSONRPC, only: [quantity_to_integer: 1]

  alias EthereumJSONRPC.{Blocks, FetchedBeneficiaries}
  alias Explorer.Chain
  alias Explorer.Chain.{Address, Block, Hash, Import, Transaction}
<<<<<<< HEAD
  alias Explorer.Chain.Cache.{Accounts, Uncles}
=======
  alias Explorer.Chain.Block.Reward
  alias Explorer.Chain.Cache.Blocks, as: BlocksCache
  alias Explorer.Chain.Cache.{Accounts, BlockNumber, PendingTransactions, Transactions, Uncles}
>>>>>>> f82efc09
  alias Indexer.Block.Fetcher.Receipts

  alias Indexer.Fetcher.{
    BlockReward,
    CoinBalance,
    ContractCode,
    InternalTransaction,
    ReplacedTransaction,
    Token,
    TokenBalance,
    TokenInstance,
    UncleBlock
  }

  alias Indexer.Tracer

  alias Indexer.Transform.{
    AddressCoinBalances,
    Addresses,
    AddressTokenBalances,
    MintTransfers,
    TokenTransfers
  }

  alias Indexer.Transform.Blocks, as: TransformBlocks

  @type address_hash_to_fetched_balance_block_number :: %{String.t() => Block.block_number()}

  @type t :: %__MODULE__{}

  @doc """
  Calculates the balances and internal transactions and imports those with the given data.
  """
  @callback import(
              t,
              %{
                address_hash_to_fetched_balance_block_number: address_hash_to_fetched_balance_block_number,
                addresses: Import.Runner.options(),
                address_coin_balances: Import.Runner.options(),
                address_token_balances: Import.Runner.options(),
                blocks: Import.Runner.options(),
                block_second_degree_relations: Import.Runner.options(),
                block_rewards: Import.Runner.options(),
                broadcast: term(),
                logs: Import.Runner.options(),
                token_transfers: Import.Runner.options(),
                tokens: Import.Runner.options(),
                transactions: Import.Runner.options()
              }
            ) :: Import.all_result()

  # These are all the *default* values for options.
  # DO NOT use them directly in the code.  Get options from `state`.

  @receipts_batch_size 250
  @receipts_concurrency 10

  @doc false
  def default_receipts_batch_size, do: @receipts_batch_size

  @doc false
  def default_receipts_concurrency, do: @receipts_concurrency

  @enforce_keys ~w(json_rpc_named_arguments)a
  defstruct broadcast: nil,
            callback_module: nil,
            json_rpc_named_arguments: nil,
            receipts_batch_size: @receipts_batch_size,
            receipts_concurrency: @receipts_concurrency

  @doc """
  Required named arguments

    * `:json_rpc_named_arguments` - `t:EthereumJSONRPC.json_rpc_named_arguments/0` passed to
        `EthereumJSONRPC.json_rpc/2`.

  The follow options can be overridden:

    * `:receipts_batch_size` - The number of receipts to request in one call to the JSONRPC.  Defaults to
      `#{@receipts_batch_size}`.  Receipt requests also include the logs for when the transaction was collated into the
      block.  *These logs are not paginated.*
    * `:receipts_concurrency` - The number of concurrent requests of `:receipts_batch_size` to allow against the JSONRPC
      **for each block range**.  Defaults to `#{@receipts_concurrency}`.  *Each transaction only has one receipt.*

  """
  def new(named_arguments) when is_map(named_arguments) do
    struct!(__MODULE__, named_arguments)
  end

  @decorate span(tracer: Tracer)
  @spec fetch_and_import_range(t, Range.t()) ::
          {:ok, %{inserted: %{}, errors: [EthereumJSONRPC.Transport.error()]}}
          | {:error,
             {step :: atom(), reason :: [%Ecto.Changeset{}] | term()}
             | {step :: atom(), failed_value :: term(), changes_so_far :: term()}}
  def fetch_and_import_range(
        %__MODULE__{
          broadcast: _broadcast,
          callback_module: callback_module,
          json_rpc_named_arguments: json_rpc_named_arguments
        } = state,
        _.._ = range
      )
      when callback_module != nil do
    with {:blocks,
          {:ok,
           %Blocks{
             blocks_params: blocks_params,
             transactions_params: transactions_params_without_receipts,
             block_second_degree_relations_params: block_second_degree_relations_params,
             errors: blocks_errors
           }}} <- {:blocks, EthereumJSONRPC.fetch_blocks_by_range(range, json_rpc_named_arguments)},
         blocks = TransformBlocks.transform_blocks(blocks_params),
         {:receipts, {:ok, receipt_params}} <- {:receipts, Receipts.fetch(state, transactions_params_without_receipts)},
         %{logs: logs, receipts: receipts} = receipt_params,
         transactions_with_receipts = Receipts.put(transactions_params_without_receipts, receipts),
         %{token_transfers: token_transfers, tokens: tokens} = TokenTransfers.parse(logs),
         %{mint_transfers: mint_transfers} = MintTransfers.parse(logs),
         %FetchedBeneficiaries{params_set: beneficiary_params_set, errors: beneficiaries_errors} =
           fetch_beneficiaries(blocks, json_rpc_named_arguments),
         addresses =
           Addresses.extract_addresses(%{
             block_reward_contract_beneficiaries: MapSet.to_list(beneficiary_params_set),
             blocks: blocks,
             logs: logs,
             mint_transfers: mint_transfers,
             token_transfers: token_transfers,
             transactions: transactions_with_receipts
           }),
         coin_balances_params_set =
           %{
             beneficiary_params: MapSet.to_list(beneficiary_params_set),
             blocks_params: blocks,
             logs_params: logs,
             transactions_params: transactions_with_receipts
           }
           |> AddressCoinBalances.params_set(),
         beneficiaries_with_gas_payment <-
           beneficiary_params_set
           |> add_gas_payments(transactions_with_receipts, blocks)
           |> BlockReward.reduce_uncle_rewards(),
         address_token_balances = AddressTokenBalances.params_set(%{token_transfers_params: token_transfers}),
         {:ok, inserted} <-
           __MODULE__.import(
             state,
             %{
               addresses: %{params: addresses},
               address_coin_balances: %{params: coin_balances_params_set},
               address_token_balances: %{params: address_token_balances},
               blocks: %{params: blocks},
               block_second_degree_relations: %{params: block_second_degree_relations_params},
               block_rewards: %{errors: beneficiaries_errors, params: beneficiaries_with_gas_payment},
               logs: %{params: logs},
               token_transfers: %{params: token_transfers},
               tokens: %{on_conflict: :nothing, params: tokens},
               transactions: %{params: transactions_with_receipts}
             }
           ) do
      result = {:ok, %{inserted: inserted, errors: blocks_errors}}

      Logger.debug("#blocks_importer#: Updating cache")

      update_addresses_cache(inserted[:addresses])
      update_uncles_cache(inserted[:block_second_degree_relations])

      Logger.debug("#blocks_importer#: Cache updated")

      result
    else
      {step, {:error, reason}} -> {:error, {step, reason}}
      {:import, {:error, step, failed_value, changes_so_far}} -> {:error, {step, failed_value, changes_so_far}}
    end
  end

  defp update_addresses_cache(addresses), do: Accounts.drop(addresses)

  defp update_uncles_cache(updated_relations) do
    Uncles.update_from_second_degree_relations(updated_relations)
  end

  def import(
        %__MODULE__{broadcast: broadcast, callback_module: callback_module} = state,
        options
      )
      when is_map(options) do
    Logger.debug("#blocks_importer#: Importing...")

    {address_hash_to_fetched_balance_block_number, import_options} =
      pop_address_hash_to_fetched_balance_block_number(options)

    options_with_broadcast =
      Map.merge(
        import_options,
        %{
          address_hash_to_fetched_balance_block_number: address_hash_to_fetched_balance_block_number,
          broadcast: broadcast
        }
      )

    Logger.debug("#blocks_importer#: Just before import")
    callback_module.import(state, options_with_broadcast)
  end

  def async_import_token_instances(%{token_transfers: token_transfers}) do
    TokenInstance.async_fetch(token_transfers)
  end

  def async_import_token_instances(_), do: :ok

  def async_import_block_rewards([]), do: :ok

  def async_import_block_rewards(errors) when is_list(errors) do
    errors
    |> block_reward_errors_to_block_numbers()
    |> BlockReward.async_fetch()
  end

  def async_import_coin_balances(%{addresses: addresses}, %{
        address_hash_to_fetched_balance_block_number: address_hash_to_block_number
      }) do
    addresses
    |> Enum.map(fn %Address{hash: address_hash} ->
      block_number = Map.fetch!(address_hash_to_block_number, to_string(address_hash))
      %{address_hash: address_hash, block_number: block_number}
    end)
    |> CoinBalance.async_fetch_balances()
  end

  def async_import_coin_balances(_, _), do: :ok

  def async_import_created_contract_codes(%{transactions: transactions}) do
    transactions
    |> Enum.flat_map(fn
      %Transaction{
        block_number: block_number,
        hash: hash,
        created_contract_address_hash: %Hash{} = created_contract_address_hash,
        created_contract_code_indexed_at: nil
      } ->
        [%{block_number: block_number, hash: hash, created_contract_address_hash: created_contract_address_hash}]

      %Transaction{created_contract_address_hash: nil} ->
        []
    end)
    |> ContractCode.async_fetch(10_000)
  end

  def async_import_created_contract_codes(_), do: :ok

  def async_import_internal_transactions(%{blocks: blocks}) do
    blocks
    |> Enum.map(fn %Block{number: block_number} -> block_number end)
    |> InternalTransaction.async_fetch(10_000)
  end

  def async_import_internal_transactions(_), do: :ok

  def async_import_tokens(%{tokens: tokens}) do
    tokens
    |> Enum.map(& &1.contract_address_hash)
    |> Token.async_fetch()
  end

  def async_import_tokens(_), do: :ok

  def async_import_token_balances(%{address_token_balances: token_balances}) do
    TokenBalance.async_fetch(token_balances)
  end

  def async_import_token_balances(_), do: :ok

  def async_import_uncles(%{block_second_degree_relations: block_second_degree_relations}) do
    UncleBlock.async_fetch_blocks(block_second_degree_relations)
  end

  def async_import_uncles(_), do: :ok

  def async_import_replaced_transactions(%{transactions: transactions}) do
    transactions
    |> Enum.flat_map(fn
      %Transaction{block_hash: %Hash{} = block_hash, nonce: nonce, from_address_hash: %Hash{} = from_address_hash} ->
        [%{block_hash: block_hash, nonce: nonce, from_address_hash: from_address_hash}]

      %Transaction{block_hash: nil} ->
        []
    end)
    |> ReplacedTransaction.async_fetch(10_000)
  end

  def async_import_replaced_transactions(_), do: :ok

  defp block_reward_errors_to_block_numbers(block_reward_errors) when is_list(block_reward_errors) do
    Enum.map(block_reward_errors, &block_reward_error_to_block_number/1)
  end

  defp block_reward_error_to_block_number(%{data: %{block_number: block_number}}) when is_integer(block_number) do
    block_number
  end

  defp block_reward_error_to_block_number(%{data: %{block_quantity: block_quantity}}) when is_binary(block_quantity) do
    quantity_to_integer(block_quantity)
  end

  defp fetch_beneficiaries(blocks, json_rpc_named_arguments) do
    Logger.debug("#blocks_importer#: Fetching beneficiaries")

    hash_string_by_number =
      Enum.into(blocks, %{}, fn %{number: number, hash: hash_string}
                                when is_integer(number) and is_binary(hash_string) ->
        {number, hash_string}
      end)

    hash_string_by_number
    |> Map.keys()
    |> EthereumJSONRPC.fetch_beneficiaries(json_rpc_named_arguments)
    |> case do
      {:ok, %FetchedBeneficiaries{params_set: params_set} = fetched_beneficiaries} ->
        consensus_params_set = consensus_params_set(params_set, hash_string_by_number)

        Logger.debug("#blocks_importer#: Beneficiaries fetched")

        %FetchedBeneficiaries{fetched_beneficiaries | params_set: consensus_params_set}

      {:error, reason} ->
        Logger.error(fn -> ["Could not fetch beneficiaries: ", inspect(reason)] end)

        error =
          case reason do
            %{code: code, message: message} -> %{code: code, message: message}
            _ -> %{code: -1, message: inspect(reason)}
          end

        errors =
          Enum.map(hash_string_by_number, fn {number, _} when is_integer(number) ->
            Map.put(error, :data, %{block_number: number})
          end)

        %FetchedBeneficiaries{errors: errors}

      :ignore ->
        %FetchedBeneficiaries{}
    end
  end

  defp consensus_params_set(params_set, hash_string_by_number) do
    params_set
    |> Enum.filter(fn %{block_number: block_number, block_hash: block_hash_string}
                      when is_integer(block_number) and is_binary(block_hash_string) ->
      case Map.fetch!(hash_string_by_number, block_number) do
        ^block_hash_string ->
          true

        other_block_hash_string ->
          Logger.debug(fn ->
            [
              "fetch beneficiaries reported block number (",
              to_string(block_number),
              ") maps to different (",
              other_block_hash_string,
              ") block hash than the one from getBlock (",
              block_hash_string,
              "). A reorg has occurred."
            ]
          end)

          false
      end
    end)
    |> Enum.into(MapSet.new())
  end

<<<<<<< HEAD
  defp add_gas_payments(beneficiaries, transactions) do
    Logger.debug("#blocks_importer#: Adding gas payments")
=======
  defp add_gas_payments(beneficiaries, transactions, blocks) do
>>>>>>> f82efc09
    transactions_by_block_number = Enum.group_by(transactions, & &1.block_number)

    Enum.map(beneficiaries, fn beneficiary ->
      case beneficiary.address_type do
        :validator ->
          block_hash = beneficiary.block_hash

          block = find_block(blocks, block_hash)

<<<<<<< HEAD
          Logger.debug("#blocks_importer#: Gas payments added")

          %{beneficiary | reward: minted + gas_payment}
=======
          block_miner_hash = block.miner_hash

          {:ok, block_miner} = Chain.string_to_address_hash(block_miner_hash)
          %{payout_key: block_miner_payout_address} = Reward.get_validator_payout_key_by_mining(block_miner)

          reward_with_gas(block_miner_payout_address, beneficiary, transactions_by_block_number)
>>>>>>> f82efc09

        _ ->
          Logger.debug("#blocks_importer#: Gas payments added")
          beneficiary
      end
    end)
  end

  defp reward_with_gas(block_miner_payout_address, beneficiary, transactions_by_block_number) do
    {:ok, beneficiary_address} = Chain.string_to_address_hash(beneficiary.address_hash)

    "0x" <> minted_hex = beneficiary.reward
    {minted, _} = Integer.parse(minted_hex, 16)

    if block_miner_payout_address && beneficiary_address.bytes == block_miner_payout_address.bytes do
      gas_payment = gas_payment(beneficiary, transactions_by_block_number)

      %{beneficiary | reward: minted + gas_payment}
    else
      %{beneficiary | reward: minted}
    end
  end

  defp find_block(blocks, block_hash) do
    blocks
    |> Enum.filter(fn block -> block.hash == block_hash end)
    |> Enum.at(0)
  end

  defp gas_payment(transactions) when is_list(transactions) do
    transactions
    |> Stream.map(&(&1.gas_used * &1.gas_price))
    |> Enum.sum()
  end

  defp gas_payment(%{block_number: block_number}, transactions_by_block_number)
       when is_map(transactions_by_block_number) do
    case Map.fetch(transactions_by_block_number, block_number) do
      {:ok, transactions} -> gas_payment(transactions)
      :error -> 0
    end
  end

  # `fetched_balance_block_number` is needed for the `CoinBalanceFetcher`, but should not be used for `import` because the
  # balance is not known yet.
  defp pop_address_hash_to_fetched_balance_block_number(options) do
    {address_hash_fetched_balance_block_number_pairs, import_options} =
      get_and_update_in(options, [:addresses, :params, Access.all()], &pop_hash_fetched_balance_block_number/1)

    address_hash_to_fetched_balance_block_number = Map.new(address_hash_fetched_balance_block_number_pairs)

    {address_hash_to_fetched_balance_block_number, import_options}
  end

  defp pop_hash_fetched_balance_block_number(
         %{
           fetched_coin_balance_block_number: fetched_coin_balance_block_number,
           hash: hash
         } = address_params
       ) do
    {{hash, fetched_coin_balance_block_number}, Map.delete(address_params, :fetched_coin_balance_block_number)}
  end
end<|MERGE_RESOLUTION|>--- conflicted
+++ resolved
@@ -12,13 +12,9 @@
   alias EthereumJSONRPC.{Blocks, FetchedBeneficiaries}
   alias Explorer.Chain
   alias Explorer.Chain.{Address, Block, Hash, Import, Transaction}
-<<<<<<< HEAD
-  alias Explorer.Chain.Cache.{Accounts, Uncles}
-=======
   alias Explorer.Chain.Block.Reward
   alias Explorer.Chain.Cache.Blocks, as: BlocksCache
   alias Explorer.Chain.Cache.{Accounts, BlockNumber, PendingTransactions, Transactions, Uncles}
->>>>>>> f82efc09
   alias Indexer.Block.Fetcher.Receipts
 
   alias Indexer.Fetcher.{
@@ -390,12 +386,7 @@
     |> Enum.into(MapSet.new())
   end
 
-<<<<<<< HEAD
-  defp add_gas_payments(beneficiaries, transactions) do
-    Logger.debug("#blocks_importer#: Adding gas payments")
-=======
   defp add_gas_payments(beneficiaries, transactions, blocks) do
->>>>>>> f82efc09
     transactions_by_block_number = Enum.group_by(transactions, & &1.block_number)
 
     Enum.map(beneficiaries, fn beneficiary ->
@@ -405,18 +396,12 @@
 
           block = find_block(blocks, block_hash)
 
-<<<<<<< HEAD
-          Logger.debug("#blocks_importer#: Gas payments added")
-
-          %{beneficiary | reward: minted + gas_payment}
-=======
           block_miner_hash = block.miner_hash
 
           {:ok, block_miner} = Chain.string_to_address_hash(block_miner_hash)
           %{payout_key: block_miner_payout_address} = Reward.get_validator_payout_key_by_mining(block_miner)
 
           reward_with_gas(block_miner_payout_address, beneficiary, transactions_by_block_number)
->>>>>>> f82efc09
 
         _ ->
           Logger.debug("#blocks_importer#: Gas payments added")
