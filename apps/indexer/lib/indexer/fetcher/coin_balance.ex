--- conflicted
+++ resolved
@@ -79,11 +79,7 @@
 
     unique_filtered_entries =
       Enum.filter(unique_entries, fn {_hash, block_number} ->
-<<<<<<< HEAD
-        block_number > first_block_to_index()
-=======
         block_number >= first_block_to_index()
->>>>>>> ed2105dc
       end)
 
     unique_entry_count = Enum.count(unique_filtered_entries)
