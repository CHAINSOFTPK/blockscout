defmodule Indexer.Fetcher.TokenBalanceOnDemand do
  @moduledoc """
  Ensures that we have a reasonably up to date address tokens balance.

  """

  use Indexer.Fetcher

  alias Explorer.Chain
  alias Explorer.Chain.Address.CurrentTokenBalance
  alias Explorer.Chain.Cache.BlockNumber
  alias Explorer.Chain.Hash
  alias Explorer.Counters.AverageBlockTime
  alias Explorer.Token.BalanceReader
  alias Timex.Duration

  ## Interface

  @spec trigger_fetch(Hash.t(), [CurrentTokenBalance.t()]) :: :ok
  def trigger_fetch(address_hash, current_token_balances) do
    latest_block_number = latest_block_number()

    case stale_balance_window(latest_block_number) do
      {:error, _} ->
        :current

      stale_balance_window ->
        do_trigger_fetch(address_hash, current_token_balances, latest_block_number, stale_balance_window)
    end
  end

  ## Implementation

  defp do_trigger_fetch(address_hash, current_token_balances, latest_block_number, stale_balance_window)
       when not is_nil(address_hash) do
    stale_current_token_balances =
      current_token_balances
      |> Enum.filter(fn {current_token_balance, _, _} -> current_token_balance.block_number < stale_balance_window end)

    if Enum.count(stale_current_token_balances) > 0 do
      fetch_and_update(latest_block_number, address_hash, stale_current_token_balances)
    else
      :current
    end

    :ok
  end

  defp fetch_and_update(block_number, address_hash, stale_current_token_balances) do
    current_token_balances_update_params =
      stale_current_token_balances
<<<<<<< HEAD
      |> Enum.map(fn {stale_current_token_balance, _, token} ->
=======
      |> Enum.map(fn {%{token_id: token_id} = stale_current_token_balance, token} ->
>>>>>>> 329058c4
        stale_current_token_balances_to_fetch = [
          %{
            token_contract_address_hash: "0x" <> Base.encode16(token.contract_address_hash.bytes),
            address_hash: "0x" <> Base.encode16(address_hash.bytes),
            block_number: block_number,
            token_id: token_id && Decimal.to_integer(token_id)
          }
        ]

        balance_response =
          case stale_current_token_balance.token_type do
            "ERC-1155" -> BalanceReader.get_balances_of_erc_1155(stale_current_token_balances_to_fetch)
            _ -> BalanceReader.get_balances_of(stale_current_token_balances_to_fetch)
          end

        updated_balance = balance_response[:ok]

        if updated_balance do
          %{}
          |> Map.put(:address_hash, stale_current_token_balance.address_hash)
          |> Map.put(:token_contract_address_hash, token.contract_address_hash)
          |> Map.put(:token_type, token.type)
          |> Map.put(:token_id, token_id)
          |> Map.put(:block_number, block_number)
          |> Map.put(:value, Decimal.new(updated_balance))
          |> Map.put(:value_fetched_at, DateTime.utc_now())
        else
          nil
        end
      end)

    filtered_current_token_balances_update_params =
      current_token_balances_update_params
      |> Enum.filter(&(!is_nil(&1)))

    Chain.import(%{
      address_current_token_balances: %{
        params: filtered_current_token_balances_update_params
      },
      broadcast: :on_demand
    })
  end

  defp latest_block_number do
    BlockNumber.get_max()
  end

  defp stale_balance_window(block_number) do
    case AverageBlockTime.average_block_time() do
      {:error, :disabled} ->
        fallback_threshold_in_blocks = Application.get_env(:indexer, __MODULE__)[:fallback_threshold_in_blocks]
        block_number - fallback_threshold_in_blocks

      duration ->
        average_block_time =
          duration
          |> Duration.to_milliseconds()
          |> round()

        if average_block_time == 0 do
          {:error, :empty_database}
        else
          threshold = Application.get_env(:indexer, __MODULE__)[:threshold]
          block_number - div(threshold, average_block_time)
        end
    end
  end
end<|MERGE_RESOLUTION|>--- conflicted
+++ resolved
@@ -49,11 +49,7 @@
   defp fetch_and_update(block_number, address_hash, stale_current_token_balances) do
     current_token_balances_update_params =
       stale_current_token_balances
-<<<<<<< HEAD
-      |> Enum.map(fn {stale_current_token_balance, _, token} ->
-=======
-      |> Enum.map(fn {%{token_id: token_id} = stale_current_token_balance, token} ->
->>>>>>> 329058c4
+      |> Enum.map(fn {%{token_id: token_id} = stale_current_token_balance, _, token} ->
         stale_current_token_balances_to_fetch = [
           %{
             token_contract_address_hash: "0x" <> Base.encode16(token.contract_address_hash.bytes),
