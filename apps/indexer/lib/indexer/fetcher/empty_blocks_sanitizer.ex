defmodule Indexer.Fetcher.EmptyBlocksSanitizer do
  @moduledoc """
  Periodically checks empty blocks starting from the head of the chain, detects for which blocks transactions should be refetched
  and lose consensus for block in order to refetch transactions.
  """

  use GenServer
  use Indexer.Fetcher, restart: :permanent

  require Logger

  import Ecto.Query, only: [from: 2, subquery: 1, where: 3]
  import EthereumJSONRPC, only: [integer_to_quantity: 1, json_rpc: 2, request: 1]

  alias Ecto.Changeset
  alias Explorer.{Chain, Repo}
  alias Explorer.Chain.{Block, PendingBlockOperation, Transaction}
  alias Explorer.Chain.Import.Runner.Blocks

  @interval :timer.seconds(10)

  defstruct interval: @interval,
            json_rpc_named_arguments: []

  def child_spec([init_arguments]) do
    child_spec([init_arguments, []])
  end

  def child_spec([_init_arguments, _gen_server_options] = start_link_arguments) do
    default = %{
      id: __MODULE__,
      start: {__MODULE__, :start_link, start_link_arguments}
    }

    Supervisor.child_spec(default, [])
  end

  def start_link(init_opts, gen_server_opts \\ []) do
    GenServer.start_link(__MODULE__, init_opts, gen_server_opts)
  end

  @impl GenServer
  def init(opts) when is_list(opts) do
    state = %__MODULE__{
      json_rpc_named_arguments: Keyword.fetch!(opts, :json_rpc_named_arguments),
      interval: opts[:interval] || @interval
    }

    Process.send_after(self(), :sanitize_empty_blocks, state.interval)

    {:ok, state}
  end

  @impl GenServer
  def handle_info(
        :sanitize_empty_blocks,
        %{interval: interval, json_rpc_named_arguments: json_rpc_named_arguments} = state
      ) do
    Logger.info("Start sanitizing of empty blocks. Batch size is #{limit()}",
      fetcher: :empty_blocks_to_refetch
    )

    sanitize_empty_blocks(json_rpc_named_arguments)

    Process.send_after(self(), :sanitize_empty_blocks, interval)

    {:noreply, state}
  end

  defp sanitize_empty_blocks(json_rpc_named_arguments) do
    unprocessed_non_empty_blocks_query = unprocessed_non_empty_blocks_query(limit())

    Repo.update_all(
      from(
        block in Block,
        where: block.hash in subquery(unprocessed_non_empty_blocks_query)
      ),
      set: [is_empty: false, updated_at: Timex.now()]
    )

    unprocessed_empty_blocks_from_db = unprocessed_empty_blocks_query_list(limit())

    unprocessed_empty_blocks_from_db
    |> Enum.with_index()
    |> Enum.each(fn {{block_number, block_hash}, ind} ->
      with {:ok, %{"transactions" => transactions}} <-
             %{id: ind, method: "eth_getBlockByNumber", params: [integer_to_quantity(block_number), false]}
             |> request()
             |> json_rpc(json_rpc_named_arguments) do
        transactions_count =
          transactions
          |> Enum.count()

        if transactions_count > 0 do
          Logger.info(
            "Block with number #{block_number} and hash #{to_string(block_hash)} is full of transactions. We should set consensus = false for it in order to refetch.",
            fetcher: :empty_blocks_to_refetch
          )

          Blocks.invalidate_consensus_blocks([block_number])
        else
          Logger.debug(
            "Block with number #{block_number} and hash #{to_string(block_hash)} is empty. We should set is_empty=true for it.",
            fetcher: :empty_blocks_to_refetch
          )

          set_is_empty_for_block(block_hash, true)
        end
      end
    end)

    Logger.info("Batch of empty blocks is sanitized",
      fetcher: :empty_blocks_to_refetch
    )
  end

  defp set_is_empty_for_block(block_hash, is_empty) do
    block = Chain.fetch_block_by_hash(block_hash)

    block_with_is_empty =
      block
      |> Changeset.change(%{is_empty: is_empty})

    Repo.update(block_with_is_empty)

    PendingBlockOperation
    |> where([po], po.block_hash == ^block_hash)
    |> Repo.delete_all()
  rescue
    postgrex_error in Postgrex.Error ->
      {:error, %{exception: postgrex_error}}
  end

  defp consensus_blocks_with_nil_is_empty_query(limit) do
    from(block in Block,
      where: is_nil(block.is_empty),
      where: block.consensus == true,
      order_by: [asc: block.hash],
      limit: ^limit,
<<<<<<< HEAD
      offset: 1000,
      lock: "FOR NO KEY UPDATE"
=======
      offset: 1000
>>>>>>> a414aaab
    )
  end

  defp unprocessed_non_empty_blocks_query(limit) do
    blocks_query = consensus_blocks_with_nil_is_empty_query(limit)

    from(q in subquery(blocks_query),
      inner_join: transaction in Transaction,
      on: q.number == transaction.block_number,
      select: q.hash,
      order_by: [asc: q.hash],
      lock: fragment("FOR NO KEY UPDATE OF ?", q)
    )
  end

  defp unprocessed_empty_blocks_query_list(limit) do
    blocks_query = consensus_blocks_with_nil_is_empty_query(limit)

    query =
      from(q in subquery(blocks_query),
        left_join: transaction in Transaction,
        on: q.number == transaction.block_number,
        where: is_nil(transaction.block_number),
        select: {q.number, q.hash},
        order_by: [asc: q.hash]
      )

    query
    |> Repo.all(timeout: :infinity)
  end

  defp limit do
    Application.get_env(:indexer, __MODULE__)[:batch_size]
  end
end<|MERGE_RESOLUTION|>--- conflicted
+++ resolved
@@ -137,12 +137,7 @@
       where: block.consensus == true,
       order_by: [asc: block.hash],
       limit: ^limit,
-<<<<<<< HEAD
-      offset: 1000,
-      lock: "FOR NO KEY UPDATE"
-=======
       offset: 1000
->>>>>>> a414aaab
     )
   end
 
