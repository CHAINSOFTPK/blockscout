--- conflicted
+++ resolved
@@ -12,11 +12,7 @@
         trace_block: System.get_env("ETHEREUM_JSONRPC_TRACE_URL"),
         trace_replayTransaction: System.get_env("ETHEREUM_JSONRPC_TRACE_URL")
       ],
-<<<<<<< HEAD
-      http_options: [recv_timeout: 240_000, timeout: 240_000, hackney: [:insecure, pool: :ethereum_jsonrpc]]
-=======
       http_options: [recv_timeout: :timer.minutes(1), timeout: :timer.minutes(1), hackney: [pool: :ethereum_jsonrpc]]
->>>>>>> 8cc95e9f
     ],
     variant: EthereumJSONRPC.Parity
   ],
