--- conflicted
+++ resolved
@@ -45,10 +45,6 @@
 
 config :logger, :withdrawal,
   level: :info,
-<<<<<<< HEAD
-  path: Path.absname("logs/dev/indexer/withdrawal.log"),
-=======
   path: Path.absname("logs/prod/indexer/withdrawal.log"),
->>>>>>> 0660b745
   metadata_filter: [fetcher: :withdrawal],
   rotate: %{max_bytes: 52_428_800, keep: 19}