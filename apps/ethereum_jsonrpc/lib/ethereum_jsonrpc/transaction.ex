--- conflicted
+++ resolved
@@ -114,11 +114,7 @@
    * `"maxPriorityFeePerGas"` - `t:EthereumJSONRPC.quantity/0` of wei to denote max priority fee per unit of gas used. Introduced in [EIP-1559](https://github.com/ethereum/EIPs/blob/master/EIPS/eip-1559.md)
    * `"maxFeePerGas"` - `t:EthereumJSONRPC.quantity/0` of wei to denote max fee per unit of gas used. Introduced in [EIP-1559](https://github.com/ethereum/EIPs/blob/master/EIPS/eip-1559.md)
    * `"type"` - `t:EthereumJSONRPC.quantity/0` denotes transaction type. Introduced in [EIP-1559](https://github.com/ethereum/EIPs/blob/master/EIPS/eip-1559.md)
-<<<<<<< HEAD
-   * `"authorizationList"` - `t:list/0` of `t:EthereumJSONRPC.signed_authorization/0` authorization tuples. Introduced in [EIP-7702](https://github.com/ethereum/EIPs/blob/master/EIPS/eip-7702.md)
-=======
    * `"authorizationList"` - `t:list/0` of `t:EthereumJSONRPC.SignedAuthorization.t/0` authorization tuples. Introduced in [EIP-7702](https://github.com/ethereum/EIPs/blob/master/EIPS/eip-7702.md)
->>>>>>> 921b9aa0
    #{case Application.compile_env(:explorer, :chain_type) do
     :ethereum -> """
        * `"maxFeePerBlobGas"` - `t:EthereumJSONRPC.quantity/0` of wei to denote max fee per unit of blob gas used. Introduced in [EIP-4844](https://github.com/ethereum/EIPs/blob/master/EIPS/eip-4844.md)
@@ -170,11 +166,7 @@
           max_priority_fee_per_gas: non_neg_integer(),
           max_fee_per_gas: non_neg_integer(),
           type: non_neg_integer(),
-<<<<<<< HEAD
-          authorization_list: [EthereumJSONRPC.signed_authorization()]
-=======
           authorization_list: [SignedAuthorization.params()]
->>>>>>> 921b9aa0
         }
 
   @doc """
@@ -727,11 +719,7 @@
   end
 
   defp entry_to_elixir({"authorizationList" = key, value}),
-<<<<<<< HEAD
-    do: {key, value |> Enum.map(&EthereumJSONRPC.to_signed_authorization/1)}
-=======
     do: {key, value |> Enum.map(&SignedAuthorization.to_params/1)}
->>>>>>> 921b9aa0
 
   # Celo-specific fields
   if Application.compile_env(:explorer, :chain_type) == :celo do
