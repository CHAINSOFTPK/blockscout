defmodule EthereumJSONRPC.Transaction do
  @moduledoc """
  Transaction format included in the return of
  [`eth_getBlockByHash`](https://github.com/ethereum/wiki/wiki/JSON-RPC#eth_getblockbyhash)
  and [`eth_getBlockByNumber`](https://github.com/ethereum/wiki/wiki/JSON-RPC#eth_getblockbynumber) and returned by
  [`eth_getTransactionByHash`](https://github.com/ethereum/wiki/wiki/JSON-RPC#eth_gettransactionbyhash),
  [`eth_getTransactionByBlockHashAndIndex`](https://github.com/ethereum/wiki/wiki/JSON-RPC#eth_gettransactionbyblockhashandindex),
  and [`eth_getTransactionByBlockNumberAndIndex`](https://github.com/ethereum/wiki/wiki/JSON-RPC#eth_gettransactionbyblocknumberandindex)
  """
  require Logger

  import EthereumJSONRPC, only: [quantity_to_integer: 1, integer_to_quantity: 1, request: 1]

  alias EthereumJSONRPC

  @type elixir :: %{
          String.t() => EthereumJSONRPC.address() | EthereumJSONRPC.hash() | String.t() | non_neg_integer() | nil
        }

  @typedoc """
   * `"blockHash"` - `t:EthereumJSONRPC.hash/0` of the block this transaction is in.  `nil` when transaction is
     pending.
   * `"blockNumber"` - `t:EthereumJSONRPC.quantity/0` for the block number this transaction is in.  `nil` when
     transaction is pending.
   * `"chainId"` - the chain on which the transaction exists.
   * `"condition"` - UNKNOWN
   * `"creates"` - `t:EthereumJSONRPC.address/0` of the created contract, if the transaction creates a contract.
   * `"from"` - `t:EthereumJSONRPC.address/0` of the sender.
   * `"gas"` - `t:EthereumJSONRPC.quantity/0` of gas provided by the sender.  This is the max gas that may be used.
     `gas * gasPrice` is the max fee in wei that the sender is willing to pay for the transaction to be executed.
   * `"gasPrice"` - `t:EthereumJSONRPC.quantity/0` of wei to pay per unit of gas used.
   * `"hash"` - `t:EthereumJSONRPC.hash/0` of the transaction
   * `"input"` - `t:EthereumJSONRPC.data/0` sent along with the transaction, such as input to the contract.
   * `"nonce"` - `t:EthereumJSONRPC.quantity/0` of transactions made by the sender prior to this one.
   * `"publicKey"` - `t:EthereumJSONRPC.hash/0` of the public key of the signer.
   * `"r"` - `t:EthereumJSONRPC.quantity/0` for the R field of the signature.
   * `"raw"` - Raw transaction `t:EthereumJSONRPC.data/0`
   * `"standardV"` - `t:EthereumJSONRPC.quantity/0` for the standardized V (`0` or `1`) field of the signature.
   * `"to"` - `t:EthereumJSONRPC.address/0` of the receiver.  `nil` when it is a contract creation transaction.
   * `"transactionIndex"` - `t:EthereumJSONRPC.quantity/0` for the index of the transaction in the block.  `nil` when
     transaction is pending.
   * `"v"` - `t:EthereumJSONRPC.quantity/0` for the V field of the signature.
   * `"value"` - `t:EthereumJSONRPC.quantity/0` of wei transferred.
   * `"maxPriorityFeePerGas"` - `t:EthereumJSONRPC.quantity/0` of wei to denote max priority fee per unit of gas used. Introduced in [EIP-1559](https://github.com/ethereum/EIPs/blob/master/EIPS/eip-1559.md)
   * `"maxFeePerGas"` - `t:EthereumJSONRPC.quantity/0` of wei to denote max fee per unit of gas used. Introduced in [EIP-1559](https://github.com/ethereum/EIPs/blob/master/EIPS/eip-1559.md)
   * `"type"` - `t:EthereumJSONRPC.quantity/0` denotes transaction type. Introduced in [EIP-1559](https://github.com/ethereum/EIPs/blob/master/EIPS/eip-1559.md)
  """
  @type t :: %{
          String.t() =>
            EthereumJSONRPC.address() | EthereumJSONRPC.hash() | EthereumJSONRPC.quantity() | String.t() | nil
        }

  @type params :: %{
          block_hash: EthereumJSONRPC.hash(),
          block_number: non_neg_integer(),
          from_address_hash: EthereumJSONRPC.address(),
          gas: non_neg_integer(),
          gas_price: non_neg_integer(),
          hash: EthereumJSONRPC.hash(),
          index: non_neg_integer(),
          input: String.t(),
          nonce: non_neg_integer(),
          r: non_neg_integer(),
          s: non_neg_integer(),
          to_address_hash: EthereumJSONRPC.address(),
          v: non_neg_integer(),
          value: non_neg_integer(),
          transaction_index: non_neg_integer(),
          max_priority_fee_per_gas: non_neg_integer(),
          max_fee_per_gas: non_neg_integer(),
          type: non_neg_integer()
        }

  @doc """
  Geth `elixir` can be converted to `params`.  Geth does not supply `"publicKey"` or `"standardV"`, unlike Parity.

      iex> EthereumJSONRPC.Transaction.elixir_to_params(
      ...>   %{
      ...>     "blockHash" => "0x4e3a3754410177e6937ef1f84bba68ea139e8d1a2258c5f85db9f1cd715a1bdd",
      ...>     "blockNumber" => 46147,
      ...>     "from" => "0xa1e4380a3b1f749673e270229993ee55f35663b4",
      ...>     "gas" => 21000,
      ...>     "gasPrice" => 50000000000000,
      ...>     "hash" => "0x5c504ed432cb51138bcf09aa5e8a410dd4a1e204ef84bfed1be16dfba1b22060",
      ...>     "input" => "0x",
      ...>     "nonce" => 0,
      ...>     "r" => 61965845294689009770156372156374760022787886965323743865986648153755601564112,
      ...>     "s" => 31606574786494953692291101914709926755545765281581808821704454381804773090106,
      ...>     "to" => "0x5df9b87991262f6ba471f09758cde1c0fc1de734",
      ...>     "transactionIndex" => 0,
      ...>     "v" => 28,
      ...>     "value" => 31337
      ...>   }
      ...> )
      %{
        block_hash: "0x4e3a3754410177e6937ef1f84bba68ea139e8d1a2258c5f85db9f1cd715a1bdd",
        block_number: 46147,
        from_address_hash: "0xa1e4380a3b1f749673e270229993ee55f35663b4",
        gas: 21000,
        gas_price: 50000000000000,
        hash: "0x5c504ed432cb51138bcf09aa5e8a410dd4a1e204ef84bfed1be16dfba1b22060",
        index: 0,
        input: "0x",
        nonce: 0,
        r: 61965845294689009770156372156374760022787886965323743865986648153755601564112,
        s: 31606574786494953692291101914709926755545765281581808821704454381804773090106,
        to_address_hash: "0x5df9b87991262f6ba471f09758cde1c0fc1de734",
        v: 28,
        value: 31337,
        transaction_index: 0
      }

  """
  @spec elixir_to_params(elixir) :: params

  def elixir_to_params(
        %{
          "blockHash" => block_hash,
          "blockNumber" => block_number,
          "from" => from_address_hash,
          "gas" => gas,
          "hash" => hash,
          "input" => input,
          "nonce" => nonce,
          "r" => r,
          "s" => s,
          "to" => to_address_hash,
          "transactionIndex" => index,
          "v" => v,
          "value" => value,
          "type" => type,
          "maxPriorityFeePerGas" => max_priority_fee_per_gas,
          "maxFeePerGas" => max_fee_per_gas
        } = transaction
      ) do
    result = %{
      block_hash: block_hash,
      block_number: block_number,
      from_address_hash: from_address_hash,
      gas: gas,
      gas_price: max_fee_per_gas,
      hash: hash,
      index: index,
      input: input,
      nonce: nonce,
      r: r,
      s: s,
      to_address_hash: to_address_hash,
      v: v,
      value: value,
      transaction_index: index,
      type: type,
      max_priority_fee_per_gas: max_priority_fee_per_gas,
      max_fee_per_gas: max_fee_per_gas
    }

    if transaction["creates"] do
      Map.put(result, :created_contract_address_hash, transaction["creates"])
    else
      result
    end
  end

  def elixir_to_params(
        %{
          "blockHash" => block_hash,
          "blockNumber" => block_number,
          "from" => from_address_hash,
          "gas" => gas,
          "gasPrice" => gas_price,
          "hash" => hash,
          "input" => input,
          "nonce" => nonce,
          "r" => r,
          "s" => s,
          "to" => to_address_hash,
          "transactionIndex" => index,
          "v" => v,
          "value" => value,
          "type" => type
        } = transaction
      ) do
    result = %{
      block_hash: block_hash,
      block_number: block_number,
      from_address_hash: from_address_hash,
      gas: gas,
      gas_price: gas_price,
      hash: hash,
      index: index,
      input: input,
      nonce: nonce,
      r: r,
      s: s,
      to_address_hash: to_address_hash,
      v: v,
      value: value,
      transaction_index: index,
      type: type
    }

    if transaction["creates"] do
      Map.put(result, :created_contract_address_hash, transaction["creates"])
    else
      result
    end
  end

  def elixir_to_params(
        %{
          "blockHash" => block_hash,
          "blockNumber" => block_number,
          "from" => from_address_hash,
          "gas" => gas,
          "gasPrice" => gas_price,
          "hash" => hash,
          "input" => input,
          "nonce" => nonce,
          "r" => r,
          "s" => s,
          "to" => to_address_hash,
          "transactionIndex" => index,
          "v" => v,
          "value" => value,
          "type" => type,
          "maxPriorityFeePerGas" => max_priority_fee_per_gas,
          "maxFeePerGas" => max_fee_per_gas
        } = transaction
      ) do
    result = %{
      block_hash: block_hash,
      block_number: block_number,
      from_address_hash: from_address_hash,
      gas: gas,
      gas_price: gas_price,
      hash: hash,
      index: index,
      input: input,
      nonce: nonce,
      r: r,
      s: s,
      to_address_hash: to_address_hash,
      v: v,
      value: value,
      transaction_index: index,
      type: type,
      max_priority_fee_per_gas: max_priority_fee_per_gas,
      max_fee_per_gas: max_fee_per_gas
    }

    if transaction["creates"] do
      Map.put(result, :created_contract_address_hash, transaction["creates"])
    else
      result
    end
  end

  def elixir_to_params(
        %{
          "blockHash" => block_hash,
          "blockNumber" => block_number,
          "from" => from_address_hash,
          "gas" => gas,
          "gasPrice" => gas_price,
          "hash" => hash,
          "input" => input,
          "nonce" => nonce,
          "r" => r,
          "s" => s,
          "to" => to_address_hash,
          "transactionIndex" => index,
          "v" => v,
          "value" => value,
          "type" => type
        } = transaction
      ) do
    result = %{
      block_hash: block_hash,
      block_number: block_number,
      from_address_hash: from_address_hash,
      gas: gas,
      gas_price: gas_price,
      hash: hash,
      index: index,
      input: input,
      nonce: nonce,
      r: r,
      s: s,
      to_address_hash: to_address_hash,
      v: v,
      value: value,
      transaction_index: index,
      type: type
    }

    if transaction["creates"] do
      Map.put(result, :created_contract_address_hash, transaction["creates"])
    else
      result
    end
  end

  def elixir_to_params(
        %{
          "blockHash" => block_hash,
          "blockNumber" => block_number,
          "from" => from_address_hash,
          "gas" => gas,
          "gasPrice" => gas_price,
          "hash" => hash,
          "input" => input,
          "nonce" => nonce,
          "r" => r,
          "s" => s,
          "to" => to_address_hash,
          "transactionIndex" => index,
          "v" => v,
          "value" => value
        } = transaction
      ) do
    result = %{
      block_hash: block_hash,
      block_number: block_number,
      from_address_hash: from_address_hash,
      gas: gas,
      gas_price: gas_price,
      hash: hash,
      index: index,
      input: input,
      nonce: nonce,
      r: r,
      s: s,
      to_address_hash: to_address_hash,
      v: v,
      value: value,
      transaction_index: index
    }

    if transaction["creates"] do
      Map.put(result, :created_contract_address_hash, transaction["creates"])
    else
      result
    end
  end

<<<<<<< HEAD
  # Ganache bug. it return `to: "0x0"` except of `to: null`
  def elixir_to_params(
        %{
          "to" => "0x0"
        } = transaction
      ) do
    %{transaction | "to" => nil}
    |> elixir_to_params()
  end

  # Ganache bug. It don't send `r,s,v` transaction fields.
  # Fix is in sources but not released yet
  def elixir_to_params(
        %{
          "blockHash" => _,
          "blockNumber" => _,
          "from" => _,
          "gas" => _,
          "gasPrice" => _,
          "hash" => _,
          "input" => _,
          "nonce" => _,
          "to" => _,
          "transactionIndex" => _,
          "value" => _
        } = transaction
      ) do
    transaction
    |> Map.merge(%{"r" => 0, "s" => 0, "v" => 0})
    |> elixir_to_params()
  end

  def elixir_to_params(
        %{
          nil => _
        } = transaction
      ) do
    transaction
    |> Map.delete(nil)
    |> elixir_to_params()
  end

=======
>>>>>>> c8b3d281
  @doc """
  Extracts `t:EthereumJSONRPC.hash/0` from transaction `params`

      iex> EthereumJSONRPC.Transaction.params_to_hash(
      ...>   %{
      ...>     block_hash: "0xe52d77084cab13a4e724162bcd8c6028e5ecfaa04d091ee476e96b9958ed6b47",
      ...>     block_number: 34,
      ...>     gas: 4700000,
      ...>     gas_price: 100000000000,
      ...>     hash: "0x3a3eb134e6792ce9403ea4188e5e79693de9e4c94e499db132be086400da79e6",
      ...>     index: 0,
      ...>     input: "0x6060604052341561000f57600080fd5b336000806101000a81548173ffffffffffffffffffffffffffffffffffffffff021916908373ffffffffffffffffffffffffffffffffffffffff1602179055506102db8061005e6000396000f300606060405260043610610062576000357c0100000000000000000000000000000000000000000000000000000000900463ffffffff1680630900f01014610067578063445df0ac146100a05780638da5cb5b146100c9578063fdacd5761461011e575b600080fd5b341561007257600080fd5b61009e600480803573ffffffffffffffffffffffffffffffffffffffff16906020019091905050610141565b005b34156100ab57600080fd5b6100b3610224565b6040518082815260200191505060405180910390f35b34156100d457600080fd5b6100dc61022a565b604051808273ffffffffffffffffffffffffffffffffffffffff1673ffffffffffffffffffffffffffffffffffffffff16815260200191505060405180910390f35b341561012957600080fd5b61013f600480803590602001909190505061024f565b005b60008060009054906101000a900473ffffffffffffffffffffffffffffffffffffffff1673ffffffffffffffffffffffffffffffffffffffff163373ffffffffffffffffffffffffffffffffffffffff161415610220578190508073ffffffffffffffffffffffffffffffffffffffff1663fdacd5766001546040518263ffffffff167c010000000000000000000000000000000000000000000000000000000002815260040180828152602001915050600060405180830381600087803b151561020b57600080fd5b6102c65a03f1151561021c57600080fd5b5050505b5050565b60015481565b6000809054906101000a900473ffffffffffffffffffffffffffffffffffffffff1681565b6000809054906101000a900473ffffffffffffffffffffffffffffffffffffffff1673ffffffffffffffffffffffffffffffffffffffff163373ffffffffffffffffffffffffffffffffffffffff1614156102ac57806001819055505b505600a165627a7a72305820a9c628775efbfbc17477a472413c01ee9b33881f550c59d21bee9928835c854b0029",
      ...>     nonce: 0,
      ...>     r: "0xAD3733DF250C87556335FFE46C23E34DBAFFDE93097EF92F52C88632A40F0C75",
      ...>     s: "0x72caddc0371451a58de2ca6ab64e0f586ccdb9465ff54e1c82564940e89291e3",
      ...>     v: "0x8d",
      ...>     value: 0
      ...>   }
      ...> )
      "0x3a3eb134e6792ce9403ea4188e5e79693de9e4c94e499db132be086400da79e6"

  """
  def params_to_hash(%{hash: hash}), do: hash

  @doc """
  Decodes the stringly typed numerical fields to `t:non_neg_integer/0`.

  Pending transactions have a `nil` `"blockHash"`, `"blockNumber"`, and `"transactionIndex"` because those fields are
  related to the block the transaction is collated in.

    iex> EthereumJSONRPC.Transaction.to_elixir(
    ...>   %{
    ...>     "blockHash" => nil,
    ...>     "blockNumber" => nil,
    ...>     "chainId" => "0x4d",
    ...>     "condition" => nil,
    ...>     "creates" => nil,
    ...>     "from" => "0x40aa34fb35ef0804a41c2b4be7d3e3d65c7f6d5c",
    ...>     "gas" => "0xcf08",
    ...>     "gasPrice" => "0x0",
    ...>     "hash" => "0x6b80a90c958fb5791a070929379ed6eb7a33ecdf9f9cafcada2f6803b3f25ec3",
    ...>     "input" => "0x",
    ...>     "nonce" => "0x77",
    ...>     "publicKey" => "0xd0bf6fb4ce4ada1ddfb754b98cd89dc61c3ff143a260cf1712517af2af602b699aab554a2532051e5ba205eb41068c3423f23acde87313211750a8cbf862170e",
    ...>     "r" => "0x3cfc2a34c2e4e09913934a5ade1055206e39b1e34fabcfcc820f6f70c740944c",
    ...>     "raw" => "0xf868778082cf08948e854802d695269a6f1f3fcabb2111d2f5a0e6f9880de0b6b3a76400008081bea03cfc2a34c2e4e09913934a5ade1055206e39b1e34fabcfcc820f6f70c740944ca014cf6f15b5855f9b68eb58c95f76603a54b2ca612f921bb8d424de11bf085390",
    ...>     "s" => "0x14cf6f15b5855f9b68eb58c95f76603a54b2ca612f921bb8d424de11bf085390",
    ...>     "standardV" => "0x1",
    ...>     "to" => "0x8e854802d695269a6f1f3fcabb2111d2f5a0e6f9",
    ...>     "transactionIndex" => nil,
    ...>     "v" => "0xbe",
    ...>     "value" => "0xde0b6b3a7640000"
    ...>   }
    ...> )
    %{
      "blockHash" => nil,
      "blockNumber" => nil,
      "chainId" => 77,
      "condition" => nil,
      "creates" => nil,
      "from" => "0x40aa34fb35ef0804a41c2b4be7d3e3d65c7f6d5c",
      "gas" => 53000,
      "gasPrice" => 0,
      "hash" => "0x6b80a90c958fb5791a070929379ed6eb7a33ecdf9f9cafcada2f6803b3f25ec3",
      "input" => "0x",
      "nonce" => 119,
      "publicKey" => "0xd0bf6fb4ce4ada1ddfb754b98cd89dc61c3ff143a260cf1712517af2af602b699aab554a2532051e5ba205eb41068c3423f23acde87313211750a8cbf862170e",
      "r" => 27584307671108667307432650922507113611469948945973084068788107666229588694092,
      "raw" => "0xf868778082cf08948e854802d695269a6f1f3fcabb2111d2f5a0e6f9880de0b6b3a76400008081bea03cfc2a34c2e4e09913934a5ade1055206e39b1e34fabcfcc820f6f70c740944ca014cf6f15b5855f9b68eb58c95f76603a54b2ca612f921bb8d424de11bf085390",
      "s" => 9412760993194218539611435541875082818858943210434840876051960418568625476496,
      "standardV" => 1,
      "to" => "0x8e854802d695269a6f1f3fcabb2111d2f5a0e6f9",
      "transactionIndex" => nil,
      "v" => 190,
      "value" => 1000000000000000000
    }

  """
  def to_elixir(transaction) when is_map(transaction) do
    Enum.into(transaction, %{}, &entry_to_elixir/1)
  end

  def to_elixir(transaction) when is_binary(transaction) do
    #    Logger.warn(["Fetched transaction is not full: ", transaction])

    nil
  end

  def eth_call_request(id, block_number, data, to, from, gas, gas_price, value) do
    block =
      case block_number do
        nil -> "latest"
        block_number -> integer_to_quantity(block_number)
      end

    request(%{
      id: id,
      method: "eth_call",
      params: [%{to: to, from: from, data: data, gas: gas, gasPrice: gas_price, value: value}, block]
    })
  end

  # double check that no new keys are being missed by requiring explicit match for passthrough
  # `t:EthereumJSONRPC.address/0` and `t:EthereumJSONRPC.hash/0` pass through as `Explorer.Chain` can verify correct
  # hash format
  #
  # "txType": to avoid FunctionClauseError when indexing Wanchain
  defp entry_to_elixir({key, value})
       when key in ~w(blockHash condition creates from hash input jsonrpc publicKey raw to txType),
       do: {key, value}

  # specific to Nethermind client
  defp entry_to_elixir({"data", value}),
    do: {"input", value}

  defp entry_to_elixir({key, quantity})
       when key in ~w(gas gasPrice nonce r s standardV v value type maxPriorityFeePerGas maxFeePerGas) and
              quantity != nil do
    {key, quantity_to_integer(quantity)}
  end

  # as always ganache has it's own vision on JSON RPC standard
  defp entry_to_elixir({key, nil}) when key in ~w(r s v) do
    {key, 0}
  end

  # quantity or nil for pending
  defp entry_to_elixir({key, quantity_or_nil}) when key in ~w(blockNumber transactionIndex) do
    elixir =
      case quantity_or_nil do
        nil -> nil
        quantity -> quantity_to_integer(quantity)
      end

    {key, elixir}
  end

  # chainId is *sometimes* nil
  defp entry_to_elixir({"chainId" = key, chain_id}) do
    case chain_id do
      nil -> {key, chain_id}
      _ -> {key, quantity_to_integer(chain_id)}
    end
  end

  defp entry_to_elixir(_) do
    {nil, nil}
  end
end<|MERGE_RESOLUTION|>--- conflicted
+++ resolved
@@ -343,39 +343,6 @@
     end
   end
 
-<<<<<<< HEAD
-  # Ganache bug. it return `to: "0x0"` except of `to: null`
-  def elixir_to_params(
-        %{
-          "to" => "0x0"
-        } = transaction
-      ) do
-    %{transaction | "to" => nil}
-    |> elixir_to_params()
-  end
-
-  # Ganache bug. It don't send `r,s,v` transaction fields.
-  # Fix is in sources but not released yet
-  def elixir_to_params(
-        %{
-          "blockHash" => _,
-          "blockNumber" => _,
-          "from" => _,
-          "gas" => _,
-          "gasPrice" => _,
-          "hash" => _,
-          "input" => _,
-          "nonce" => _,
-          "to" => _,
-          "transactionIndex" => _,
-          "value" => _
-        } = transaction
-      ) do
-    transaction
-    |> Map.merge(%{"r" => 0, "s" => 0, "v" => 0})
-    |> elixir_to_params()
-  end
-
   def elixir_to_params(
         %{
           nil => _
@@ -386,8 +353,6 @@
     |> elixir_to_params()
   end
 
-=======
->>>>>>> c8b3d281
   @doc """
   Extracts `t:EthereumJSONRPC.hash/0` from transaction `params`
 
