--- conflicted
+++ resolved
@@ -72,16 +72,11 @@
   # and cannot be accessed from applications inside the apps folder
   defp deps do
     [
-      {:mox, "== 0.5.1"},
       # Documentation
       {:ex_doc, "~> 0.19.0", only: [:dev]},
       # Code coverage
       {:excoveralls, "~> 0.13.3"},
-<<<<<<< HEAD
-      {:number, "~> 1.0.1"}
-=======
       {:number, "~> 1.0.3"}
->>>>>>> 6afc85d5
     ]
   end
 end