# ChangeLog

## Current

### Features

<<<<<<< HEAD
- [#8528](https://github.com/blockscout/blockscout/pull/8528) - Account: add pagination + envs for limits
=======
- [#8634](https://github.com/blockscout/blockscout/pull/8634) - API v2: NFT for address
>>>>>>> 77e535bf

### Fixes

### Chore

<details>
  <summary>Dependencies version bumps</summary>
</details>

## 5.3.0-beta

### Features

- [#8512](https://github.com/blockscout/blockscout/pull/8512) - Add caching and improve `/tabs-counters` performance
- [#8472](https://github.com/blockscout/blockscout/pull/8472) - Integrate `/api/v2/bytecodes/sources:search-all` of `eth_bytecode_db`
- [#8589](https://github.com/blockscout/blockscout/pull/8589) - DefiLlama TVL source
- [#8544](https://github.com/blockscout/blockscout/pull/8544) - Fix `nil` `"structLogs"`
- [#8583](https://github.com/blockscout/blockscout/pull/8583) - Add stats widget for rootstock
- [#8542](https://github.com/blockscout/blockscout/pull/8542) - Add tracing for rootstock
- [#8561](https://github.com/blockscout/blockscout/pull/8561), [#8564](https://github.com/blockscout/blockscout/pull/8564) - Get historical market cap data from CoinGecko
- [#8543](https://github.com/blockscout/blockscout/pull/8543) - Fix polygon tracer
- [#8386](https://github.com/blockscout/blockscout/pull/8386) - Add `owner_address_hash` to the `token_instances`
- [#8530](https://github.com/blockscout/blockscout/pull/8530) - Add `block_type` to search results
- [#8180](https://github.com/blockscout/blockscout/pull/8180) - Deposits and Withdrawals for Polygon Edge
- [#7996](https://github.com/blockscout/blockscout/pull/7996) - Add CoinBalance fetcher init query limit
- [#8658](https://github.com/blockscout/blockscout/pull/8658) - Remove block consensus on import fail
- [#8575](https://github.com/blockscout/blockscout/pull/8575) - Filter token transfers on coin balances updates

### Fixes

- [#8661](https://github.com/blockscout/blockscout/pull/8661) - arm64-compatible docker image
- [#8649](https://github.com/blockscout/blockscout/pull/8649) - Set max 30sec JSON RPC poll frequency for realtime fetcher when WS is disabled
- [#8614](https://github.com/blockscout/blockscout/pull/8614) - Disable market history cataloger fetcher when exchange rates are disabled
- [#8613](https://github.com/blockscout/blockscout/pull/8613) - Refactor parsing of FIRST_BLOCK, LAST_BLOCK, TRACE_FIRST_BLOCK, TRACE_LAST_BLOCK env variables
- [#8572](https://github.com/blockscout/blockscout/pull/8572) - Refactor docker-compose config
- [#8552](https://github.com/blockscout/blockscout/pull/8552) - Add CHAIN_TYPE build arg to Dockerfile
- [#8550](https://github.com/blockscout/blockscout/pull/8550) - Sanitize paging params
- [#8515](https://github.com/blockscout/blockscout/pull/8515) - Fix `:error.types/0 is undefined` warning
- [#7959](https://github.com/blockscout/blockscout/pull/7959) - Fix empty batch transfers handling
- [#8513](https://github.com/blockscout/blockscout/pull/8513) - Don't override transaction status
- [#8620](https://github.com/blockscout/blockscout/pull/8620) - Fix the display of icons
- [#8594](https://github.com/blockscout/blockscout/pull/8594) - Fix TokenBalance fetcher retry logic

### Chore

- [#8584](https://github.com/blockscout/blockscout/pull/8584) - Store chain together with cookie hash in Redis
- [#8579](https://github.com/blockscout/blockscout/pull/8579), [#8590](https://github.com/blockscout/blockscout/pull/8590) - IPFS gateway URL runtime env variable
- [#8573](https://github.com/blockscout/blockscout/pull/8573) - Update Nginx to proxy all frontend paths
- [#8290](https://github.com/blockscout/blockscout/pull/8290) - Update Chromedriver version
- [#8536](https://github.com/blockscout/blockscout/pull/8536), [#8537](https://github.com/blockscout/blockscout/pull/8537), [#8540](https://github.com/blockscout/blockscout/pull/8540), [#8557](https://github.com/blockscout/blockscout/pull/8557) - New issue template
- [#8529](https://github.com/blockscout/blockscout/pull/8529) - Move PolygonEdge-related migration to the corresponding ecto repository
- [#8504](https://github.com/blockscout/blockscout/pull/8504) - Deploy new UI through Makefile
- [#8501](https://github.com/blockscout/blockscout/pull/8501) - Conceal secondary ports in docker compose setup

<details>
  <summary>Dependencies version bumps</summary>
- [#8508](https://github.com/blockscout/blockscout/pull/8508) - Bump sass from 1.67.0 to 1.68.0 in /apps/block_scout_web/assets
- [#8509](https://github.com/blockscout/blockscout/pull/8509) - Bump autoprefixer from 10.4.15 to 10.4.16 in /apps/block_scout_web/assets
- [#8511](https://github.com/blockscout/blockscout/pull/8511) - Bump mox from 1.0.2 to 1.1.0
- [#8532](https://github.com/blockscout/blockscout/pull/8532) - Bump eslint from 8.49.0 to 8.50.0 in /apps/block_scout_web/assets
- [#8533](https://github.com/blockscout/blockscout/pull/8533) - Bump sweetalert2 from 11.7.28 to 11.7.29 in /apps/block_scout_web/assets
- [#8531](https://github.com/blockscout/blockscout/pull/8531) - Bump ex_cldr_units from 3.16.2 to 3.16.3
- [#8534](https://github.com/blockscout/blockscout/pull/8534) - Bump @babel/core from 7.22.20 to 7.23.0 in /apps/block_scout_web/assets
- [#8546](https://github.com/blockscout/blockscout/pull/8546) - Bump sweetalert2 from 11.7.29 to 11.7.31 in /apps/block_scout_web/assets
- [#8553](https://github.com/blockscout/blockscout/pull/8553) - Bump @amplitude/analytics-browser from 2.3.1 to 2.3.2 in /apps/block_scout_web/assets
- [#8554](https://github.com/blockscout/blockscout/pull/8554) - https://github.com/blockscout/blockscout/pull/8554
- [#8547](https://github.com/blockscout/blockscout/pull/8547) - Bump briefly from 678a376 to 51dfe7f
- [#8567](https://github.com/blockscout/blockscout/pull/8567) - Bump photoswipe from 5.4.1 to 5.4.2 in /apps/block_scout_web/assets
- [#8566](https://github.com/blockscout/blockscout/pull/8566) - Bump postcss from 8.4.30 to 8.4.31 in /apps/block_scout_web/assets
- [#7575](https://github.com/blockscout/blockscout/pull/7575) - Bump css-loader from 5.2.7 to 6.8.1 in /apps/block_scout_web/assets
- [#8569](https://github.com/blockscout/blockscout/pull/8569) - Bump web3 from 1.10.0 to 1.10.2 in /apps/block_scout_web/assets
- [#8570](https://github.com/blockscout/blockscout/pull/8570) - Bump core-js from 3.32.2 to 3.33.0 in /apps/block_scout_web/assets
- [#8581](https://github.com/blockscout/blockscout/pull/8581) - Bump credo from 1.7.0 to 1.7.1
- [#8607](https://github.com/blockscout/blockscout/pull/8607) - Bump sass from 1.68.0 to 1.69.0 in /apps/block_scout_web/assets
- [#8606](https://github.com/blockscout/blockscout/pull/8606) - Bump highlight.js from 11.8.0 to 11.9.0 in /apps/block_scout_web/assets
- [#8605](https://github.com/blockscout/blockscout/pull/8605) - Bump eslint from 8.50.0 to 8.51.0 in /apps/block_scout_web/assets
- [#8608](https://github.com/blockscout/blockscout/pull/8608) - Bump sweetalert2 from 11.7.31 to 11.7.32 in /apps/block_scout_web/assets
- [#8510](https://github.com/blockscout/blockscout/pull/8510) - Bump hackney from 1.18.1 to 1.19.1
- [#8637](https://github.com/blockscout/blockscout/pull/8637) - Bump @babel/preset-env from 7.22.20 to 7.23.2 in /apps/block_scout_web/assets
- [#8639](https://github.com/blockscout/blockscout/pull/8639) - Bump sass from 1.69.0 to 1.69.3 in /apps/block_scout_web/assets
- [#8643](https://github.com/blockscout/blockscout/pull/8643) - Bump floki from 0.34.3 to 0.35.0
- [#8641](https://github.com/blockscout/blockscout/pull/8641) - Bump ex_cldr from 2.37.2 to 2.37.4
- [#8646](https://github.com/blockscout/blockscout/pull/8646) - Bump @babel/traverse from 7.23.0 to 7.23.2 in /apps/block_scout_web/assets
- [#8636](https://github.com/blockscout/blockscout/pull/8636) - Bump @babel/core from 7.23.0 to 7.23.2 in /apps/block_scout_web/assets
- [#8645](https://github.com/blockscout/blockscout/pull/8645) - Bump ex_doc from 0.30.6 to 0.30.7
- [#8638](https://github.com/blockscout/blockscout/pull/8638) - Bump webpack from 5.88.2 to 5.89.0 in /apps/block_scout_web/assets
- [#8640](https://github.com/blockscout/blockscout/pull/8640) - Bump hackney from 1.19.1 to 1.20.1
</details>

## 5.2.3-beta

### Features

- [#8382](https://github.com/blockscout/blockscout/pull/8382) - Add sitemap.xml
- [#8313](https://github.com/blockscout/blockscout/pull/8313) - Add batches to TokenInstance fetchers
- [#8285](https://github.com/blockscout/blockscout/pull/8285), [#8399](https://github.com/blockscout/blockscout/pull/8399) - Add CG/CMC coin price sources
- [#8181](https://github.com/blockscout/blockscout/pull/8181) - Insert current token balances placeholders along with historical
- [#8210](https://github.com/blockscout/blockscout/pull/8210) - Drop address foreign keys
- [#8292](https://github.com/blockscout/blockscout/pull/8292) - Add ETHEREUM_JSONRPC_WAIT_PER_TIMEOUT env var
- [#8269](https://github.com/blockscout/blockscout/pull/8269) - Don't push back to sequence on catchup exception
- [#8362](https://github.com/blockscout/blockscout/pull/8362), [#8398](https://github.com/blockscout/blockscout/pull/8398) - Drop token balances tokens foreign key

### Fixes

- [#8446](https://github.com/blockscout/blockscout/pull/8446) - Fix market cap calculation in case of CMC
- [#8431](https://github.com/blockscout/blockscout/pull/8431) - Fix contracts' output decoding
- [#8354](https://github.com/blockscout/blockscout/pull/8354) - Hotfix for proper addresses' tokens displaying
- [#8350](https://github.com/blockscout/blockscout/pull/8350) - Add Base Mainnet support for tx actions
- [#8282](https://github.com/blockscout/blockscout/pull/8282) - NFT fetcher improvements
- [#8287](https://github.com/blockscout/blockscout/pull/8287) - Add separate hackney pool for TokenInstance fetchers
- [#8293](https://github.com/blockscout/blockscout/pull/8293) - Add ETHEREUM_JSONRPC_TRACE_URL for Geth in docker-compose.yml
- [#8240](https://github.com/blockscout/blockscout/pull/8240) - Refactor and fix paging params in API v2
- [#8242](https://github.com/blockscout/blockscout/pull/8242) - Fixing visualizer service CORS issue when running docker-compose
- [#8355](https://github.com/blockscout/blockscout/pull/8355) - Fix current token balances redefining
- [#8338](https://github.com/blockscout/blockscout/pull/8338) - Fix reorgs query
- [#8413](https://github.com/blockscout/blockscout/pull/8413) - Put error in last call for STOP opcode
- [#8447](https://github.com/blockscout/blockscout/pull/8447) - Fix reorg transactions
- [#8513](https://github.com/blockscout/blockscout/pull/8513) - Don't override transaction status

### Chore

- [#8494](https://github.com/blockscout/blockscout/pull/8494) - Add release announcement in Slack
- [#8493](https://github.com/blockscout/blockscout/pull/8493) - Fix arm docker image build
- [#8478](https://github.com/blockscout/blockscout/pull/8478) - Set integration with Blockscout's eth bytecode DB endpoint by default and other enhancements
- [#8442](https://github.com/blockscout/blockscout/pull/8442) - Unify burn address definition
- [#8321](https://github.com/blockscout/blockscout/pull/8321) - Add curl into resulting Docker image
- [#8319](https://github.com/blockscout/blockscout/pull/8319) - Add MIX_ENV: 'prod' to docker-compose
- [#8281](https://github.com/blockscout/blockscout/pull/8281) - Planned removal of duplicate API endpoints: for CSV export and GraphQL

<details>
  <summary>Dependencies version bumps</summary>
- [#8244](https://github.com/blockscout/blockscout/pull/8244) - Bump core-js from 3.32.0 to 3.32.1 in /apps/block_scout_web/assets
- [#8243](https://github.com/blockscout/blockscout/pull/8243) - Bump sass from 1.65.1 to 1.66.0 in /apps/block_scout_web/assets
- [#8259](https://github.com/blockscout/blockscout/pull/8259) - Bump sweetalert2 from 11.7.23 to 11.7.27 in /apps/block_scout_web/assets
- [#8258](https://github.com/blockscout/blockscout/pull/8258) - Bump sass from 1.66.0 to 1.66.1 in /apps/block_scout_web/assets
- [#8260](https://github.com/blockscout/blockscout/pull/8260) - Bump jest from 29.6.2 to 29.6.3 in /apps/block_scout_web/assets
- [#8261](https://github.com/blockscout/blockscout/pull/8261) - Bump eslint-plugin-import from 2.28.0 to 2.28.1 in /apps/block_scout_web/assets
- [#8262](https://github.com/blockscout/blockscout/pull/8262) - Bump jest-environment-jsdom from 29.6.2 to 29.6.3 in /apps/block_scout_web/assets
- [#8275](https://github.com/blockscout/blockscout/pull/8275) - Bump ecto_sql from 3.10.1 to 3.10.2
- [#8284](https://github.com/blockscout/blockscout/pull/8284) - Bump luxon from 3.4.0 to 3.4.1 in /apps/block_scout_web/assets
- [#8294](https://github.com/blockscout/blockscout/pull/8294) - Bump chart.js from 4.3.3 to 4.4.0 in /apps/block_scout_web/assets
- [#8295](https://github.com/blockscout/blockscout/pull/8295) - Bump jest from 29.6.3 to 29.6.4 in /apps/block_scout_web/assets
- [#8296](https://github.com/blockscout/blockscout/pull/8296) - Bump jest-environment-jsdom from 29.6.3 to 29.6.4 in /apps/block_scout_web/assets
- [#8297](https://github.com/blockscout/blockscout/pull/8297) - Bump @babel/core from 7.22.10 to 7.22.11 in /apps/block_scout_web/assets
- [#8305](https://github.com/blockscout/blockscout/pull/8305) - Bump @amplitude/analytics-browser from 2.2.0 to 2.2.1 in /apps/block_scout_web/assets
- [#8342](https://github.com/blockscout/blockscout/pull/8342) - Bump postgrex from 0.17.2 to 0.17.3
- [#8341](https://github.com/blockscout/blockscout/pull/8341) - Bump hackney from 1.18.1 to 1.18.2
- [#8343](https://github.com/blockscout/blockscout/pull/8343) - Bump @amplitude/analytics-browser from 2.2.1 to 2.2.2 in /apps/block_scout_web/assets
- [#8344](https://github.com/blockscout/blockscout/pull/8344) - Bump postcss from 8.4.28 to 8.4.29 in /apps/block_scout_web/assets
- [#8330](https://github.com/blockscout/blockscout/pull/8330) - Bump bignumber.js from 9.1.1 to 9.1.2 in /apps/block_scout_web/assets
- [#8332](https://github.com/blockscout/blockscout/pull/8332) - Bump jquery from 3.7.0 to 3.7.1 in /apps/block_scout_web/assets
- [#8329](https://github.com/blockscout/blockscout/pull/8329) - Bump viewerjs from 1.11.4 to 1.11.5 in /apps/block_scout_web/assets
- [#8328](https://github.com/blockscout/blockscout/pull/8328) - Bump eslint from 8.47.0 to 8.48.0 in /apps/block_scout_web/assets
- [#8325](https://github.com/blockscout/blockscout/pull/8325) - Bump exvcr from 0.14.3 to 0.14.4
- [#8323](https://github.com/blockscout/blockscout/pull/8323) - Bump ex_doc from 0.30.5 to 0.30.6
- [#8322](https://github.com/blockscout/blockscout/pull/8322) - Bump dialyxir from 1.3.0 to 1.4.0
- [#8326](https://github.com/blockscout/blockscout/pull/8326) - Bump comeonin from 5.3.3 to 5.4.0
- [#8331](https://github.com/blockscout/blockscout/pull/8331) - Bump luxon from 3.4.1 to 3.4.2 in /apps/block_scout_web/assets
- [#8324](https://github.com/blockscout/blockscout/pull/8324) - Bump spandex_datadog from 1.3.0 to 1.4.0
- [#8327](https://github.com/blockscout/blockscout/pull/8327) - Bump bcrypt_elixir from 3.0.1 to 3.1.0
- [#8358](https://github.com/blockscout/blockscout/pull/8358) - Bump @babel/preset-env from 7.22.10 to 7.22.14 in /apps/block_scout_web/assets
- [#8365](https://github.com/blockscout/blockscout/pull/8365) - Bump dialyxir from 1.4.0 to 1.4.1
- [#8374](https://github.com/blockscout/blockscout/pull/8374) - Bump @amplitude/analytics-browser from 2.2.2 to 2.2.3 in /apps/block_scout_web/assets
- [#8373](https://github.com/blockscout/blockscout/pull/8373) - Bump ex_secp256k1 from 0.7.0 to 0.7.1
- [#8391](https://github.com/blockscout/blockscout/pull/8391) - Bump @babel/preset-env from 7.22.14 to 7.22.15 in /apps/block_scout_web/assets
- [#8390](https://github.com/blockscout/blockscout/pull/8390) - Bump photoswipe from 5.3.8 to 5.3.9 in /apps/block_scout_web/assets
- [#8389](https://github.com/blockscout/blockscout/pull/8389) - Bump @babel/core from 7.22.11 to 7.22.15 in /apps/block_scout_web/assets
- [#8392](https://github.com/blockscout/blockscout/pull/8392) - Bump ex_cldr_numbers from 2.31.3 to 2.32.0
- [#8400](https://github.com/blockscout/blockscout/pull/8400) - Bump ex_secp256k1 from 0.7.1 to 0.7.2
- [#8405](https://github.com/blockscout/blockscout/pull/8405) - Bump luxon from 3.4.2 to 3.4.3 in /apps/block_scout_web/assets
- [#8404](https://github.com/blockscout/blockscout/pull/8404) - Bump ex_abi from 0.6.0 to 0.6.1
- [#8410](https://github.com/blockscout/blockscout/pull/8410) - Bump core-js from 3.32.1 to 3.32.2 in /apps/block_scout_web/assets
- [#8418](https://github.com/blockscout/blockscout/pull/8418) - Bump url from 0.11.1 to 0.11.2 in /apps/block_scout_web/assets
- [#8416](https://github.com/blockscout/blockscout/pull/8416) - Bump @babel/core from 7.22.15 to 7.22.17 in /apps/block_scout_web/assets
- [#8419](https://github.com/blockscout/blockscout/pull/8419) - Bump assert from 2.0.0 to 2.1.0 in /apps/block_scout_web/assets
- [#8417](https://github.com/blockscout/blockscout/pull/8417) - Bump photoswipe from 5.3.9 to 5.4.0 in /apps/block_scout_web/assets
- [#8441](https://github.com/blockscout/blockscout/pull/8441) - Bump eslint from 8.48.0 to 8.49.0 in /apps/block_scout_web/assets
- [#8439](https://github.com/blockscout/blockscout/pull/8439) - Bump ex_cldr_numbers from 2.32.0 to 2.32.1
- [#8444](https://github.com/blockscout/blockscout/pull/8444) - Bump ex_cldr_numbers from 2.32.1 to 2.32.2
- [#8445](https://github.com/blockscout/blockscout/pull/8445) - Bump ex_abi from 0.6.1 to 0.6.2
- [#8450](https://github.com/blockscout/blockscout/pull/8450) - Bump jest-environment-jsdom from 29.6.4 to 29.7.0 in /apps/block_scout_web/assets
- [#8451](https://github.com/blockscout/blockscout/pull/8451) - Bump jest from 29.6.4 to 29.7.0 in /apps/block_scout_web/assets
- [#8463](https://github.com/blockscout/blockscout/pull/8463) - Bump sass from 1.66.1 to 1.67.0 in /apps/block_scout_web/assets
- [#8464](https://github.com/blockscout/blockscout/pull/8464) - Bump @babel/core from 7.22.17 to 7.22.19 in /apps/block_scout_web/assets
- [#8462](https://github.com/blockscout/blockscout/pull/8462) - Bump sweetalert2 from 11.7.27 to 11.7.28 in /apps/block_scout_web/assets
- [#8479](https://github.com/blockscout/blockscout/pull/8479) - Bump photoswipe from 5.4.0 to 5.4.1 in /apps/block_scout_web/assets
- [#8483](https://github.com/blockscout/blockscout/pull/8483) - Bump @amplitude/analytics-browser from 2.2.3 to 2.3.1 in /apps/block_scout_web/assets
- [#8481](https://github.com/blockscout/blockscout/pull/8481) - Bump @babel/preset-env from 7.22.15 to 7.22.20 in /apps/block_scout_web/assets
- [#8480](https://github.com/blockscout/blockscout/pull/8480) - Bump @babel/core from 7.22.19 to 7.22.20 in /apps/block_scout_web/assets
- [#8482](https://github.com/blockscout/blockscout/pull/8482) - Bump viewerjs from 1.11.5 to 1.11.6 in /apps/block_scout_web/assets
- [#8489](https://github.com/blockscout/blockscout/pull/8489) - Bump postcss from 8.4.29 to 8.4.30 in /apps/block_scout_web/assets
</details>

## 5.2.2-beta

### Features

- [#8218](https://github.com/blockscout/blockscout/pull/8218) - Add `/api/v2/search/quick` method
- [#8202](https://github.com/blockscout/blockscout/pull/8202) - Add `/api/v2/addresses/:address_hash/tabs-counters` endpoint
- [#8156](https://github.com/blockscout/blockscout/pull/8156) - Add `is_verified_via_admin_panel` property to tokens table
- [#8165](https://github.com/blockscout/blockscout/pull/8165), [#8201](https://github.com/blockscout/blockscout/pull/8201) - Add broadcast of updated address_current_token_balances
- [#7952](https://github.com/blockscout/blockscout/pull/7952) - Add parsing constructor arguments for sourcify contracts
- [#6190](https://github.com/blockscout/blockscout/pull/6190) - Add EIP-1559 support to gas price oracle
- [#7977](https://github.com/blockscout/blockscout/pull/7977) - GraphQL: extend schema with new field for existing objects
- [#8158](https://github.com/blockscout/blockscout/pull/8158), [#8164](https://github.com/blockscout/blockscout/pull/8164) - Include unfetched balances in TokenBalanceOnDemand fetcher

### Fixes

- [#8233](https://github.com/blockscout/blockscout/pull/8233) - Fix API v2 broken tx response
- [#8147](https://github.com/blockscout/blockscout/pull/8147) - Switch sourcify tests from POA Sokol to Gnosis Chiado
- [#8145](https://github.com/blockscout/blockscout/pull/8145) - Handle negative holders count in API v2
- [#8040](https://github.com/blockscout/blockscout/pull/8040) - Resolve issue with Docker image for Mac M1/M2
- [#8060](https://github.com/blockscout/blockscout/pull/8060) - Fix eth_getLogs API endpoint
- [#8082](https://github.com/blockscout/blockscout/pull/8082), [#8088](https://github.com/blockscout/blockscout/pull/8088) - Fix Rootstock charts API
- [#7992](https://github.com/blockscout/blockscout/pull/7992) - Fix missing range insert
- [#8022](https://github.com/blockscout/blockscout/pull/8022) - Don't add reorg block number to missing blocks

### Chore

- [#8222](https://github.com/blockscout/blockscout/pull/8222) - docker-compose for new UI with external backend
- [#8177](https://github.com/blockscout/blockscout/pull/8177) - Refactor address counter functions
- [#8183](https://github.com/blockscout/blockscout/pull/8183) - Update frontend envs in order to pass their validation
- [#8167](https://github.com/blockscout/blockscout/pull/8167) - Manage concurrency for Token and TokenBalance fetcher
- [#8179](https://github.com/blockscout/blockscout/pull/8179) - Enhance nginx config
- [#8146](https://github.com/blockscout/blockscout/pull/8146) - Add method_id to write methods in API v2 response
- [#8105](https://github.com/blockscout/blockscout/pull/8105) - Extend API v1 with endpoints used by new UI
- [#8104](https://github.com/blockscout/blockscout/pull/8104) - remove "TODO" from API v2 response
- [#8100](https://github.com/blockscout/blockscout/pull/8100), [#8103](https://github.com/blockscout/blockscout/pull/8103) - Extend docker-compose configs with new config when front is running externally
- [#8012](https://github.com/blockscout/blockscout/pull/8012) - API v2 smart-contract verification extended logging

<details>
  <summary>Dependencies version bumps</summary>

- [#7980](https://github.com/blockscout/blockscout/pull/7980) - Bump solc from 0.8.20 to 0.8.21 in /apps/explorer
- [#7986](https://github.com/blockscout/blockscout/pull/7986) - Bump sass from 1.63.6 to 1.64.0 in /apps/block_scout_web/assets
- [#8030](https://github.com/blockscout/blockscout/pull/8030) - Bump sweetalert2 from 11.7.18 to 11.7.20 in /apps/block_scout_web/assets
- [#8029](https://github.com/blockscout/blockscout/pull/8029) - Bump viewerjs from 1.11.3 to 1.11.4 in /apps/block_scout_web/assets
- [#8028](https://github.com/blockscout/blockscout/pull/8028) - Bump sass from 1.64.0 to 1.64.1 in /apps/block_scout_web/assets
- [#8026](https://github.com/blockscout/blockscout/pull/8026) - Bump dataloader from 1.0.10 to 1.0.11
- [#8036](https://github.com/blockscout/blockscout/pull/8036) - Bump ex_cldr_numbers from 2.31.1 to 2.31.3
- [#8027](https://github.com/blockscout/blockscout/pull/8027) - Bump absinthe from 1.7.4 to 1.7.5
- [#8035](https://github.com/blockscout/blockscout/pull/8035) - Bump wallaby from 0.30.4 to 0.30.5
- [#8038](https://github.com/blockscout/blockscout/pull/8038) - Bump chart.js from 4.3.0 to 4.3.1 in /apps/block_scout_web/assets
- [#8047](https://github.com/blockscout/blockscout/pull/8047) - Bump chart.js from 4.3.1 to 4.3.2 in /apps/block_scout_web/assets
- [#8000](https://github.com/blockscout/blockscout/pull/8000) - Bump postcss from 8.4.26 to 8.4.27 in /apps/block_scout_web/assets
- [#8052](https://github.com/blockscout/blockscout/pull/8052) - Bump @amplitude/analytics-browser from 2.1.2 to 2.1.3 in /apps/block_scout_web/assets
- [#8054](https://github.com/blockscout/blockscout/pull/8054) - Bump jest-environment-jsdom from 29.6.1 to 29.6.2 in /apps/block_scout_web/assets
- [#8063](https://github.com/blockscout/blockscout/pull/8063) - Bump eslint from 8.45.0 to 8.46.0 in /apps/block_scout_web/assets
- [#8066](https://github.com/blockscout/blockscout/pull/8066) - Bump ex_json_schema from 0.9.3 to 0.10.1
- [#8064](https://github.com/blockscout/blockscout/pull/8064) - Bump core-js from 3.31.1 to 3.32.0 in /apps/block_scout_web/assets
- [#8053](https://github.com/blockscout/blockscout/pull/8053) - Bump jest from 29.6.1 to 29.6.2 in /apps/block_scout_web/assets
- [#8065](https://github.com/blockscout/blockscout/pull/8065) - Bump eslint-plugin-import from 2.27.5 to 2.28.0 in /apps/block_scout_web/assets
- [#8092](https://github.com/blockscout/blockscout/pull/8092) - Bump exvcr from 0.14.1 to 0.14.2
- [#8091](https://github.com/blockscout/blockscout/pull/8091) - Bump sass from 1.64.1 to 1.64.2 in /apps/block_scout_web/assets
- [#8114](https://github.com/blockscout/blockscout/pull/8114) - Bump ex_doc from 0.30.3 to 0.30.4
- [#8115](https://github.com/blockscout/blockscout/pull/8115) - Bump chart.js from 4.3.2 to 4.3.3 in /apps/block_scout_web/assets
- [#8116](https://github.com/blockscout/blockscout/pull/8116) - Bump @fortawesome/fontawesome-free from 6.4.0 to 6.4.2 in /apps/block_scout_web/assets
- [#8142](https://github.com/blockscout/blockscout/pull/8142) - Bump sobelow from 0.12.2 to 0.13.0
- [#8141](https://github.com/blockscout/blockscout/pull/8141) - Bump @babel/core from 7.22.9 to 7.22.10 in /apps/block_scout_web/assets
- [#8140](https://github.com/blockscout/blockscout/pull/8140) - Bump @babel/preset-env from 7.22.9 to 7.22.10 in /apps/block_scout_web/assets
- [#8160](https://github.com/blockscout/blockscout/pull/8160) - Bump exvcr from 0.14.2 to 0.14.3
- [#8159](https://github.com/blockscout/blockscout/pull/8159) - Bump luxon from 3.3.0 to 3.4.0 in /apps/block_scout_web/assets
- [#8169](https://github.com/blockscout/blockscout/pull/8169) - Bump sass from 1.64.2 to 1.65.1 in /apps/block_scout_web/assets
- [#8170](https://github.com/blockscout/blockscout/pull/8170) - Bump sweetalert2 from 11.7.20 to 11.7.22 in /apps/block_scout_web/assets
- [#8188](https://github.com/blockscout/blockscout/pull/8188) - Bump eslint from 8.46.0 to 8.47.0 in /apps/block_scout_web/assets
- [#8204](https://github.com/blockscout/blockscout/pull/8204) - Bump ex_doc from 0.30.4 to 0.30.5
- [#8207](https://github.com/blockscout/blockscout/pull/8207) - Bump wallaby from 0.30.5 to 0.30.6
- [#8212](https://github.com/blockscout/blockscout/pull/8212) - Bump sweetalert2 from 11.7.22 to 11.7.23 in /apps/block_scout_web/assets
- [#8203](https://github.com/blockscout/blockscout/pull/8203) - Bump autoprefixer from 10.4.14 to 10.4.15 in /apps/block_scout_web/assets
- [#8214](https://github.com/blockscout/blockscout/pull/8214) - Bump @amplitude/analytics-browser from 2.1.3 to 2.2.0 in /apps/block_scout_web/assets
- [#8225](https://github.com/blockscout/blockscout/pull/8225) - Bump postcss from 8.4.27 to 8.4.28 in /apps/block_scout_web/assets
- [#8224](https://github.com/blockscout/blockscout/pull/8224) - Bump gettext from 0.22.3 to 0.23.1

</details>

## 5.2.1-beta

### Features

- [#7970](https://github.com/blockscout/blockscout/pull/7970) - Search improvements: add sorting
- [#7771](https://github.com/blockscout/blockscout/pull/7771) - CSV export: speed up
- [#7962](https://github.com/blockscout/blockscout/pull/7962) - Allow indicate CMC id of the coin through env var
- [#7946](https://github.com/blockscout/blockscout/pull/7946) - API v2 rate limit: Put token to cookies & change /api/v2/key method
- [#7888](https://github.com/blockscout/blockscout/pull/7888) - Add token balances info to watchlist address response
- [#7898](https://github.com/blockscout/blockscout/pull/7898) - Add possibility to add extra headers with JSON RPC URL
- [#7836](https://github.com/blockscout/blockscout/pull/7836) - Improve unverified email flow
- [#7784](https://github.com/blockscout/blockscout/pull/7784) - Search improvements: Add new fields, light refactoring
- [#7811](https://github.com/blockscout/blockscout/pull/7811) - Filter addresses before insertion
- [#7895](https://github.com/blockscout/blockscout/pull/7895) - API v2: Add sorting to tokens page
- [#7859](https://github.com/blockscout/blockscout/pull/7859) - Add TokenTotalSupplyUpdater
- [#7873](https://github.com/blockscout/blockscout/pull/7873) - Chunk realtime balances requests
- [#7927](https://github.com/blockscout/blockscout/pull/7927) - Delete token balances only for blocks that lost consensus
- [#7947](https://github.com/blockscout/blockscout/pull/7947) - Improve locks acquiring

### Fixes

- [#8187](https://github.com/blockscout/blockscout/pull/8187) - API v1 500 error convert to 404, if requested path is incorrect
- [#7852](https://github.com/blockscout/blockscout/pull/7852) - Token balances refactoring & fixes
- [#7872](https://github.com/blockscout/blockscout/pull/7872) - Fix pending gas price in pending tx
- [#7875](https://github.com/blockscout/blockscout/pull/7875) - Fix twin compiler version
- [#7825](https://github.com/blockscout/blockscout/pull/7825) - Fix nginx config for the new frontend websockets
- [#7772](https://github.com/blockscout/blockscout/pull/7772) - Fix parsing of database password period(s)
- [#7803](https://github.com/blockscout/blockscout/pull/7803) - Fix additional sources and interfaces, save names for vyper contracts
- [#7758](https://github.com/blockscout/blockscout/pull/7758) - Remove limit for configurable fetchers
- [#7764](https://github.com/blockscout/blockscout/pull/7764) - Fix missing ranges insertion and deletion logic
- [#7843](https://github.com/blockscout/blockscout/pull/7843) - Fix created_contract_code_indexed_at updating
- [#7855](https://github.com/blockscout/blockscout/pull/7855) - Handle internal transactions unique_violation
- [#7899](https://github.com/blockscout/blockscout/pull/7899) - Fix catchup numbers_to_ranges function
- [#7951](https://github.com/blockscout/blockscout/pull/7951) - Fix TX url in email notifications on mainnet

### Chore

- [#7963](https://github.com/blockscout/blockscout/pull/7963) - Op Stack: ignore depositNonce
- [#7954](https://github.com/blockscout/blockscout/pull/7954) - Enhance Account Explorer.Account.Notifier.Email module tests
- [#7950](https://github.com/blockscout/blockscout/pull/7950) - Add GA CI for Eth Goerli chain
- [#7934](https://github.com/blockscout/blockscout/pull/7934), [#7936](https://github.com/blockscout/blockscout/pull/7936) - Explicitly set consensus == true in queries (convenient for search), remove logger requirements, where it is not used anymore
- [#7901](https://github.com/blockscout/blockscout/pull/7901) - Fix Docker image build
- [#7890](https://github.com/blockscout/blockscout/pull/7890), [#7918](https://github.com/blockscout/blockscout/pull/7918) - Resolve warning: Application.get_env/2 is discouraged in the module body, use Application.compile_env/3 instead
- [#7863](https://github.com/blockscout/blockscout/pull/7863) - Add max_age for account sessions
- [#7841](https://github.com/blockscout/blockscout/pull/7841) - CORS setup for docker-compose config with new frontend
- [#7832](https://github.com/blockscout/blockscout/pull/7832), [#7891](https://github.com/blockscout/blockscout/pull/7891) - API v2: Add block_number, block_hash to logs
- [#7789](https://github.com/blockscout/blockscout/pull/7789) - Fix test warnings; Fix name of `MICROSERVICE_ETH_BYTECODE_DB_INTERVAL_BETWEEN_LOOKUPS` env variable
- [#7819](https://github.com/blockscout/blockscout/pull/7819) - Add logging for unknown error verification result
- [#7781](https://github.com/blockscout/blockscout/pull/7781) - Add `/api/v1/health/liveness` and `/api/v1/health/readiness`

<details>
  <summary>Dependencies version bumps</summary>

- [#7759](https://github.com/blockscout/blockscout/pull/7759) - Bump sass from 1.63.4 to 1.63.5 in /apps/block_scout_web/assets
- [#7760](https://github.com/blockscout/blockscout/pull/7760) - Bump @amplitude/analytics-browser from 2.0.0 to 2.0.1 in /apps/block_scout_web/assets
- [#7762](https://github.com/blockscout/blockscout/pull/7762) - Bump webpack from 5.87.0 to 5.88.0 in /apps/block_scout_web/assets
- [#7769](https://github.com/blockscout/blockscout/pull/7769) - Bump sass from 1.63.5 to 1.63.6 in /apps/block_scout_web/assets
- [#7805](https://github.com/blockscout/blockscout/pull/7805) - Bump ssl_verify_fun from 1.1.6 to 1.1.7
- [#7812](https://github.com/blockscout/blockscout/pull/7812) - Bump webpack from 5.88.0 to 5.88.1 in /apps/block_scout_web/assets
- [#7770](https://github.com/blockscout/blockscout/pull/7770) - Bump @amplitude/analytics-browser from 2.0.1 to 2.1.0 in /apps/block_scout_web/assets
- [#7821](https://github.com/blockscout/blockscout/pull/7821) - Bump absinthe from 1.7.1 to 1.7.3
- [#7823](https://github.com/blockscout/blockscout/pull/7823) - Bump @amplitude/analytics-browser from 2.1.0 to 2.1.1 in /apps/block_scout_web/assets
- [#7838](https://github.com/blockscout/blockscout/pull/7838) - Bump gettext from 0.22.2 to 0.22.3
- [#7840](https://github.com/blockscout/blockscout/pull/7840) - Bump eslint from 8.43.0 to 8.44.0 in /apps/block_scout_web/assets
- [#7839](https://github.com/blockscout/blockscout/pull/7839) - Bump photoswipe from 5.3.7 to 5.3.8 in /apps/block_scout_web/assets
- [#7850](https://github.com/blockscout/blockscout/pull/7850) - Bump jest-environment-jsdom from 29.5.0 to 29.6.0 in /apps/block_scout_web/assets
- [#7848](https://github.com/blockscout/blockscout/pull/7848) - Bump @amplitude/analytics-browser from 2.1.1 to 2.1.2 in /apps/block_scout_web/assets
- [#7847](https://github.com/blockscout/blockscout/pull/7847) - Bump @babel/core from 7.22.5 to 7.22.6 in /apps/block_scout_web/assets
- [#7846](https://github.com/blockscout/blockscout/pull/7846) - Bump @babel/preset-env from 7.22.5 to 7.22.6 in /apps/block_scout_web/assets
- [#7856](https://github.com/blockscout/blockscout/pull/7856) - Bump ex_cldr from 2.37.1 to 2.37.2
- [#7870](https://github.com/blockscout/blockscout/pull/7870) - Bump jest from 29.5.0 to 29.6.1 in /apps/block_scout_web/assets
- [#7867](https://github.com/blockscout/blockscout/pull/7867) - Bump postcss from 8.4.24 to 8.4.25 in /apps/block_scout_web/assets
- [#7871](https://github.com/blockscout/blockscout/pull/7871) - Bump @babel/core from 7.22.6 to 7.22.8 in /apps/block_scout_web/assets
- [#7868](https://github.com/blockscout/blockscout/pull/7868) - Bump jest-environment-jsdom from 29.6.0 to 29.6.1 in /apps/block_scout_web/assets
- [#7866](https://github.com/blockscout/blockscout/pull/7866) - Bump @babel/preset-env from 7.22.6 to 7.22.7 in /apps/block_scout_web/assets
- [#7869](https://github.com/blockscout/blockscout/pull/7869) - Bump core-js from 3.31.0 to 3.31.1 in /apps/block_scout_web/assets
- [#7884](https://github.com/blockscout/blockscout/pull/7884) - Bump ecto from 3.10.2 to 3.10.3
- [#7882](https://github.com/blockscout/blockscout/pull/7882) - Bump jason from 1.4.0 to 1.4.1
- [#7880](https://github.com/blockscout/blockscout/pull/7880) - Bump absinthe from 1.7.3 to 1.7.4
- [#7879](https://github.com/blockscout/blockscout/pull/7879) - Bump babel-loader from 9.1.2 to 9.1.3 in /apps/block_scout_web/assets
- [#7881](https://github.com/blockscout/blockscout/pull/7881) - Bump ex_cldr_numbers from 2.31.1 to 2.31.2
- [#7883](https://github.com/blockscout/blockscout/pull/7883) - Bump ex_doc from 0.29.4 to 0.30.1
- [#7916](https://github.com/blockscout/blockscout/pull/7916) - Bump semver from 5.7.1 to 5.7.2 in /apps/explorer
- [#7912](https://github.com/blockscout/blockscout/pull/7912) - Bump sweetalert2 from 11.7.12 to 11.7.16 in /apps/block_scout_web/assets
- [#7913](https://github.com/blockscout/blockscout/pull/7913) - Bump ex_doc from 0.30.1 to 0.30.2
- [#7923](https://github.com/blockscout/blockscout/pull/7923) - Bump postgrex from 0.17.1 to 0.17.2
- [#7921](https://github.com/blockscout/blockscout/pull/7921) - Bump @babel/preset-env from 7.22.7 to 7.22.9 in /apps/block_scout_web/assets
- [#7922](https://github.com/blockscout/blockscout/pull/7922) - Bump @babel/core from 7.22.8 to 7.22.9 in /apps/block_scout_web/assets
- [#7931](https://github.com/blockscout/blockscout/pull/7931) - Bump wallaby from 0.30.3 to 0.30.4
- [#7940](https://github.com/blockscout/blockscout/pull/7940) - Bump postcss from 8.4.25 to 8.4.26 in /apps/block_scout_web/assets
- [#7939](https://github.com/blockscout/blockscout/pull/7939) - Bump eslint from 8.44.0 to 8.45.0 in /apps/block_scout_web/assets
- [#7955](https://github.com/blockscout/blockscout/pull/7955) - Bump sweetalert2 from 11.7.16 to 11.7.18 in /apps/block_scout_web/assets
- [#7958](https://github.com/blockscout/blockscout/pull/7958) - Bump ex_doc from 0.30.2 to 0.30.3
- [#7965](https://github.com/blockscout/blockscout/pull/7965) - Bump webpack from 5.88.1 to 5.88.2 in /apps/block_scout_web/assets
- [#7972](https://github.com/blockscout/blockscout/pull/7972) - Bump word-wrap from 1.2.3 to 1.2.4 in /apps/block_scout_web/assets
</details>

## 5.2.0-beta

### Features

- [#7502](https://github.com/blockscout/blockscout/pull/7502) - Improve performance of some methods, endpoints and SQL queries
- [#7665](https://github.com/blockscout/blockscout/pull/7665) - Add standard-json vyper verification
- [#7685](https://github.com/blockscout/blockscout/pull/7685) - Add yul filter and "language" field for smart contracts
- [#7653](https://github.com/blockscout/blockscout/pull/7653) - Add support for DEPOSIT and WITHDRAW token transfer event in older contracts
- [#7628](https://github.com/blockscout/blockscout/pull/7628) - Support partially verified property from verifier MS; Add property to track contracts automatically verified via eth-bytecode-db
- [#7603](https://github.com/blockscout/blockscout/pull/7603) - Add Polygon Edge and optimism genesis files support
- [#7585](https://github.com/blockscout/blockscout/pull/7585) - Store and display native coin market cap from the DB
- [#7513](https://github.com/blockscout/blockscout/pull/7513) - Add Polygon Edge support
- [#7532](https://github.com/blockscout/blockscout/pull/7532) - Handle empty id in json rpc responses
- [#7544](https://github.com/blockscout/blockscout/pull/7544) - Add ERC-1155 signatures to uncataloged_token_transfer_block_numbers
- [#7363](https://github.com/blockscout/blockscout/pull/7363) - CSV export filters
- [#7697](https://github.com/blockscout/blockscout/pull/7697) - Limit fetchers init tasks

### Fixes

- [#7712](https://github.com/blockscout/blockscout/pull/7712) - Transaction actions import fix
- [#7709](https://github.com/blockscout/blockscout/pull/7709) - Contract args displaying bug
- [#7654](https://github.com/blockscout/blockscout/pull/7654) - Optimize exchange rates requests rate
- [#7636](https://github.com/blockscout/blockscout/pull/7636) - Remove receive from read methods
- [#7635](https://github.com/blockscout/blockscout/pull/7635) - Fix single 1155 transfer displaying
- [#7629](https://github.com/blockscout/blockscout/pull/7629) - Fix NFT fetcher
- [#7614](https://github.com/blockscout/blockscout/pull/7614) - API and smart-contracts fixes and improvements
- [#7611](https://github.com/blockscout/blockscout/pull/7611) - Fix tokens pagination
- [#7566](https://github.com/blockscout/blockscout/pull/7566) - Account: check composed email before sending
- [#7564](https://github.com/blockscout/blockscout/pull/7564) - Return contract type in address view
- [#7562](https://github.com/blockscout/blockscout/pull/7562) - Remove fallback from Read methods
- [#7537](https://github.com/blockscout/blockscout/pull/7537), [#7553](https://github.com/blockscout/blockscout/pull/7553) - Withdrawals fixes and improvements
- [#7546](https://github.com/blockscout/blockscout/pull/7546) - API v2: fix today coin price (use in-memory or cached in DB value)
- [#7545](https://github.com/blockscout/blockscout/pull/7545) - API v2: Check if cached exchange rate is empty before replacing DB value in stats API
- [#7516](https://github.com/blockscout/blockscout/pull/7516) - Fix shrinking logo in Safari
- [#7590](https://github.com/blockscout/blockscout/pull/7590) - Drop genesis block in internal transactions fetcher
- [#7639](https://github.com/blockscout/blockscout/pull/7639) - Fix contract creation transactions
- [#7724](https://github.com/blockscout/blockscout/pull/7724), [#7753](https://github.com/blockscout/blockscout/pull/7753) - Move MissingRangesCollector init logic to handle_continue
- [#7751](https://github.com/blockscout/blockscout/pull/7751) - Add missing method_to_url params for trace transactions

### Chore

- [#7699](https://github.com/blockscout/blockscout/pull/7699) - Add block_number index for address_coin_balances table
- [#7666](https://github.com/blockscout/blockscout/pull/7666), [#7740](https://github.com/blockscout/blockscout/pull/7740), [#7741](https://github.com/blockscout/blockscout/pull/7741) - Search label query
- [#7644](https://github.com/blockscout/blockscout/pull/7644) - Publish docker images CI for prod/staging branches
- [#7594](https://github.com/blockscout/blockscout/pull/7594) - Stats service support in docker-compose config with new frontend
- [#7576](https://github.com/blockscout/blockscout/pull/7576) - Check left blocks in pending block operations in order to decide, if we need to display indexing int tx banner at the top
- [#7543](https://github.com/blockscout/blockscout/pull/7543) - Allow hyphen in DB username

<details>
  <summary>Dependencies version bumps</summary>

- [#7518](https://github.com/blockscout/blockscout/pull/7518) - Bump mini-css-extract-plugin from 2.7.5 to 2.7.6 in /apps/block_scout_web/assets
- [#7519](https://github.com/blockscout/blockscout/pull/7519) - Bump style-loader from 3.3.2 to 3.3.3 in /apps/block_scout_web/assets
- [#7505](https://github.com/blockscout/blockscout/pull/7505) - Bump webpack from 5.83.0 to 5.83.1 in /apps/block_scout_web/assets
- [#7533](https://github.com/blockscout/blockscout/pull/7533) - Bump sass-loader from 13.2.2 to 13.3.0 in /apps/block_scout_web/assets
- [#7534](https://github.com/blockscout/blockscout/pull/7534) - Bump eslint from 8.40.0 to 8.41.0 in /apps/block_scout_web/assets
- [#7541](https://github.com/blockscout/blockscout/pull/7541) - Bump cldr_utils from 2.23.1 to 2.24.0
- [#7542](https://github.com/blockscout/blockscout/pull/7542) - Bump ex_cldr_units from 3.16.0 to 3.16.1
- [#7548](https://github.com/blockscout/blockscout/pull/7548) - Bump briefly from 20d1318 to 678a376
- [#7547](https://github.com/blockscout/blockscout/pull/7547) - Bump webpack from 5.83.1 to 5.84.0 in /apps/block_scout_web/assets
- [#7554](https://github.com/blockscout/blockscout/pull/7554) - Bump webpack from 5.84.0 to 5.84.1 in /apps/block_scout_web/assets
- [#7568](https://github.com/blockscout/blockscout/pull/7568) - Bump @babel/core from 7.21.8 to 7.22.1 in /apps/block_scout_web/assets
- [#7569](https://github.com/blockscout/blockscout/pull/7569) - Bump postcss-loader from 7.3.0 to 7.3.1 in /apps/block_scout_web/assets
- [#7570](https://github.com/blockscout/blockscout/pull/7570) - Bump number from 1.0.3 to 1.0.4
- [#7567](https://github.com/blockscout/blockscout/pull/7567) - Bump @babel/preset-env from 7.21.5 to 7.22.2 in /apps/block_scout_web/assets
- [#7582](https://github.com/blockscout/blockscout/pull/7582) - Bump eslint-config-standard from 17.0.0 to 17.1.0 in /apps/block_scout_web/assets
- [#7581](https://github.com/blockscout/blockscout/pull/7581) - Bump sass-loader from 13.3.0 to 13.3.1 in /apps/block_scout_web/assets
- [#7578](https://github.com/blockscout/blockscout/pull/7578) - Bump @babel/preset-env from 7.22.2 to 7.22.4 in /apps/block_scout_web/assets
- [#7577](https://github.com/blockscout/blockscout/pull/7577) - Bump postcss-loader from 7.3.1 to 7.3.2 in /apps/block_scout_web/assets
- [#7579](https://github.com/blockscout/blockscout/pull/7579) - Bump sweetalert2 from 11.7.5 to 11.7.8 in /apps/block_scout_web/assets
- [#7591](https://github.com/blockscout/blockscout/pull/7591) - Bump sweetalert2 from 11.7.8 to 11.7.9 in /apps/block_scout_web/assets
- [#7593](https://github.com/blockscout/blockscout/pull/7593) - Bump ex_json_schema from 0.9.2 to 0.9.3
- [#7580](https://github.com/blockscout/blockscout/pull/7580) - Bump postcss from 8.4.23 to 8.4.24 in /apps/block_scout_web/assets
- [#7601](https://github.com/blockscout/blockscout/pull/7601) - Bump sweetalert2 from 11.7.9 to 11.7.10 in /apps/block_scout_web/assets
- [#7602](https://github.com/blockscout/blockscout/pull/7602) - Bump mime from 2.0.3 to 2.0.4
- [#7618](https://github.com/blockscout/blockscout/pull/7618) - Bump gettext from 0.22.1 to 0.22.2
- [#7617](https://github.com/blockscout/blockscout/pull/7617) - Bump @amplitude/analytics-browser from 1.10.3 to 1.10.4 in /apps/block_scout_web/assets
- [#7609](https://github.com/blockscout/blockscout/pull/7609) - Bump webpack from 5.84.1 to 5.85.0 in /apps/block_scout_web/assets
- [#7610](https://github.com/blockscout/blockscout/pull/7610) - Bump mime from 2.0.4 to 2.0.5
- [#7634](https://github.com/blockscout/blockscout/pull/7634) - Bump eslint from 8.41.0 to 8.42.0 in /apps/block_scout_web/assets
- [#7633](https://github.com/blockscout/blockscout/pull/7633) - Bump floki from 0.34.2 to 0.34.3
- [#7631](https://github.com/blockscout/blockscout/pull/7631) - Bump phoenix_ecto from 4.4.1 to 4.4.2
- [#7630](https://github.com/blockscout/blockscout/pull/7630) - Bump webpack-cli from 5.1.1 to 5.1.3 in /apps/block_scout_web/assets
- [#7632](https://github.com/blockscout/blockscout/pull/7632) - Bump webpack from 5.85.0 to 5.85.1 in /apps/block_scout_web/assets
- [#7646](https://github.com/blockscout/blockscout/pull/7646) - Bump sweetalert2 from 11.7.10 to 11.7.11 in /apps/block_scout_web/assets
- [#7647](https://github.com/blockscout/blockscout/pull/7647) - Bump @amplitude/analytics-browser from 1.10.4 to 1.10.6 in /apps/block_scout_web/assets
- [#7659](https://github.com/blockscout/blockscout/pull/7659) - Bump webpack-cli from 5.1.3 to 5.1.4 in /apps/block_scout_web/assets
- [#7658](https://github.com/blockscout/blockscout/pull/7658) - Bump @amplitude/analytics-browser from 1.10.6 to 1.10.7 in /apps/block_scout_web/assets
- [#7657](https://github.com/blockscout/blockscout/pull/7657) - Bump webpack from 5.85.1 to 5.86.0 in /apps/block_scout_web/assets
- [#7672](https://github.com/blockscout/blockscout/pull/7672) - Bump @babel/preset-env from 7.22.4 to 7.22.5 in /apps/block_scout_web/assets
- [#7674](https://github.com/blockscout/blockscout/pull/7674) - Bump ecto from 3.10.1 to 3.10.2
- [#7673](https://github.com/blockscout/blockscout/pull/7673) - Bump @babel/core from 7.22.1 to 7.22.5 in /apps/block_scout_web/assets
- [#7671](https://github.com/blockscout/blockscout/pull/7671) - Bump sass from 1.62.1 to 1.63.2 in /apps/block_scout_web/assets
- [#7681](https://github.com/blockscout/blockscout/pull/7681) - Bump sweetalert2 from 11.7.11 to 11.7.12 in /apps/block_scout_web/assets
- [#7679](https://github.com/blockscout/blockscout/pull/7679) - Bump @amplitude/analytics-browser from 1.10.7 to 1.10.8 in /apps/block_scout_web/assets
- [#7680](https://github.com/blockscout/blockscout/pull/7680) - Bump sass from 1.63.2 to 1.63.3 in /apps/block_scout_web/assets
- [#7693](https://github.com/blockscout/blockscout/pull/7693) - Bump sass-loader from 13.3.1 to 13.3.2 in /apps/block_scout_web/assets
- [#7692](https://github.com/blockscout/blockscout/pull/7692) - Bump postcss-loader from 7.3.2 to 7.3.3 in /apps/block_scout_web/assets
- [#7691](https://github.com/blockscout/blockscout/pull/7691) - Bump url from 0.11.0 to 0.11.1 in /apps/block_scout_web/assets
- [#7690](https://github.com/blockscout/blockscout/pull/7690) - Bump core-js from 3.30.2 to 3.31.0 in /apps/block_scout_web/assets
- [#7701](https://github.com/blockscout/blockscout/pull/7701) - Bump css-minimizer-webpack-plugin from 5.0.0 to 5.0.1 in /apps/block_scout_web/assets
- [#7702](https://github.com/blockscout/blockscout/pull/7702) - Bump @amplitude/analytics-browser from 1.10.8 to 1.11.0 in /apps/block_scout_web/assets
- [#7708](https://github.com/blockscout/blockscout/pull/7708) - Bump phoenix_pubsub from 2.1.2 to 2.1.3
- [#7707](https://github.com/blockscout/blockscout/pull/7707) - Bump @amplitude/analytics-browser from 1.11.0 to 2.0.0 in /apps/block_scout_web/assets
- [#7706](https://github.com/blockscout/blockscout/pull/7706) - Bump webpack from 5.86.0 to 5.87.0 in /apps/block_scout_web/assets
- [#7705](https://github.com/blockscout/blockscout/pull/7705) - Bump sass from 1.63.3 to 1.63.4 in /apps/block_scout_web/assets
- [#7714](https://github.com/blockscout/blockscout/pull/7714) - Bump ex_cldr_units from 3.16.1 to 3.16.2
- [#7748](https://github.com/blockscout/blockscout/pull/7748) - Bump mock from 0.3.7 to 0.3.8
- [#7746](https://github.com/blockscout/blockscout/pull/7746) - Bump eslint from 8.42.0 to 8.43.0 in /apps/block_scout_web/assets
- [#7747](https://github.com/blockscout/blockscout/pull/7747) - Bump cldr_utils from 2.24.0 to 2.24.1

</details>

## 5.1.5-beta

### Features

- [#7439](https://github.com/blockscout/blockscout/pull/7439) - Define batch size for token balance fetcher via runtime env var
- [#7298](https://github.com/blockscout/blockscout/pull/7298) - Add changes to support force email verification
- [#7422](https://github.com/blockscout/blockscout/pull/7422) - Refactor state changes
- [#7416](https://github.com/blockscout/blockscout/pull/7416) - Add option to disable reCAPTCHA
- [#6694](https://github.com/blockscout/blockscout/pull/6694) - Add withdrawals support (EIP-4895)
- [#7355](https://github.com/blockscout/blockscout/pull/7355) - Add endpoint for token info import
- [#7393](https://github.com/blockscout/blockscout/pull/7393) - Realtime fetcher max gap
- [#7436](https://github.com/blockscout/blockscout/pull/7436) - TokenBalanceOnDemand ERC-1155 support
- [#7469](https://github.com/blockscout/blockscout/pull/7469), [#7485](https://github.com/blockscout/blockscout/pull/7485), [#7493](https://github.com/blockscout/blockscout/pull/7493) - Clear missing block ranges after every success import
- [#7489](https://github.com/blockscout/blockscout/pull/7489) - INDEXER_CATCHUP_BLOCK_INTERVAL env var

### Fixes

- [#7490](https://github.com/blockscout/blockscout/pull/7490) - Fix pending txs is not a map
- [#7474](https://github.com/blockscout/blockscout/pull/7474) - Websocket v2 improvements
- [#7472](https://github.com/blockscout/blockscout/pull/7472) - Fix RE_CAPTCHA_DISABLED variable parsing
- [#7391](https://github.com/blockscout/blockscout/pull/7391) - Fix: cannot read properties of null (reading 'value')
- [#7377](https://github.com/blockscout/blockscout/pull/7377), [#7454](https://github.com/blockscout/blockscout/pull/7454) - API v2 improvements

### Chore

- [#7496](https://github.com/blockscout/blockscout/pull/7496) - API v2: Pass backend version to the frontend
- [#7468](https://github.com/blockscout/blockscout/pull/7468) - Refactoring queries with blocks
- [#7435](https://github.com/blockscout/blockscout/pull/7435) - Add `.exs` and `.eex` checking in cspell
- [#7450](https://github.com/blockscout/blockscout/pull/7450) - Resolve unresponsive navbar in verification form page
- [#7449](https://github.com/blockscout/blockscout/pull/7449) - Actualize docker-compose readme and use latest tags instead main
- [#7417](https://github.com/blockscout/blockscout/pull/7417) - Docker compose for frontend
- [#7349](https://github.com/blockscout/blockscout/pull/7349) - Proxy pattern with getImplementation()
- [#7360](https://github.com/blockscout/blockscout/pull/7360) - Manage visibility of indexing progress alert

<details>
  <summary>Dependencies version bumps</summary>

- [#7351](https://github.com/blockscout/blockscout/pull/7351) - Bump decimal from 2.0.0 to 2.1.1
- [#7356](https://github.com/blockscout/blockscout/pull/7356) - Bump @amplitude/analytics-browser from 1.10.0 to 1.10.1 in /apps/block_scout_web/assets
- [#7366](https://github.com/blockscout/blockscout/pull/7366) - Bump mixpanel-browser from 2.46.0 to 2.47.0 in /apps/block_scout_web/assets
- [#7365](https://github.com/blockscout/blockscout/pull/7365) - Bump @amplitude/analytics-browser from 1.10.1 to 1.10.2 in /apps/block_scout_web/assets
- [#7368](https://github.com/blockscout/blockscout/pull/7368) - Bump cowboy from 2.9.0 to 2.10.0
- [#7370](https://github.com/blockscout/blockscout/pull/7370) - Bump ex_cldr_units from 3.15.0 to 3.16.0
- [#7364](https://github.com/blockscout/blockscout/pull/7364) - Bump chart.js from 4.2.1 to 4.3.0 in /apps/block_scout_web/assets
- [#7382](https://github.com/blockscout/blockscout/pull/7382) - Bump @babel/preset-env from 7.21.4 to 7.21.5 in /apps/block_scout_web/assets
- [#7381](https://github.com/blockscout/blockscout/pull/7381) - Bump highlight.js from 11.7.0 to 11.8.0 in /apps/block_scout_web/assets
- [#7379](https://github.com/blockscout/blockscout/pull/7379) - Bump @babel/core from 7.21.4 to 7.21.5 in /apps/block_scout_web/assets
- [#7380](https://github.com/blockscout/blockscout/pull/7380) - Bump postcss-loader from 7.2.4 to 7.3.0 in /apps/block_scout_web/assets
- [#7395](https://github.com/blockscout/blockscout/pull/7395) - Bump @babel/core from 7.21.5 to 7.21.8 in /apps/block_scout_web/assets
- [#7402](https://github.com/blockscout/blockscout/pull/7402) - Bump webpack from 5.81.0 to 5.82.0 in /apps/block_scout_web/assets
- [#7411](https://github.com/blockscout/blockscout/pull/7411) - Bump cldr_utils from 2.22.0 to 2.23.1
- [#7409](https://github.com/blockscout/blockscout/pull/7409) - Bump @amplitude/analytics-browser from 1.10.2 to 1.10.3 in /apps/block_scout_web/assets
- [#7410](https://github.com/blockscout/blockscout/pull/7410) - Bump sweetalert2 from 11.7.3 to 11.7.5 in /apps/block_scout_web/assets
- [#7434](https://github.com/blockscout/blockscout/pull/7434) - Bump ex_cldr from 2.37.0 to 2.37.1
- [#7433](https://github.com/blockscout/blockscout/pull/7433) - Bump eslint from 8.39.0 to 8.40.0 in /apps/block_scout_web/assets
- [#7432](https://github.com/blockscout/blockscout/pull/7432) - Bump tesla from 1.6.0 to 1.6.1
- [#7431](https://github.com/blockscout/blockscout/pull/7431) - Bump webpack-cli from 5.0.2 to 5.1.0 in /apps/block_scout_web/assets
- [#7430](https://github.com/blockscout/blockscout/pull/7430) - Bump core-js from 3.30.1 to 3.30.2 in /apps/block_scout_web/assets
- [#7443](https://github.com/blockscout/blockscout/pull/7443) - Bump webpack-cli from 5.1.0 to 5.1.1 in /apps/block_scout_web/assets
- [#7457](https://github.com/blockscout/blockscout/pull/7457) - Bump web3 from 1.9.0 to 1.10.0 in /apps/block_scout_web/assets
- [#7456](https://github.com/blockscout/blockscout/pull/7456) - Bump webpack from 5.82.0 to 5.82.1 in /apps/block_scout_web/assets
- [#7458](https://github.com/blockscout/blockscout/pull/7458) - Bump phoenix_ecto from 4.4.0 to 4.4.1
- [#7455](https://github.com/blockscout/blockscout/pull/7455) - Bump solc from 0.8.19 to 0.8.20 in /apps/explorer
- [#7460](https://github.com/blockscout/blockscout/pull/7460) - Bump jquery from 3.6.4 to 3.7.0 in /apps/block_scout_web/assets
- [#7488](https://github.com/blockscout/blockscout/pull/7488) - Bump exvcr from 0.13.5 to 0.14.1
- [#7486](https://github.com/blockscout/blockscout/pull/7486) - Bump redix from 1.2.2 to 1.2.3
- [#7487](https://github.com/blockscout/blockscout/pull/7487) - Bump tesla from 1.6.1 to 1.7.0
- [#7494](https://github.com/blockscout/blockscout/pull/7494) - Bump webpack from 5.82.1 to 5.83.0 in /apps/block_scout_web/assets
- [#7495](https://github.com/blockscout/blockscout/pull/7495) - Bump ex_cldr_numbers from 2.31.0 to 2.31.1

</details>

## 5.1.4-beta

### Features

- [#7273](https://github.com/blockscout/blockscout/pull/7273) - Support reCAPTCHA v3 in CSV export page
- [#7345](https://github.com/blockscout/blockscout/pull/7345) - Manage telegram link and its visibility in the footer
- [#7313](https://github.com/blockscout/blockscout/pull/7313) - API v2 new endpoints: watchlist transactions
- [#7286](https://github.com/blockscout/blockscout/pull/7286) - Split token instance fetcher
- [#7246](https://github.com/blockscout/blockscout/pull/7246) - Fallback JSON RPC option
- [#7329](https://github.com/blockscout/blockscout/pull/7329) - Delete pending block operations for empty blocks

### Fixes

- [#7317](https://github.com/blockscout/blockscout/pull/7317) - Fix tokensupply API v1 endpoint: handle nil total_supply
- [#7290](https://github.com/blockscout/blockscout/pull/7290) - Allow nil gas price for pending tx (Erigon node case)
- [#7288](https://github.com/blockscout/blockscout/pull/7288) - API v2 improvements: Fix tx type for pending contract creation; Remove owner for not unique ERC-1155 token instances
- [#7283](https://github.com/blockscout/blockscout/pull/7283) - Fix status for dropped/replaced tx
- [#7270](https://github.com/blockscout/blockscout/pull/7270) - Fix default `TOKEN_EXCHANGE_RATE_REFETCH_INTERVAL`
- [#7276](https://github.com/blockscout/blockscout/pull/7276) - Convert 99+% of int txs indexing into 100% in order to hide top indexing banner
- [#7282](https://github.com/blockscout/blockscout/pull/7282) - Add not found transaction error case
- [#7305](https://github.com/blockscout/blockscout/pull/7305) - Reset MissingRangesCollector min_fetched_block_number

### Chore

- [#7343](https://github.com/blockscout/blockscout/pull/7343) - Management flexibility of charts dashboard on the main page
- [#7337](https://github.com/blockscout/blockscout/pull/7337) - Account: derive Auth0 logout urls from existing envs
- [#7332](https://github.com/blockscout/blockscout/pull/7332) - Add volume for Postgres Docker containers DB
- [#7328](https://github.com/blockscout/blockscout/pull/7328) - Update Docker image tag latest with release only
- [#7312](https://github.com/blockscout/blockscout/pull/7312) - Add configs for Uniswap v3 transaction actions to index them on Base Goerli
- [#7310](https://github.com/blockscout/blockscout/pull/7310) - Reducing resource consumption on bs-indexer-eth-goerli environment
- [#7297](https://github.com/blockscout/blockscout/pull/7297) - Use tracing JSONRPC URL in case of debug_traceTransaction method
- [#7292](https://github.com/blockscout/blockscout/pull/7292) - Allow Node 16+ version

<details>
  <summary>Dependencies version bumps</summary>

- [#7257](https://github.com/blockscout/blockscout/pull/7257) - Bump ecto_sql from 3.10.0 to 3.10.1
- [#7265](https://github.com/blockscout/blockscout/pull/7265) - Bump ecto from 3.10.0 to 3.10.1
- [#7263](https://github.com/blockscout/blockscout/pull/7263) - Bump sass from 1.61.0 to 1.62.0 in /apps/block_scout_web/assets
- [#7264](https://github.com/blockscout/blockscout/pull/7264) - Bump webpack from 5.78.0 to 5.79.0 in /apps/block_scout_web/assets
- [#7274](https://github.com/blockscout/blockscout/pull/7274) - Bump postgrex from 0.17.0 to 0.17.1
- [#7277](https://github.com/blockscout/blockscout/pull/7277) - Bump core-js from 3.30.0 to 3.30.1 in /apps/block_scout_web/assets
- [#7295](https://github.com/blockscout/blockscout/pull/7295) - Bump postcss from 8.4.21 to 8.4.22 in /apps/block_scout_web/assets
- [#7303](https://github.com/blockscout/blockscout/pull/7303) - Bump redix from 1.2.1 to 1.2.2
- [#7302](https://github.com/blockscout/blockscout/pull/7302) - Bump webpack from 5.79.0 to 5.80.0 in /apps/block_scout_web/assets
- [#7307](https://github.com/blockscout/blockscout/pull/7307) - Bump postcss from 8.4.22 to 8.4.23 in /apps/block_scout_web/assets
- [#7321](https://github.com/blockscout/blockscout/pull/7321) - Bump webpack-cli from 5.0.1 to 5.0.2 in /apps/block_scout_web/assets
- [#7320](https://github.com/blockscout/blockscout/pull/7320) - Bump js-cookie from 3.0.1 to 3.0.4 in /apps/block_scout_web/assets
- [#7333](https://github.com/blockscout/blockscout/pull/7333) - Bump js-cookie from 3.0.4 to 3.0.5 in /apps/block_scout_web/assets
- [#7334](https://github.com/blockscout/blockscout/pull/7334) - Bump eslint from 8.38.0 to 8.39.0 in /apps/block_scout_web/assets
- [#7344](https://github.com/blockscout/blockscout/pull/7344) - Bump @amplitude/analytics-browser from 1.9.4 to 1.10.0 in /apps/block_scout_web/assets
- [#7347](https://github.com/blockscout/blockscout/pull/7347) - Bump webpack from 5.80.0 to 5.81.0 in /apps/block_scout_web/assets
- [#7348](https://github.com/blockscout/blockscout/pull/7348) - Bump sass from 1.62.0 to 1.62.1 in /apps/block_scout_web/assets

</details>

## 5.1.3-beta

### Features

- [#7253](https://github.com/blockscout/blockscout/pull/7253) - Add `EIP_1559_ELASTICITY_MULTIPLIER` env variable
- [#7187](https://github.com/blockscout/blockscout/pull/7187) - Integrate [Eth Bytecode DB](https://github.com/blockscout/blockscout-rs/tree/main/eth-bytecode-db/eth-bytecode-db)
- [#7185](https://github.com/blockscout/blockscout/pull/7185) - Aave v3 transaction actions indexer
- [#7148](https://github.com/blockscout/blockscout/pull/7148), [#7244](https://github.com/blockscout/blockscout/pull/7244) - API v2 improvements: API rate limiting, `/tokens/{address_hash}/instances/{token_id}/holders` and other changes

### Fixes

- [#7242](https://github.com/blockscout/blockscout/pull/7242) - Fix daily txs chart
- [#7210](https://github.com/blockscout/blockscout/pull/7210) - Fix Makefile docker image build
- [#7203](https://github.com/blockscout/blockscout/pull/7203) - Fix write contract functionality for multidimensional arrays case
- [#7186](https://github.com/blockscout/blockscout/pull/7186) - Fix build from Dockerfile
- [#7255](https://github.com/blockscout/blockscout/pull/7255) - Fix MissingRangesCollector max block number fetching

### Chore

- [#7254](https://github.com/blockscout/blockscout/pull/7254) - Rename env vars related for the integration with microservices
- [#7107](https://github.com/blockscout/blockscout/pull/7107) - Tx actions: remove excess delete_all calls and remake a cache
- [#7201](https://github.com/blockscout/blockscout/pull/7201) - Remove rust, cargo from dependencies since the latest version of ex_keccak is using precompiled rust

<details>
  <summary>Dependencies version bumps</summary>

- [#7183](https://github.com/blockscout/blockscout/pull/7183) - Bump sobelow from 0.11.1 to 0.12.1
- [#7188](https://github.com/blockscout/blockscout/pull/7188) - Bump @babel/preset-env from 7.20.2 to 7.21.4 in /apps/block_scout_web/assets
- [#7190](https://github.com/blockscout/blockscout/pull/7190) - Bump @amplitude/analytics-browser from 1.9.1 to 1.9.2 in /apps/block_scout_web/assets
- [#7189](https://github.com/blockscout/blockscout/pull/7189) - Bump @babel/core from 7.21.3 to 7.21.4 in /apps/block_scout_web/assets
- [#7206](https://github.com/blockscout/blockscout/pull/7206) - Bump tesla from 1.5.1 to 1.6.0
- [#7207](https://github.com/blockscout/blockscout/pull/7207) - Bump sobelow from 0.12.1 to 0.12.2
- [#7205](https://github.com/blockscout/blockscout/pull/7205) - Bump @amplitude/analytics-browser from 1.9.2 to 1.9.3 in /apps/block_scout_web/assets
- [#7204](https://github.com/blockscout/blockscout/pull/7204) - Bump postcss-loader from 7.1.0 to 7.2.1 in /apps/block_scout_web/assets
- [#7214](https://github.com/blockscout/blockscout/pull/7214) - Bump core-js from 3.29.1 to 3.30.0 in /apps/block_scout_web/assets
- [#7215](https://github.com/blockscout/blockscout/pull/7215) - Bump postcss-loader from 7.2.1 to 7.2.4 in /apps/block_scout_web/assets
- [#7220](https://github.com/blockscout/blockscout/pull/7220) - Bump wallaby from 0.30.2 to 0.30.3
- [#7236](https://github.com/blockscout/blockscout/pull/7236) - Bump sass from 1.60.0 to 1.61.0 in /apps/block_scout_web/assets
- [#7235](https://github.com/blockscout/blockscout/pull/7235) - Bump @amplitude/analytics-browser from 1.9.3 to 1.9.4 in /apps/block_scout_web/assets
- [#7224](https://github.com/blockscout/blockscout/pull/7224) - Bump webpack from 5.77.0 to 5.78.0 in /apps/block_scout_web/assets
- [#7245](https://github.com/blockscout/blockscout/pull/7245) - Bump eslint from 8.37.0 to 8.38.0 in /apps/block_scout_web/assets
- [#7250](https://github.com/blockscout/blockscout/pull/7250) - Bump dialyxir from 1.2.0 to 1.3.0

</details>

## 5.1.2-beta

### Features

- [#6925](https://github.com/blockscout/blockscout/pull/6925) - Rework token price fetching mechanism and sort token balances by fiat value
- [#7068](https://github.com/blockscout/blockscout/pull/7068) - Add authenticate endpoint
- [#6990](https://github.com/blockscout/blockscout/pull/6990) - Improved http requests logging, batch transfers pagination; New API v2 endpoint `/smart-contracts/counters`; And some refactoring
- [#7089](https://github.com/blockscout/blockscout/pull/7089) - ETHEREUM_JSONRPC_HTTP_TIMEOUT env variable

### Fixes

- [#7243](https://github.com/blockscout/blockscout/pull/7243) - Fix Elixir tracer to work with polygon edge
- [#7162](https://github.com/blockscout/blockscout/pull/7162) - Hide indexing alert, if internal transactions indexer disabled
- [#7096](https://github.com/blockscout/blockscout/pull/7096) - Hide indexing alert, if indexer disabled
- [#7102](https://github.com/blockscout/blockscout/pull/7102) - Set infinity timeout timestamp_to_block_number query
- [#7091](https://github.com/blockscout/blockscout/pull/7091) - Fix custom ABI
- [#7087](https://github.com/blockscout/blockscout/pull/7087) - Allow URI special symbols in `DATABASE_URL`
- [#7062](https://github.com/blockscout/blockscout/pull/7062) - Save block count in the DB when calculated in Cache module
- [#7008](https://github.com/blockscout/blockscout/pull/7008) - Fetch image/video content from IPFS link
- [#7007](https://github.com/blockscout/blockscout/pull/7007), [#7031](https://github.com/blockscout/blockscout/pull/7031), [#7058](https://github.com/blockscout/blockscout/pull/7058), [#7061](https://github.com/blockscout/blockscout/pull/7061), [#7067](https://github.com/blockscout/blockscout/pull/7067) - Token instance fetcher fixes
- [#7009](https://github.com/blockscout/blockscout/pull/7009) - Fix updating coin balances with empty value
- [#7055](https://github.com/blockscout/blockscout/pull/7055) - Set updated_at on token update even if there are no changes
- [#7080](https://github.com/blockscout/blockscout/pull/7080) - Deduplicate second degree relations before insert
- [#7161](https://github.com/blockscout/blockscout/pull/7161) - Treat "" as empty value while parsing env vars
- [#7135](https://github.com/blockscout/blockscout/pull/7135) - Block reorg fixes

### Chore

- [#7147](https://github.com/blockscout/blockscout/pull/7147) - Add missing GAS_PRICE_ORACLE_ vars to Makefile
- [#7144](https://github.com/blockscout/blockscout/pull/7144) - Update Blockscout logo
- [#7136](https://github.com/blockscout/blockscout/pull/7136) - Add release link or commit hash to docker images
- [#7097](https://github.com/blockscout/blockscout/pull/7097) - Force display token instance page
- [#7119](https://github.com/blockscout/blockscout/pull/7119), [#7149](https://github.com/blockscout/blockscout/pull/7149) - Refactor runtime config
- [#7072](https://github.com/blockscout/blockscout/pull/7072) - Add a separate docker compose for geth with clique consensus
- [#7056](https://github.com/blockscout/blockscout/pull/7056) - Add path_helper in interact.js
- [#7040](https://github.com/blockscout/blockscout/pull/7040) - Use alias BlockScoutWeb.Cldr.Number
- [#7037](https://github.com/blockscout/blockscout/pull/7037) - Define common function for "reltuples" query
- [#7034](https://github.com/blockscout/blockscout/pull/7034) - Resolve "Unexpected var, use let or const instead"
- [#7014](https://github.com/blockscout/blockscout/pull/7014), [#7036](https://github.com/blockscout/blockscout/pull/7036), [7041](https://github.com/blockscout/blockscout/pull/7041) - Fix spell in namings, add spell checking in CI
- [#7012](https://github.com/blockscout/blockscout/pull/7012) - Refactor socket.js
- [#6960](https://github.com/blockscout/blockscout/pull/6960) - Add deploy + workflow for testing (bs-indexers-ethereum-goerli)
- [#6989](https://github.com/blockscout/blockscout/pull/6989) - Update bitwalker/alpine-elixir-phoenix: 1.13 -> 1.14
- [#6987](https://github.com/blockscout/blockscout/pull/6987) - Change tx actions warning importance

<details>
  <summary>Dependencies version bumps</summary>

- [6997](https://github.com/blockscout/blockscout/pull/6997) - Bump sweetalert2 from 11.7.2 to 11.7.3 in /apps/block_scout_web/assets
- [6999](https://github.com/blockscout/blockscout/pull/6999) - Bump @amplitude/analytics-browser from 1.8.0 to 1.9.0 in /apps/block_scout_web/assets
- [7000](https://github.com/blockscout/blockscout/pull/7000) - Bump eslint from 8.34.0 to 8.35.0 in /apps/block_scout_web/assets
- [7001](https://github.com/blockscout/blockscout/pull/7001) - Bump core-js from 3.28.0 to 3.29.0 in /apps/block_scout_web/assets
- [7002](https://github.com/blockscout/blockscout/pull/7002) - Bump floki from 0.34.1 to 0.34.2
- [7004](https://github.com/blockscout/blockscout/pull/7004) - Bump ex_cldr from 2.34.1 to 2.34.2
- [7011](https://github.com/blockscout/blockscout/pull/7011) - Bump ex_doc from 0.29.1 to 0.29.2
- [7026](https://github.com/blockscout/blockscout/pull/7026) - Bump @amplitude/analytics-browser from 1.9.0 to 1.9.1 in /apps/block_scout_web/assets
- [7029](https://github.com/blockscout/blockscout/pull/7029) - Bump jest from 29.4.3 to 29.5.0 in /apps/block_scout_web/assets
- [7028](https://github.com/blockscout/blockscout/pull/7028) - Bump luxon from 3.2.1 to 3.3.0 in /apps/block_scout_web/assets
- [7027](https://github.com/blockscout/blockscout/pull/7027) - Bump jest-environment-jsdom from 29.4.3 to 29.5.0 in /apps/block_scout_web/assets
- [7030](https://github.com/blockscout/blockscout/pull/7030) - Bump viewerjs from 1.11.2 to 1.11.3 in /apps/block_scout_web/assets
- [7042](https://github.com/blockscout/blockscout/pull/7042) - Bump ex_cldr_numbers from 2.29.0 to 2.30.0
- [7048](https://github.com/blockscout/blockscout/pull/7048) - Bump webpack from 5.75.0 to 5.76.0 in /apps/block_scout_web/assets
- [7049](https://github.com/blockscout/blockscout/pull/7049) - Bump jquery from 3.6.3 to 3.6.4 in /apps/block_scout_web/assets
- [7050](https://github.com/blockscout/blockscout/pull/7050) - Bump mini-css-extract-plugin from 2.7.2 to 2.7.3 in /apps/block_scout_web/assets
- [7063](https://github.com/blockscout/blockscout/pull/7063) - Bump autoprefixer from 10.4.13 to 10.4.14 in /apps/block_scout_web/assets
- [7064](https://github.com/blockscout/blockscout/pull/7064) - Bump ueberauth from 0.10.3 to 0.10.5
- [7074](https://github.com/blockscout/blockscout/pull/7074) - Bump core-js from 3.29.0 to 3.29.1 in /apps/block_scout_web/assets
- [7078](https://github.com/blockscout/blockscout/pull/7078) - Bump ex_cldr from 2.35.1 to 2.36.0
- [7075](https://github.com/blockscout/blockscout/pull/7075) - Bump webpack from 5.76.0 to 5.76.1 in /apps/block_scout_web/assets
- [7077](https://github.com/blockscout/blockscout/pull/7077) - Bump wallaby from 0.30.1 to 0.30.2
- [7073](https://github.com/blockscout/blockscout/pull/7073) - Bump sass from 1.58.3 to 1.59.2 in /apps/block_scout_web/assets
- [7076](https://github.com/blockscout/blockscout/pull/7076) - Bump eslint from 8.35.0 to 8.36.0 in /apps/block_scout_web/assets
- [7082](https://github.com/blockscout/blockscout/pull/7082) - Bump @babel/core from 7.21.0 to 7.21.3 in /apps/block_scout_web/assets
- [7083](https://github.com/blockscout/blockscout/pull/7083) - Bump style-loader from 3.3.1 to 3.3.2 in /apps/block_scout_web/assets
- [7086](https://github.com/blockscout/blockscout/pull/7086) - Bump sass from 1.59.2 to 1.59.3 in /apps/block_scout_web/assets
- [7092](https://github.com/blockscout/blockscout/pull/7092) - Bump mini-css-extract-plugin from 2.7.3 to 2.7.4 in /apps/block_scout_web/assets
- [7094](https://github.com/blockscout/blockscout/pull/7094) - Bump webpack from 5.76.1 to 5.76.2 in /apps/block_scout_web/assets
- [7095](https://github.com/blockscout/blockscout/pull/7095) - Bump plug_cowboy from 2.6.0 to 2.6.1
- [7093](https://github.com/blockscout/blockscout/pull/7093) - Bump postcss-loader from 7.0.2 to 7.1.0 in /apps/block_scout_web/assets
- [7100](https://github.com/blockscout/blockscout/pull/7100) - Bump mini-css-extract-plugin from 2.7.4 to 2.7.5 in /apps/block_scout_web/assets
- [7101](https://github.com/blockscout/blockscout/pull/7101) - Bump ex_doc from 0.29.2 to 0.29.3
- [7113](https://github.com/blockscout/blockscout/pull/7113) - Bump sass-loader from 13.2.0 to 13.2.1 in /apps/block_scout_web/assets
- [7114](https://github.com/blockscout/blockscout/pull/7114) - Bump web3 from 1.8.2 to 1.9.0 in /apps/block_scout_web/assets
- [7117](https://github.com/blockscout/blockscout/pull/7117) - Bump flow from 1.2.3 to 1.2.4
- [7127](https://github.com/blockscout/blockscout/pull/7127) - Bump webpack from 5.76.2 to 5.76.3 in /apps/block_scout_web/assets
- [7128](https://github.com/blockscout/blockscout/pull/7128) - Bump ecto from 3.9.4 to 3.9.5
- [7129](https://github.com/blockscout/blockscout/pull/7129) - Bump ex_abi from 0.5.16 to 0.6.0
- [7118](https://github.com/blockscout/blockscout/pull/7118) - Bump credo from 1.6.7 to 1.7.0
- [7151](https://github.com/blockscout/blockscout/pull/7151) - Bump mixpanel-browser from 2.45.0 to 2.46.0 in /apps/block_scout_web/assets
- [7156](https://github.com/blockscout/blockscout/pull/7156) - Bump cldr_utils from 2.21.0 to 2.22.0
- [7155](https://github.com/blockscout/blockscout/pull/7155) - Bump timex from 3.7.9 to 3.7.11
- [7154](https://github.com/blockscout/blockscout/pull/7154) - Bump sass-loader from 13.2.1 to 13.2.2 in /apps/block_scout_web/assets
- [7152](https://github.com/blockscout/blockscout/pull/7152) - Bump @fortawesome/fontawesome-free from 6.3.0 to 6.4.0 in /apps/block_scout_web/assets
- [7153](https://github.com/blockscout/blockscout/pull/7153) - Bump sass from 1.59.3 to 1.60.0 in /apps/block_scout_web/assets
- [7159](https://github.com/blockscout/blockscout/pull/7159) - Bump ex_cldr_numbers from 2.30.0 to 2.30.1
- [7158](https://github.com/blockscout/blockscout/pull/7158) - Bump css-minimizer-webpack-plugin from 4.2.2 to 5.0.0 in /apps/block_scout_web/assets
- [7165](https://github.com/blockscout/blockscout/pull/7165) - Bump ex_doc from 0.29.3 to 0.29.4
- [7164](https://github.com/blockscout/blockscout/pull/7164) - Bump photoswipe from 5.3.6 to 5.3.7 in /apps/block_scout_web/assets
- [7167](https://github.com/blockscout/blockscout/pull/7167) - Bump webpack from 5.76.3 to 5.77.0 in /apps/block_scout_web/assets
- [7166](https://github.com/blockscout/blockscout/pull/7166) - Bump eslint from 8.36.0 to 8.37.0 in /apps/block_scout_web/assets

</details>

## 5.1.1-beta

### Features

- [#6973](https://github.com/blockscout/blockscout/pull/6973) - API v2: `/smart-contracts` and `/state-changes` endpoints
- [#6897](https://github.com/blockscout/blockscout/pull/6897) - Support basic auth in JSON RPC endpoint
- [#6908](https://github.com/blockscout/blockscout/pull/6908) - Allow disable API rate limit
- [#6951](https://github.com/blockscout/blockscout/pull/6951), [#6958](https://github.com/blockscout/blockscout/pull/6958), [#6991](https://github.com/blockscout/blockscout/pull/6991) - Set poll: true for TokenInstance fetcher
- [#5720](https://github.com/blockscout/blockscout/pull/5720) - Fetchers graceful shutdown

### Fixes

- [#6933](https://github.com/blockscout/blockscout/pull/6933) - Extract blocking UI requests to separate GenServers
- [#6953](https://github.com/blockscout/blockscout/pull/6953) - reCAPTCHA dark mode
- [#6940](https://github.com/blockscout/blockscout/pull/6940) - Reduce ttl_check_interval for cache module
- [#6941](https://github.com/blockscout/blockscout/pull/6941) - Sanitize search query before displaying
- [#6912](https://github.com/blockscout/blockscout/pull/6912) - Docker compose fix exposed ports
- [#6913](https://github.com/blockscout/blockscout/pull/6913) - Fix an error occurred when decoding base64 encoded json
- [#6911](https://github.com/blockscout/blockscout/pull/6911) - Fix bugs in verification API v2
- [#6903](https://github.com/blockscout/blockscout/pull/6903), [#6937](https://github.com/blockscout/blockscout/pull/6937), [#6961](https://github.com/blockscout/blockscout/pull/6961) - Fix indexed blocks value in "Indexing tokens" banner
- [#6891](https://github.com/blockscout/blockscout/pull/6891) - Fix read contract for geth
- [#6889](https://github.com/blockscout/blockscout/pull/6889) - Fix Internal Server Error on tx input decoding
- [#6893](https://github.com/blockscout/blockscout/pull/6893) - Fix token type definition for multiple interface tokens
- [#6922](https://github.com/blockscout/blockscout/pull/6922) - Fix WebSocketClient
- [#6501](https://github.com/blockscout/blockscout/pull/6501) - Fix wss connect

### Chore

- [#6981](https://github.com/blockscout/blockscout/pull/6981) - Token instance fetcher batch size and concurrency env vars
- [#6954](https://github.com/blockscout/blockscout/pull/6954), [#6979](https://github.com/blockscout/blockscout/pull/6979) - Move some compile time vars to runtime
- [#6952](https://github.com/blockscout/blockscout/pull/6952) - Manage BlockReward fetcher params
- [#6929](https://github.com/blockscout/blockscout/pull/6929) - Extend `INDEXER_MEMORY_LIMIT` env parsing
- [#6902](https://github.com/blockscout/blockscout/pull/6902) - Increase verification timeout to 120 seconds for microservice verification

<details>
  <summary>Dependencies version bumps</summary>

- [#6882](https://github.com/blockscout/blockscout/pull/6882) - Bump exvcr from 0.13.4 to 0.13.5
- [#6883](https://github.com/blockscout/blockscout/pull/6883) - Bump floki from 0.34.0 to 0.34.1
- [#6884](https://github.com/blockscout/blockscout/pull/6884) - Bump eslint from 8.33.0 to 8.34.0 in /apps/block_scout_web/assets
- [#6894](https://github.com/blockscout/blockscout/pull/6894) - Bump core-js from 3.27.2 to 3.28.0 in /apps/block_scout_web/assets
- [#6895](https://github.com/blockscout/blockscout/pull/6895) - Bump sass from 1.58.0 to 1.58.1 in /apps/block_scout_web/assets
- [#6905](https://github.com/blockscout/blockscout/pull/6905) - Bump jest-environment-jsdom from 29.4.2 to 29.4.3 in /apps/block_scout_web/assets
- [#6907](https://github.com/blockscout/blockscout/pull/6907) - Bump cbor from 1.0.0 to 1.0.1
- [#6906](https://github.com/blockscout/blockscout/pull/6906) - Bump jest from 29.4.2 to 29.4.3 in /apps/block_scout_web/assets
- [#6917](https://github.com/blockscout/blockscout/pull/6917) - Bump tesla from 1.5.0 to 1.5.1
- [#6930](https://github.com/blockscout/blockscout/pull/6930) - Bump sweetalert2 from 11.7.1 to 11.7.2 in /apps/block_scout_web/assets
- [#6942](https://github.com/blockscout/blockscout/pull/6942) - Bump @babel/core from 7.20.12 to 7.21.0 in /apps/block_scout_web/assets
- [#6943](https://github.com/blockscout/blockscout/pull/6943) - Bump gettext from 0.22.0 to 0.22.1
- [#6944](https://github.com/blockscout/blockscout/pull/6944) - Bump sass from 1.58.1 to 1.58.3 in /apps/block_scout_web/assets
- [#6966](https://github.com/blockscout/blockscout/pull/6966) - Bump solc from 0.8.18 to 0.8.19 in /apps/explorer
- [#6967](https://github.com/blockscout/blockscout/pull/6967) - Bump photoswipe from 5.3.5 to 5.3.6 in /apps/block_scout_web/assets
- [#6968](https://github.com/blockscout/blockscout/pull/6968) - Bump ex_rlp from 0.5.5 to 0.6.0

</details>

## 5.1.0-beta

### Features

- [#6871](https://github.com/blockscout/blockscout/pull/6871) - Integrate new smart contract verifier version
- [#6838](https://github.com/blockscout/blockscout/pull/6838) - Disable dark mode env var
- [#6843](https://github.com/blockscout/blockscout/pull/6843) - Add env variable to hide Add to MM button
- [#6744](https://github.com/blockscout/blockscout/pull/6744) - API v2: smart contracts verification
- [#6763](https://github.com/blockscout/blockscout/pull/6763) - Permanent UI dark mode
- [#6721](https://github.com/blockscout/blockscout/pull/6721) - Implement fetching internal transactions from callTracer
- [#6541](https://github.com/blockscout/blockscout/pull/6541) - Integrate sig provider
- [#6712](https://github.com/blockscout/blockscout/pull/6712), [#6798](https://github.com/blockscout/blockscout/pull/6798) - API v2 update
- [#6582](https://github.com/blockscout/blockscout/pull/6582) - Transaction actions indexer
- [#6863](https://github.com/blockscout/blockscout/pull/6863) - Move OnDemand fetchers from indexer supervisor

### Fixes

- [#6864](https://github.com/blockscout/blockscout/pull/6864) - Fix pool checker in tx actions fetcher
- [#6860](https://github.com/blockscout/blockscout/pull/6860) - JSON RPC to CSP header
- [#6859](https://github.com/blockscout/blockscout/pull/6859) - Fix task restart in transaction actions fetcher
- [#6840](https://github.com/blockscout/blockscout/pull/6840) - Fix realtime block fetcher
- [#6831](https://github.com/blockscout/blockscout/pull/6831) - Copy of [#6028](https://github.com/blockscout/blockscout/pull/6028)
- [#6832](https://github.com/blockscout/blockscout/pull/6832) - Transaction actions fix
- [#6827](https://github.com/blockscout/blockscout/pull/6827) - Fix handling unknown calls from `callTracer`
- [#6793](https://github.com/blockscout/blockscout/pull/6793) - Change sig-provider default image tag to main
- [#6777](https://github.com/blockscout/blockscout/pull/6777) - Fix -1 transaction counter
- [#6746](https://github.com/blockscout/blockscout/pull/6746) - Fix -1 address counter
- [#6736](https://github.com/blockscout/blockscout/pull/6736) - Fix `/tokens` in old UI
- [#6705](https://github.com/blockscout/blockscout/pull/6705) - Fix `/smart-contracts` bugs in API v2
- [#6740](https://github.com/blockscout/blockscout/pull/6740) - Fix tokens deadlock
- [#6759](https://github.com/blockscout/blockscout/pull/6759) - Add `jq` in docker image
- [#6779](https://github.com/blockscout/blockscout/pull/6779) - Fix missing ranges bounds clearing
- [#6652](https://github.com/blockscout/blockscout/pull/6652) - Fix geth transaction tracer

### Chore

- [#6877](https://github.com/blockscout/blockscout/pull/6877) - Docker-compose: increase default max connections and db pool size
- [#6853](https://github.com/blockscout/blockscout/pull/6853) - Fix 503 page
- [#6845](https://github.com/blockscout/blockscout/pull/6845) - Extract Docker-compose services into separate files
- [#6839](https://github.com/blockscout/blockscout/pull/6839) - Add cache to transaction actions parser
- [#6834](https://github.com/blockscout/blockscout/pull/6834) - Take into account FIRST_BLOCK in "Total blocks" counter on the main page
- [#6340](https://github.com/blockscout/blockscout/pull/6340) - Rollback to websocket_client 1.3.0
- [#6786](https://github.com/blockscout/blockscout/pull/6786) - Refactor `try rescue` statements to keep stacktrace
- [#6695](https://github.com/blockscout/blockscout/pull/6695) - Process errors and warnings with enables check-js feature in VS code

<details>
  <summary>Dependencies version bumps</summary>

- [#6703](https://github.com/blockscout/blockscout/pull/6703) - Bump @amplitude/analytics-browser from 1.6.7 to 1.6.8 in /apps/block_scout_web/assets
- [#6716](https://github.com/blockscout/blockscout/pull/6716) - Bump prometheus from 4.9.1 to 4.10.0
- [#6717](https://github.com/blockscout/blockscout/pull/6717) - Bump briefly from 13a9790 to 20d1318
- [#6715](https://github.com/blockscout/blockscout/pull/6715) - Bump eslint-plugin-import from 2.26.0 to 2.27.4 in /apps/block_scout_web/assets
- [#6702](https://github.com/blockscout/blockscout/pull/6702) - Bump sweetalert2 from 11.6.16 to 11.7.0 in /apps/block_scout_web/assets
- [#6722](https://github.com/blockscout/blockscout/pull/6722) - Bump eslint from 8.31.0 to 8.32.0 in /apps/block_scout_web/assets
- [#6727](https://github.com/blockscout/blockscout/pull/6727) - Bump eslint-plugin-import from 2.27.4 to 2.27.5 in /apps/block_scout_web/assets
- [#6728](https://github.com/blockscout/blockscout/pull/6728) - Bump ex_cldr_numbers from 2.28.0 to 2.29.0
- [#6732](https://github.com/blockscout/blockscout/pull/6732) - Bump chart.js from 4.1.2 to 4.2.0 in /apps/block_scout_web/assets
- [#6739](https://github.com/blockscout/blockscout/pull/6739) - Bump core-js from 3.27.1 to 3.27.2 in /apps/block_scout_web/assets
- [#6753](https://github.com/blockscout/blockscout/pull/6753) - Bump gettext from 0.21.0 to 0.22.0
- [#6754](https://github.com/blockscout/blockscout/pull/6754) - Bump cookiejar from 2.1.3 to 2.1.4 in /apps/block_scout_web/assets
- [#6756](https://github.com/blockscout/blockscout/pull/6756) - Bump jest from 29.3.1 to 29.4.0 in /apps/block_scout_web/assets
- [#6757](https://github.com/blockscout/blockscout/pull/6757) - Bump jest-environment-jsdom from 29.3.1 to 29.4.0 in /apps/block_scout_web/assets
- [#6764](https://github.com/blockscout/blockscout/pull/6764) - Bump sweetalert2 from 11.7.0 to 11.7.1 in /apps/block_scout_web/assets
- [#6770](https://github.com/blockscout/blockscout/pull/6770) - Bump jest-environment-jsdom from 29.4.0 to 29.4.1 in /apps/block_scout_web/assets
- [#6773](https://github.com/blockscout/blockscout/pull/6773) - Bump ex_cldr from 2.34.0 to 2.34.1
- [#6772](https://github.com/blockscout/blockscout/pull/6772) - Bump jest from 29.4.0 to 29.4.1 in /apps/block_scout_web/assets
- [#6771](https://github.com/blockscout/blockscout/pull/6771) - Bump web3modal from 1.9.11 to 1.9.12 in /apps/block_scout_web/assets
- [#6781](https://github.com/blockscout/blockscout/pull/6781) - Bump cldr_utils from 2.19.2 to 2.20.0
- [#6789](https://github.com/blockscout/blockscout/pull/6789) - Bump eslint from 8.32.0 to 8.33.0 in /apps/block_scout_web/assets
- [#6790](https://github.com/blockscout/blockscout/pull/6790) - Bump redux from 4.2.0 to 4.2.1 in /apps/block_scout_web/assets
- [#6792](https://github.com/blockscout/blockscout/pull/6792) - Bump cldr_utils from 2.20.0 to 2.21.0
- [#6788](https://github.com/blockscout/blockscout/pull/6788) - Bump web3 from 1.8.1 to 1.8.2 in /apps/block_scout_web/assets
- [#6802](https://github.com/blockscout/blockscout/pull/6802) - Bump @amplitude/analytics-browser from 1.6.8 to 1.7.0 in /apps/block_scout_web/assets
- [#6803](https://github.com/blockscout/blockscout/pull/6803) - Bump photoswipe from 5.3.4 to 5.3.5 in /apps/block_scout_web/assets
- [#6804](https://github.com/blockscout/blockscout/pull/6804) - Bump sass from 1.57.1 to 1.58.0 in /apps/block_scout_web/assets
- [#6807](https://github.com/blockscout/blockscout/pull/6807) - Bump absinthe from 1.7.0 to 1.7.1
- [#6806](https://github.com/blockscout/blockscout/pull/6806) - Bump solc from 0.8.16 to 0.8.18 in /apps/explorer
- [#6814](https://github.com/blockscout/blockscout/pull/6814) - Bump @amplitude/analytics-browser from 1.7.0 to 1.7.1 in /apps/block_scout_web/assets
- [#6813](https://github.com/blockscout/blockscout/pull/6813) - Bump chartjs-adapter-luxon from 1.3.0 to 1.3.1 in /apps/block_scout_web/assets
- [#6846](https://github.com/blockscout/blockscout/pull/6846) - Bump jest from 29.4.1 to 29.4.2 in /apps/block_scout_web/assets
- [#6850](https://github.com/blockscout/blockscout/pull/6850) - Bump redix from 1.2.0 to 1.2.1
- [#6849](https://github.com/blockscout/blockscout/pull/6849) - Bump jest-environment-jsdom from 29.4.1 to 29.4.2 in /apps/block_scout_web/assets
- [#6857](https://github.com/blockscout/blockscout/pull/6857) - Bump @amplitude/analytics-browser from 1.7.1 to 1.8.0 in /apps/block_scout_web/assets
- [#6847](https://github.com/blockscout/blockscout/pull/6847) - Bump @fortawesome/fontawesome-free from 6.2.1 to 6.3.0 in /apps/block_scout_web/assets
- [#6866](https://github.com/blockscout/blockscout/pull/6866) - Bump chart.js from 4.2.0 to 4.2.1 in /apps/block_scout_web/assets

</details>

## 5.0.0-beta

### Features

- [#6092](https://github.com/blockscout/blockscout/pull/6092) - Blockscout Account functionality
- [#6324](https://github.com/blockscout/blockscout/pull/6324) - Add verified contracts list page
- [#6316](https://github.com/blockscout/blockscout/pull/6316) - Public tags functionality
- [#6444](https://github.com/blockscout/blockscout/pull/6444) - Add support for yul verification via rust microservice
- [#6073](https://github.com/blockscout/blockscout/pull/6073) - Add vyper support for rust verifier microservice integration
- [#6401](https://github.com/blockscout/blockscout/pull/6401) - Add Sol2Uml contract visualization
- [#6583](https://github.com/blockscout/blockscout/pull/6583), [#6687](https://github.com/blockscout/blockscout/pull/6687) - Missing ranges collector
- [#6574](https://github.com/blockscout/blockscout/pull/6574), [#6601](https://github.com/blockscout/blockscout/pull/6601) - Allow and manage insecure HTTP connection to the archive node
- [#6433](https://github.com/blockscout/blockscout/pull/6433), [#6698](https://github.com/blockscout/blockscout/pull/6698) - Update error pages
- [#6544](https://github.com/blockscout/blockscout/pull/6544) - API improvements
- [#5561](https://github.com/blockscout/blockscout/pull/5561), [#6523](https://github.com/blockscout/blockscout/pull/6523), [#6549](https://github.com/blockscout/blockscout/pull/6549) - Improve working with contracts implementations
- [#6481](https://github.com/blockscout/blockscout/pull/6481) - Smart contract verification improvements
- [#6440](https://github.com/blockscout/blockscout/pull/6440) - Add support for base64 encoded NFT metadata
- [#6407](https://github.com/blockscout/blockscout/pull/6407) - Indexed ratio for int txs fetching stage
- [#6379](https://github.com/blockscout/blockscout/pull/6379), [#6429](https://github.com/blockscout/blockscout/pull/6429), [#6642](https://github.com/blockscout/blockscout/pull/6642), [#6677](https://github.com/blockscout/blockscout/pull/6677) - API v2 for frontend
- [#6351](https://github.com/blockscout/blockscout/pull/6351) - Enable forum link env var
- [#6196](https://github.com/blockscout/blockscout/pull/6196) - INDEXER_CATCHUP_BLOCKS_BATCH_SIZE and INDEXER_CATCHUP_BLOCKS_CONCURRENCY env variables
- [#6187](https://github.com/blockscout/blockscout/pull/6187) - Filter by created time of verified contracts in listcontracts API endpoint
- [#6111](https://github.com/blockscout/blockscout/pull/6111) - Add Prometheus metrics to indexer
- [#6168](https://github.com/blockscout/blockscout/pull/6168) - Token instance fetcher checks instance owner and updates current token balance
- [#6209](https://github.com/blockscout/blockscout/pull/6209) - Add metrics for block import stages, runners, steps
- [#6257](https://github.com/blockscout/blockscout/pull/6257), [#6276](https://github.com/blockscout/blockscout/pull/6276) - DISABLE_TOKEN_INSTANCE_FETCHER env variable
- [#6391](https://github.com/blockscout/blockscout/pull/6391), [#6427](https://github.com/blockscout/blockscout/pull/6427) - TokenTransfer token_id -> token_ids migration
- [#6443](https://github.com/blockscout/blockscout/pull/6443) - Drop internal transactions order index
- [#6450](https://github.com/blockscout/blockscout/pull/6450) - INDEXER_INTERNAL_TRANSACTIONS_BATCH_SIZE and INDEXER_INTERNAL_TRANSACTIONS_CONCURRENCY env variables
- [#6454](https://github.com/blockscout/blockscout/pull/6454) - INDEXER_RECEIPTS_BATCH_SIZE, INDEXER_RECEIPTS_CONCURRENCY, INDEXER_COIN_BALANCES_BATCH_SIZE, INDEXER_COIN_BALANCES_CONCURRENCY env variables
- [#6476](https://github.com/blockscout/blockscout/pull/6476), [#6484](https://github.com/blockscout/blockscout/pull/6484) - Update token balances indexes
- [#6510](https://github.com/blockscout/blockscout/pull/6510) - Set consensus: false for blocks on int transaction foreign_key_violation
- [#6565](https://github.com/blockscout/blockscout/pull/6565) - Set restart: :permanent for permanent fetchers
- [#6568](https://github.com/blockscout/blockscout/pull/6568) - Drop unfetched_token_balances index
- [#6647](https://github.com/blockscout/blockscout/pull/6647) - Pending block operations update
- [#6542](https://github.com/blockscout/blockscout/pull/6542) - Init mixpanel and amplitude analytics
- [#6713](https://github.com/blockscout/blockscout/pull/6713) - Remove internal transactions deletion

### Fixes

- [#6676](https://github.com/blockscout/blockscout/pull/6676) - Fix `/smart-contracts` bugs in API v2
- [#6603](https://github.com/blockscout/blockscout/pull/6603) - Add to MM button explorer URL fix
- [#6512](https://github.com/blockscout/blockscout/pull/6512) - Allow gasUsed in failed internal txs; Leave error field for staticcall
- [#6532](https://github.com/blockscout/blockscout/pull/6532) - Fix index creation migration
- [#6473](https://github.com/blockscout/blockscout/pull/6473) - Fix state changes for contract creation transactions
- [#6475](https://github.com/blockscout/blockscout/pull/6475) - Fix token name with unicode graphemes shortening
- [#6420](https://github.com/blockscout/blockscout/pull/6420) - Fix address logs search
- [#6390](https://github.com/blockscout/blockscout/pull/6390), [#6502](https://github.com/blockscout/blockscout/pull/6502), [#6511](https://github.com/blockscout/blockscout/pull/6511) - Fix transactions responses in API v2
- [#6357](https://github.com/blockscout/blockscout/pull/6357), [#6409](https://github.com/blockscout/blockscout/pull/6409), [#6428](https://github.com/blockscout/blockscout/pull/6428) - Fix definitions of NETWORK_PATH, API_PATH, SOCKET_ROOT: process trailing slash
- [#6338](https://github.com/blockscout/blockscout/pull/6338) - Fix token search with space
- [#6329](https://github.com/blockscout/blockscout/pull/6329) - Prevent logger from truncating response from rust verifier service in case of an error
- [#6309](https://github.com/blockscout/blockscout/pull/6309) - Fix read contract bug and change address tx count
- [#6303](https://github.com/blockscout/blockscout/pull/6303) - Fix some UI bugs
- [#6243](https://github.com/blockscout/blockscout/pull/6243) - Fix freezes on `/blocks` page
- [#6162](https://github.com/blockscout/blockscout/pull/6162) - Extend token symbol type varchar(255) -> text
- [#6158](https://github.com/blockscout/blockscout/pull/6158) - Add missing clause for merge_twin_vyper_contract_with_changeset function
- [#6090](https://github.com/blockscout/blockscout/pull/6090) - Fix metadata fetching for ERC-1155 tokens instances
- [#6091](https://github.com/blockscout/blockscout/pull/6091) - Improve fetching media type for NFT
- [#6094](https://github.com/blockscout/blockscout/pull/6094) - Fix inconsistent behavior of `getsourcecode` method
- [#6105](https://github.com/blockscout/blockscout/pull/6105) - Fix some token transfers broadcasting
- [#6106](https://github.com/blockscout/blockscout/pull/6106) - Fix 500 response on `/coin-balance` for empty address
- [#6118](https://github.com/blockscout/blockscout/pull/6118) - Fix unfetched token balances
- [#6163](https://github.com/blockscout/blockscout/pull/6163) - Fix rate limit logs
- [#6223](https://github.com/blockscout/blockscout/pull/6223) - Fix coin_id test
- [#6336](https://github.com/blockscout/blockscout/pull/6336) - Fix sending request on each key in token search
- [#6327](https://github.com/blockscout/blockscout/pull/6327) - Fix and refactor address logs page and search
- [#6449](https://github.com/blockscout/blockscout/pull/6449) - Search min_missing_block_number from zero
- [#6492](https://github.com/blockscout/blockscout/pull/6492) - Remove token instance owner fetching
- [#6536](https://github.com/blockscout/blockscout/pull/6536) - Fix internal transactions query
- [#6550](https://github.com/blockscout/blockscout/pull/6550) - Query token transfers before updating
- [#6599](https://github.com/blockscout/blockscout/pull/6599) - unhandled division by zero
- [#6590](https://github.com/blockscout/blockscout/pull/6590) - ignore some receipt fields for metis

### Chore

- [#6607](https://github.com/blockscout/blockscout/pull/6607) - Run e2e tests after PR review
- [#6606](https://github.com/blockscout/blockscout/pull/6606) - Add ARG SESSION_COOKIE_DOMAIN to Dockerfile
- [#6600](https://github.com/blockscout/blockscout/pull/6600) - Token stub icon
- [#6588](https://github.com/blockscout/blockscout/pull/6588) - Add latest image build for frontend-main with specific build-args
- [#6584](https://github.com/blockscout/blockscout/pull/6584) - Vacuum package-lock.json
- [#6581](https://github.com/blockscout/blockscout/pull/6581) - Dark mode switcher localStorage to cookie in order to support new UI
- [#6572](https://github.com/blockscout/blockscout/pull/6572) - pending_block_operations table: remove fetch_internal_transactions column
- [#6387](https://github.com/blockscout/blockscout/pull/6387) - Fix errors in docker-build and e2e-tests workflows
- [#6325](https://github.com/blockscout/blockscout/pull/6325) - Set http_only attribute of account authorization cookie to false
- [#6343](https://github.com/blockscout/blockscout/pull/6343) - Docker-compose persistent logs
- [#6240](https://github.com/blockscout/blockscout/pull/6240) - Elixir 1.14 support
- [#6204](https://github.com/blockscout/blockscout/pull/6204) - Refactor contract libs render, CONTRACT_VERIFICATION_MAX_LIBRARIES, refactor parsing integer env vars in config
- [#6195](https://github.com/blockscout/blockscout/pull/6195) - Docker compose configs improvements: Redis container name and persistent storage
- [#6192](https://github.com/blockscout/blockscout/pull/6192), [#6207](https://github.com/blockscout/blockscout/pull/6207) - Hide Indexing Internal Transactions message, if INDEXER_DISABLE_INTERNAL_TRANSACTIONS_FETCHER=true
- [#6183](https://github.com/blockscout/blockscout/pull/6183) - Transparent coin name definition
- [#6155](https://github.com/blockscout/blockscout/pull/6155), [#6189](https://github.com/blockscout/blockscout/pull/6189) - Refactor Ethereum JSON RPC variants
- [#6125](https://github.com/blockscout/blockscout/pull/6125) - Rename obsolete "parity" EthereumJSONRPC.Variant to "nethermind"
- [#6124](https://github.com/blockscout/blockscout/pull/6124) - Docker compose: add config for Erigon
- [#6061](https://github.com/blockscout/blockscout/pull/6061) - Discord badge and updated permalink

<details>
  <summary>Dependencies version bumps</summary>

- [#6585](https://github.com/blockscout/blockscout/pull/6585) - Bump jquery from 3.6.1 to 3.6.2 in /apps/block_scout_web/assets
- [#6610](https://github.com/blockscout/blockscout/pull/6610) - Bump tesla from 1.4.4 to 1.5.0
- [#6611](https://github.com/blockscout/blockscout/pull/6611) - Bump chart.js from 4.0.1 to 4.1.0 in /apps/block_scout_web/assets
- [#6618](https://github.com/blockscout/blockscout/pull/6618) - Bump chart.js from 4.1.0 to 4.1.1 in /apps/block_scout_web/assets
- [#6619](https://github.com/blockscout/blockscout/pull/6619) - Bump eslint from 8.29.0 to 8.30.0 in /apps/block_scout_web/assets
- [#6620](https://github.com/blockscout/blockscout/pull/6620) - Bump sass from 1.56.2 to 1.57.0 in /apps/block_scout_web/assets
- [#6626](https://github.com/blockscout/blockscout/pull/6626) - Bump @amplitude/analytics-browser from 1.6.1 to 1.6.6 in /apps/block_scout_web/assets
- [#6627](https://github.com/blockscout/blockscout/pull/6627) - Bump sass from 1.57.0 to 1.57.1 in /apps/block_scout_web/assets
- [#6628](https://github.com/blockscout/blockscout/pull/6628) - Bump sweetalert2 from 11.6.15 to 11.6.16 in /apps/block_scout_web/assets
- [#6631](https://github.com/blockscout/blockscout/pull/6631) - Bump jquery from 3.6.2 to 3.6.3 in /apps/block_scout_web/assets
- [#6633](https://github.com/blockscout/blockscout/pull/6633) - Bump ecto_sql from 3.9.1 to 3.9.2
- [#6636](https://github.com/blockscout/blockscout/pull/6636) - Bump ecto from 3.9.3 to 3.9.4
- [#6639](https://github.com/blockscout/blockscout/pull/6639) - Bump @amplitude/analytics-browser from 1.6.6 to 1.6.7 in /apps/block_scout_web/assets
- [#6640](https://github.com/blockscout/blockscout/pull/6640) - Bump @babel/core from 7.20.5 to 7.20.7 in /apps/block_scout_web/assets
- [#6653](https://github.com/blockscout/blockscout/pull/6653) - Bump luxon from 3.1.1 to 3.2.0 in /apps/block_scout_web/assets
- [#6654](https://github.com/blockscout/blockscout/pull/6654) - Bump flow from 1.2.0 to 1.2.1
- [#6669](https://github.com/blockscout/blockscout/pull/6669) - Bump @babel/core from 7.20.7 to 7.20.12 in /apps/block_scout_web/assets
- [#6663](https://github.com/blockscout/blockscout/pull/6663) - Bump eslint from 8.30.0 to 8.31.0 in /apps/block_scout_web/assets
- [#6662](https://github.com/blockscout/blockscout/pull/6662) - Bump viewerjs from 1.11.1 to 1.11.2 in /apps/block_scout_web/assets
- [#6668](https://github.com/blockscout/blockscout/pull/6668) - Bump babel-loader from 9.1.0 to 9.1.2 in /apps/block_scout_web/assets
- [#6670](https://github.com/blockscout/blockscout/pull/6670) - Bump json5 from 1.0.1 to 1.0.2 in /apps/block_scout_web/assets
- [#6673](https://github.com/blockscout/blockscout/pull/6673) - Bump chart.js from 4.1.1 to 4.1.2 in /apps/block_scout_web/assets
- [#6674](https://github.com/blockscout/blockscout/pull/6674) - Bump luxon from 3.2.0 to 3.2.1 in /apps/block_scout_web/assets
- [#6675](https://github.com/blockscout/blockscout/pull/6675) - Bump web3modal from 1.9.10 to 1.9.11 in /apps/block_scout_web/assets
- [#6679](https://github.com/blockscout/blockscout/pull/6679) - Bump gettext from 0.20.0 to 0.21.0
- [#6680](https://github.com/blockscout/blockscout/pull/6680) - Bump flow from 1.2.1 to 1.2.2
- [#6689](https://github.com/blockscout/blockscout/pull/6689) - Bump postcss from 8.4.20 to 8.4.21 in /apps/block_scout_web/assets
- [#6690](https://github.com/blockscout/blockscout/pull/6690) - Bump bamboo from 2.2.0 to 2.3.0
- [#6691](https://github.com/blockscout/blockscout/pull/6691) - Bump flow from 1.2.2 to 1.2.3
- [#6696](https://github.com/blockscout/blockscout/pull/6696) - Bump briefly from 1dd66ee to 13a9790
- [#6697](https://github.com/blockscout/blockscout/pull/6697) - Bump mime from 1.6.0 to 2.0.3
- [#6053](https://github.com/blockscout/blockscout/pull/6053) - Bump jest-environment-jsdom from 29.0.1 to 29.0.2 in /apps/block_scout_web/assets
- [#6055](https://github.com/blockscout/blockscout/pull/6055) - Bump @babel/core from 7.18.13 to 7.19.0 in /apps/block_scout_web/assets
- [#6054](https://github.com/blockscout/blockscout/pull/6054) - Bump jest from 29.0.1 to 29.0.2 in /apps/block_scout_web/assets
- [#6056](https://github.com/blockscout/blockscout/pull/6056) - Bump @babel/preset-env from 7.18.10 to 7.19.0 in /apps/block_scout_web/assets
- [#6064](https://github.com/blockscout/blockscout/pull/6064) - Bump sweetalert2 from 11.4.29 to 11.4.31 in /apps/block_scout_web/assets
- [#6075](https://github.com/blockscout/blockscout/pull/6075) - Bump sweetalert2 from 11.4.31 to 11.4.32 in /apps/block_scout_web/assets
- [#6082](https://github.com/blockscout/blockscout/pull/6082) - Bump core-js from 3.25.0 to 3.25.1 in /apps/block_scout_web/assets
- [#6083](https://github.com/blockscout/blockscout/pull/6083) - Bump sass from 1.54.8 to 1.54.9 in /apps/block_scout_web/assets
- [#6095](https://github.com/blockscout/blockscout/pull/6095) - Bump jest-environment-jsdom from 29.0.2 to 29.0.3 in /apps/block_scout_web/assets
- [#6096](https://github.com/blockscout/blockscout/pull/6096) - Bump exvcr from 0.13.3 to 0.13.4
- [#6101](https://github.com/blockscout/blockscout/pull/6101) - Bump ueberauth from 0.10.1 to 0.10.2
- [#6102](https://github.com/blockscout/blockscout/pull/6102) - Bump eslint from 8.23.0 to 8.23.1 in /apps/block_scout_web/assets
- [#6098](https://github.com/blockscout/blockscout/pull/6098) - Bump ex_json_schema from 0.9.1 to 0.9.2
- [#6097](https://github.com/blockscout/blockscout/pull/6097) - Bump autoprefixer from 10.4.8 to 10.4.9 in /apps/block_scout_web/assets
- [#6099](https://github.com/blockscout/blockscout/pull/6099) - Bump jest from 29.0.2 to 29.0.3 in /apps/block_scout_web/assets
- [#6103](https://github.com/blockscout/blockscout/pull/6103) - Bump css-minimizer-webpack-plugin from 4.0.0 to 4.1.0 in /apps/block_scout_web/assets
- [#6108](https://github.com/blockscout/blockscout/pull/6108) - Bump autoprefixer from 10.4.9 to 10.4.10 in /apps/block_scout_web/assets
- [#6116](https://github.com/blockscout/blockscout/pull/6116) - Bump autoprefixer from 10.4.10 to 10.4.11 in /apps/block_scout_web/assets
- [#6114](https://github.com/blockscout/blockscout/pull/6114) - Bump @babel/core from 7.19.0 to 7.19.1 in /apps/block_scout_web/assets
- [#6113](https://github.com/blockscout/blockscout/pull/6113) - Bump ueberauth from 0.10.2 to 0.10.3
- [#6112](https://github.com/blockscout/blockscout/pull/6112) - Bump @babel/preset-env from 7.19.0 to 7.19.1 in /apps/block_scout_web/assets
- [#6115](https://github.com/blockscout/blockscout/pull/6115) - Bump web3 from 1.7.5 to 1.8.0 in /apps/block_scout_web/assets
- [#6117](https://github.com/blockscout/blockscout/pull/6117) - Bump sweetalert2 from 11.4.32 to 11.4.33 in /apps/block_scout_web/assets
- [#6119](https://github.com/blockscout/blockscout/pull/6119) - Bump scss-tokenizer from 0.3.0 to 0.4.3 in /apps/block_scout_web/assets
- [#6138](https://github.com/blockscout/blockscout/pull/6138) - Bump core-js from 3.25.1 to 3.25.2 in /apps/block_scout_web/assets
- [#6147](https://github.com/blockscout/blockscout/pull/6147) - Bump autoprefixer from 10.4.11 to 10.4.12 in /apps/block_scout_web/assets
- [#6151](https://github.com/blockscout/blockscout/pull/6151) - Bump sass from 1.54.9 to 1.55.0 in /apps/block_scout_web/assets
- [#6173](https://github.com/blockscout/blockscout/pull/6173) - Bump core-js from 3.25.2 to 3.25.3 in /apps/block_scout_web/assets
- [#6174](https://github.com/blockscout/blockscout/pull/6174) - Bump sweetalert2 from 11.4.33 to 11.4.34 in /apps/block_scout_web/assets
- [#6175](https://github.com/blockscout/blockscout/pull/6175) - Bump luxon from 3.0.3 to 3.0.4 in /apps/block_scout_web/assets
- [#6176](https://github.com/blockscout/blockscout/pull/6176) - Bump @babel/preset-env from 7.19.1 to 7.19.3 in /apps/block_scout_web/assets
- [#6177](https://github.com/blockscout/blockscout/pull/6177) - Bump @babel/core from 7.19.1 to 7.19.3 in /apps/block_scout_web/assets
- [#6178](https://github.com/blockscout/blockscout/pull/6178) - Bump eslint from 8.23.1 to 8.24.0 in /apps/block_scout_web/assets
- [#6184](https://github.com/blockscout/blockscout/pull/6184) - Bump jest from 29.0.3 to 29.1.1 in /apps/block_scout_web/assets
- [#6186](https://github.com/blockscout/blockscout/pull/6186) - Bump jest-environment-jsdom from 29.0.3 to 29.1.1 in /apps/block_scout_web/assets
- [#6185](https://github.com/blockscout/blockscout/pull/6185) - Bump sweetalert2 from 11.4.34 to 11.4.35 in /apps/block_scout_web/assets
- [#6146](https://github.com/blockscout/blockscout/pull/6146) - Bump websocket_client from 1.3.0 to 1.5.0
- [#6191](https://github.com/blockscout/blockscout/pull/6191) - Bump css-minimizer-webpack-plugin from 4.1.0 to 4.2.0 in /apps/block_scout_web/assets
- [#6199](https://github.com/blockscout/blockscout/pull/6199) - Bump redix from 1.1.5 to 1.2.0
- [#6213](https://github.com/blockscout/blockscout/pull/6213) - Bump sweetalert2 from 11.4.35 to 11.4.37 in /apps/block_scout_web/assets
- [#6214](https://github.com/blockscout/blockscout/pull/6214) - Bump jest-environment-jsdom from 29.1.1 to 29.1.2 in /apps/block_scout_web/assets
- [#6215](https://github.com/blockscout/blockscout/pull/6215) - Bump postcss from 8.4.16 to 8.4.17 in /apps/block_scout_web/assets
- [#6216](https://github.com/blockscout/blockscout/pull/6216) - Bump core-js from 3.25.3 to 3.25.5 in /apps/block_scout_web/assets
- [#6217](https://github.com/blockscout/blockscout/pull/6217) - Bump jest from 29.1.1 to 29.1.2 in /apps/block_scout_web/assets
- [#6229](https://github.com/blockscout/blockscout/pull/6229) - Bump sweetalert2 from 11.4.37 to 11.4.38 in /apps/block_scout_web/assets
- [#6232](https://github.com/blockscout/blockscout/pull/6232) - Bump css-minimizer-webpack-plugin from 4.2.0 to 4.2.1 in /apps/block_scout_web/assets
- [#6230](https://github.com/blockscout/blockscout/pull/6230) - Bump sass-loader from 13.0.2 to 13.1.0 in /apps/block_scout_web/assets
- [#6251](https://github.com/blockscout/blockscout/pull/6251) - Bump sweetalert2 from 11.4.38 to 11.5.1 in /apps/block_scout_web/assets
- [#6246](https://github.com/blockscout/blockscout/pull/6246) - Bump @babel/preset-env from 7.19.3 to 7.19.4 in /apps/block_scout_web/assets
- [#6247](https://github.com/blockscout/blockscout/pull/6247) - Bump ex_abi from 0.5.14 to 0.5.15
- [#6248](https://github.com/blockscout/blockscout/pull/6248) - Bump eslint from 8.24.0 to 8.25.0 in /apps/block_scout_web/assets
- [#6255](https://github.com/blockscout/blockscout/pull/6255) - Bump postcss from 8.4.17 to 8.4.18 in /apps/block_scout_web/assets
- [#6256](https://github.com/blockscout/blockscout/pull/6256) - Bump css-minimizer-webpack-plugin from 4.2.1 to 4.2.2 in /apps/block_scout_web/assets
- [#6258](https://github.com/blockscout/blockscout/pull/6258) - Bump jest from 29.1.2 to 29.2.0 in /apps/block_scout_web/assets
- [#6259](https://github.com/blockscout/blockscout/pull/6259) - Bump jest-environment-jsdom from 29.1.2 to 29.2.0 in /apps/block_scout_web/assets
- [#6253](https://github.com/blockscout/blockscout/pull/6253) - Bump eslint-plugin-promise from 6.0.1 to 6.1.0 in /apps/block_scout_web/assets
- [#6279](https://github.com/blockscout/blockscout/pull/6279) - Bump util from 0.12.4 to 0.12.5 in /apps/block_scout_web/assets
- [#6280](https://github.com/blockscout/blockscout/pull/6280) - Bump ex_rlp from 0.5.4 to 0.5.5
- [#6281](https://github.com/blockscout/blockscout/pull/6281) - Bump ex_abi from 0.5.15 to 0.5.16
- [#6283](https://github.com/blockscout/blockscout/pull/6283) - Bump spandex_datadog from 1.2.0 to 1.3.0
- [#6282](https://github.com/blockscout/blockscout/pull/6282) - Bump sweetalert2 from 11.5.1 to 11.5.2 in /apps/block_scout_web/assets
- [#6284](https://github.com/blockscout/blockscout/pull/6284) - Bump spandex_phoenix from 1.0.6 to 1.1.0
- [#6298](https://github.com/blockscout/blockscout/pull/6298) - Bump jest-environment-jsdom from 29.2.0 to 29.2.1 in /apps/block_scout_web/assets
- [#6297](https://github.com/blockscout/blockscout/pull/6297) - Bump jest from 29.2.0 to 29.2.1 in /apps/block_scout_web/assets
- [#6254](https://github.com/blockscout/blockscout/pull/6254) - Bump ex_doc from 0.28.5 to 0.28.6
- [#6314](https://github.com/blockscout/blockscout/pull/6314) - Bump @babel/core from 7.19.3 to 7.19.6 in /apps/block_scout_web/assets
- [#6313](https://github.com/blockscout/blockscout/pull/6313) - Bump ex_doc from 0.28.6 to 0.29.0
- [#6305](https://github.com/blockscout/blockscout/pull/6305) - Bump sweetalert2 from 11.5.2 to 11.6.0 in /apps/block_scout_web/assets
- [#6312](https://github.com/blockscout/blockscout/pull/6312) - Bump eslint-plugin-promise from 6.1.0 to 6.1.1 in /apps/block_scout_web/assets
- [#6318](https://github.com/blockscout/blockscout/pull/6318) - Bump spandex from 3.1.0 to 3.2.0
- [#6335](https://github.com/blockscout/blockscout/pull/6335) - Bump eslint from 8.25.0 to 8.26.0 in /apps/block_scout_web/assets
- [#6334](https://github.com/blockscout/blockscout/pull/6334) - Bump ex_cldr_numbers from 2.27.3 to 2.28.0
- [#6333](https://github.com/blockscout/blockscout/pull/6333) - Bump core-js from 3.25.5 to 3.26.0 in /apps/block_scout_web/assets
- [#6332](https://github.com/blockscout/blockscout/pull/6332) - Bump ex_cldr from 2.33.2 to 2.34.0
- [#6339](https://github.com/blockscout/blockscout/pull/6339) - Bump sweetalert2 from 11.6.0 to 11.6.2 in /apps/block_scout_web/assets
- [#6330](https://github.com/blockscout/blockscout/pull/6330) - Bump ex_cldr_units from 3.14.0 to 3.15.0
- [#6341](https://github.com/blockscout/blockscout/pull/6341) - Bump jest-environment-jsdom from 29.2.1 to 29.2.2 in /apps/block_scout_web/assets
- [#6342](https://github.com/blockscout/blockscout/pull/6342) - Bump jest from 29.2.1 to 29.2.2 in /apps/block_scout_web/assets
- [#6359](https://github.com/blockscout/blockscout/pull/6359) - Bump babel-loader from 8.2.5 to 9.0.0 in /apps/block_scout_web/assets
- [#6360](https://github.com/blockscout/blockscout/pull/6360) - Bump sweetalert2 from 11.6.2 to 11.6.4 in /apps/block_scout_web/assets
- [#6363](https://github.com/blockscout/blockscout/pull/6363) - Bump autoprefixer from 10.4.12 to 10.4.13 in /apps/block_scout_web/assets
- [#6364](https://github.com/blockscout/blockscout/pull/6364) - Bump ueberauth_auth0 from 2.0.0 to 2.1.0
- [#6372](https://github.com/blockscout/blockscout/pull/6372) - Bump babel-loader from 9.0.0 to 9.0.1 in /apps/block_scout_web/assets
- [#6374](https://github.com/blockscout/blockscout/pull/6374) - Bump plug_cowboy from 2.5.2 to 2.6.0
- [#6373](https://github.com/blockscout/blockscout/pull/6373) - Bump luxon from 3.0.4 to 3.1.0 in /apps/block_scout_web/assets
- [#6375](https://github.com/blockscout/blockscout/pull/6375) - Bump sweetalert2 from 11.6.4 to 11.6.5 in /apps/block_scout_web/assets
- [#6393](https://github.com/blockscout/blockscout/pull/6393) - Bump babel-loader from 9.0.1 to 9.1.0 in /apps/block_scout_web/assets
- [#6417](https://github.com/blockscout/blockscout/pull/6417) - Bump loader-utils from 2.0.2 to 2.0.3 in /apps/block_scout_web/assets
- [#6410](https://github.com/blockscout/blockscout/pull/6410) - Bump sweetalert2 from 11.6.5 to 11.6.7 in /apps/block_scout_web/assets
- [#6411](https://github.com/blockscout/blockscout/pull/6411) - Bump eslint from 8.26.0 to 8.27.0 in /apps/block_scout_web/assets
- [#6412](https://github.com/blockscout/blockscout/pull/6412) - Bump sass from 1.55.0 to 1.56.0 in /apps/block_scout_web/assets
- [#6413](https://github.com/blockscout/blockscout/pull/6413) - Bump jest-environment-jsdom from 29.2.2 to 29.3.0 in /apps/block_scout_web/assets
- [#6414](https://github.com/blockscout/blockscout/pull/6414) - Bump @babel/core from 7.19.6 to 7.20.2 in /apps/block_scout_web/assets
- [#6416](https://github.com/blockscout/blockscout/pull/6416) - Bump @babel/preset-env from 7.19.4 to 7.20.2 in /apps/block_scout_web/assets
- [#6419](https://github.com/blockscout/blockscout/pull/6419) - Bump jest from 29.2.2 to 29.3.1 in /apps/block_scout_web/assets
- [#6421](https://github.com/blockscout/blockscout/pull/6421) - Bump webpack from 5.74.0 to 5.75.0 in /apps/block_scout_web/assets
- [#6423](https://github.com/blockscout/blockscout/pull/6423) - Bump jest-environment-jsdom from 29.3.0 to 29.3.1 in /apps/block_scout_web/assets
- [#6424](https://github.com/blockscout/blockscout/pull/6424) - Bump floki from 0.33.1 to 0.34.0
- [#6422](https://github.com/blockscout/blockscout/pull/6422) - Bump sass from 1.56.0 to 1.56.1 in /apps/block_scout_web/assets
- [#6430](https://github.com/blockscout/blockscout/pull/6430) - Bump web3 from 1.8.0 to 1.8.1 in /apps/block_scout_web/assets
- [#6431](https://github.com/blockscout/blockscout/pull/6431) - Bump sweetalert2 from 11.6.7 to 11.6.8 in /apps/block_scout_web/assets
- [#6432](https://github.com/blockscout/blockscout/pull/6432) - Bump sass-loader from 13.1.0 to 13.2.0 in /apps/block_scout_web/assets
- [#6445](https://github.com/blockscout/blockscout/pull/6445) - Bump postcss from 8.4.18 to 8.4.19 in /apps/block_scout_web/assets
- [#6446](https://github.com/blockscout/blockscout/pull/6446) - Bump core-js from 3.26.0 to 3.26.1 in /apps/block_scout_web/assets
- [#6452](https://github.com/blockscout/blockscout/pull/6452) - Bump @fortawesome/fontawesome-free from 6.2.0 to 6.2.1 in /apps/block_scout_web/assets
- [#6456](https://github.com/blockscout/blockscout/pull/6456) - Bump loader-utils from 2.0.3 to 2.0.4 in /apps/block_scout_web/assets
- [#6462](https://github.com/blockscout/blockscout/pull/6462) - Bump chartjs-adapter-luxon from 1.2.0 to 1.2.1 in /apps/block_scout_web/assets
- [#6469](https://github.com/blockscout/blockscout/pull/6469) - Bump sweetalert2 from 11.6.8 to 11.6.9 in /apps/block_scout_web/assets
- [#6471](https://github.com/blockscout/blockscout/pull/6471) - Bump mini-css-extract-plugin from 2.6.1 to 2.7.0 in /apps/block_scout_web/assets
- [#6470](https://github.com/blockscout/blockscout/pull/6470) - Bump chart.js from 3.9.1 to 4.0.1 in /apps/block_scout_web/assets
- [#6472](https://github.com/blockscout/blockscout/pull/6472) - Bump webpack-cli from 4.10.0 to 5.0.0 in /apps/block_scout_web/assets
- [#6487](https://github.com/blockscout/blockscout/pull/6487) - Bump eslint from 8.27.0 to 8.28.0 in /apps/block_scout_web/assets
- [#6488](https://github.com/blockscout/blockscout/pull/6488) - Bump ex_doc from 0.29.0 to 0.29.1
- [#6491](https://github.com/blockscout/blockscout/pull/6491) - Bump minimatch from 3.0.4 to 3.0.8 in /apps/block_scout_web/assets
- [#6479](https://github.com/blockscout/blockscout/pull/6479) - Bump ecto_sql from 3.9.0 to 3.9.1
- [#6486](https://github.com/blockscout/blockscout/pull/6486) - Bump sweetalert2 from 11.6.9 to 11.6.10 in /apps/block_scout_web/assets
- [#6498](https://github.com/blockscout/blockscout/pull/6498) - Bump sweetalert2 from 11.6.10 to 11.6.13 in /apps/block_scout_web/assets
- [#6506](https://github.com/blockscout/blockscout/pull/6506) - Bump web3modal from 1.9.9 to 1.9.10 in /apps/block_scout_web/assets
- [#6505](https://github.com/blockscout/blockscout/pull/6505) - Bump highlight.js from 11.6.0 to 11.7.0 in /apps/block_scout_web/assets
- [#6504](https://github.com/blockscout/blockscout/pull/6504) - Bump sweetalert2 from 11.6.13 to 11.6.14 in /apps/block_scout_web/assets
- [#6507](https://github.com/blockscout/blockscout/pull/6507) - Bump remote_ip from 1.0.0 to 1.1.0
- [#6497](https://github.com/blockscout/blockscout/pull/6497) - Bump chartjs-adapter-luxon from 1.2.1 to 1.3.0 in /apps/block_scout_web/assets
- [#6519](https://github.com/blockscout/blockscout/pull/6519) - Bump photoswipe from 5.3.3 to 5.3.4 in /apps/block_scout_web/assets
- [#6520](https://github.com/blockscout/blockscout/pull/6520) - Bump @babel/core from 7.20.2 to 7.20.5 in /apps/block_scout_web/assets
- [#6527](https://github.com/blockscout/blockscout/pull/6527) - Bump luxon from 3.1.0 to 3.1.1 in /apps/block_scout_web/assets
- [#6526](https://github.com/blockscout/blockscout/pull/6526) - Bump mini-css-extract-plugin from 2.7.0 to 2.7.1 in /apps/block_scout_web/assets
- [#6533](https://github.com/blockscout/blockscout/pull/6533) - Bump postcss-loader from 7.0.1 to 7.0.2 in /apps/block_scout_web/assets
- [#6534](https://github.com/blockscout/blockscout/pull/6534) - Bump sweetalert2 from 11.6.14 to 11.6.15 in /apps/block_scout_web/assets
- [#6539](https://github.com/blockscout/blockscout/pull/6539) - Bump decode-uri-component from 0.2.0 to 0.2.2 in /apps/block_scout_web/assets
- [#6555](https://github.com/blockscout/blockscout/pull/6555) - Bump bignumber.js from 9.1.0 to 9.1.1 in /apps/block_scout_web/assets
- [#6557](https://github.com/blockscout/blockscout/pull/6557) - Bump webpack-cli from 5.0.0 to 5.0.1 in /apps/block_scout_web/assets
- [#6558](https://github.com/blockscout/blockscout/pull/6558) - Bump eslint from 8.28.0 to 8.29.0 in /apps/block_scout_web/assets
- [#6556](https://github.com/blockscout/blockscout/pull/6556) - Bump mini-css-extract-plugin from 2.7.1 to 2.7.2 in /apps/block_scout_web/assets
- [#6562](https://github.com/blockscout/blockscout/pull/6562) - Bump qs from 6.5.2 to 6.5.3 in /apps/block_scout_web/assets
- [#6577](https://github.com/blockscout/blockscout/pull/6577) - Bump postcss from 8.4.19 to 8.4.20 in /apps/block_scout_web/assets
- [#6578](https://github.com/blockscout/blockscout/pull/6578) - Bump sass from 1.56.1 to 1.56.2 in /apps/block_scout_web/assets

</details>

## 4.1.8-beta

### Features

- [#5968](https://github.com/blockscout/blockscout/pull/5968) - Add call type in the response of txlistinternal API method
- [#5860](https://github.com/blockscout/blockscout/pull/5860) - Integrate rust verifier micro-service ([blockscout-rs/verifier](https://github.com/blockscout/blockscout-rs/tree/main/verification))
- [#6001](https://github.com/blockscout/blockscout/pull/6001) - Add ETHEREUM_JSONRPC_DISABLE_ARCHIVE_BALANCES env var that filters requests and query node only if the block quantity is "latest"
- [#5944](https://github.com/blockscout/blockscout/pull/5944) - Add tab with state changes to transaction page

### Fixes

- [#6038](https://github.com/blockscout/blockscout/pull/6038) - Extend token name from string to text type
- [#6037](https://github.com/blockscout/blockscout/pull/6037) - Fix order of results in txlistinternal API endpoint
- [#6036](https://github.com/blockscout/blockscout/pull/6036) - Fix address checksum on transaction page
- [#6032](https://github.com/blockscout/blockscout/pull/6032) - Sort by address.hash column in accountlist API endpoint
- [#6017](https://github.com/blockscout/blockscout/pull/6017), [#6028](https://github.com/blockscout/blockscout/pull/6028) - Move "contract interaction" and "Add chain to MM" env vars to runtime
- [#6012](https://github.com/blockscout/blockscout/pull/6012) - Fix display of estimated addresses counter on the main page
- [#5978](https://github.com/blockscout/blockscout/pull/5978) - Allow timestamp param in the log of eth_getTransactionReceipt method
- [#5977](https://github.com/blockscout/blockscout/pull/5977) - Fix address overview.html.eex in case of nil implementation address hash
- [#5975](https://github.com/blockscout/blockscout/pull/5975) - Fix CSV export of internal transactions
- [#5957](https://github.com/blockscout/blockscout/pull/5957) - Server-side reCAPTCHA check for CSV export
- [#5954](https://github.com/blockscout/blockscout/pull/5954) - Fix ace editor appearance
- [#5942](https://github.com/blockscout/blockscout/pull/5942), [#5945](https://github.com/blockscout/blockscout/pull/5945) - Fix nightly solidity versions filtering UX
- [#5904](https://github.com/blockscout/blockscout/pull/5904) - Enhance health API endpoint: better parsing HEALTHY_BLOCKS_PERIOD and use it in the response
- [#5903](https://github.com/blockscout/blockscout/pull/5903) - Disable compile env validation
- [#5887](https://github.com/blockscout/blockscout/pull/5887) - Added missing environment variables to Makefile container params
- [#5850](https://github.com/blockscout/blockscout/pull/5850) - Fix too large postgres notifications
- [#5809](https://github.com/blockscout/blockscout/pull/5809) - Fix 404 on `/metadata` page
- [#5807](https://github.com/blockscout/blockscout/pull/5807) - Update Makefile migrate command due to release build
- [#5786](https://github.com/blockscout/blockscout/pull/5786) - Replace `current_path` with `Controller.current_full_path` in two controllers
- [#5948](https://github.com/blockscout/blockscout/pull/5948) - Fix unexpected messages in `CoinBalanceOnDemand`
- [#6013](https://github.com/blockscout/blockscout/pull/6013) - Fix ERC-1155 tokens fetching
- [#6043](https://github.com/blockscout/blockscout/pull/6043) - Fix token instance fetching
- [#6093](https://github.com/blockscout/blockscout/pull/6093) - Fix Indexer.Fetcher.TokenInstance for ERC-1155 tokens

### Chore

- [#5921](https://github.com/blockscout/blockscout/pull/5921) - Bump briefly from 25942fb to 1dd66ee
- [#6033](https://github.com/blockscout/blockscout/pull/6033) - Bump sass from 1.54.7 to 1.54.8 in /apps/block_scout_web/assets
- [#6046](https://github.com/blockscout/blockscout/pull/6046) - Bump credo from 1.6.6 to 1.6.7
- [#6045](https://github.com/blockscout/blockscout/pull/6045) - Re-use _btn_copy.html for raw trace page
- [#6035](https://github.com/blockscout/blockscout/pull/6035) - Hide copy btn if no raw trace
- [#6034](https://github.com/blockscout/blockscout/pull/6034) - Suppress empty sections in supported chain dropdown
- [#5939](https://github.com/blockscout/blockscout/pull/5939) - Bump sweetalert2 from 11.4.26 to 11.4.27 in /apps/block_scout_web/assets
- [#5938](https://github.com/blockscout/blockscout/pull/5938) - Bump xss from 1.0.13 to 1.0.14 in /apps/block_scout_web/assets
- [#5743](https://github.com/blockscout/blockscout/pull/5743) - Fixing tracer not found #5729
- [#5952](https://github.com/blockscout/blockscout/pull/5952) - Bump sweetalert2 from 11.4.27 to 11.4.28 in /apps/block_scout_web/assets
- [#5955](https://github.com/blockscout/blockscout/pull/5955) - Bump ex_doc from 0.28.4 to 0.28.5
- [#5956](https://github.com/blockscout/blockscout/pull/5956) - Bump bcrypt_elixir from 2.3.1 to 3.0.1
- [#5964](https://github.com/blockscout/blockscout/pull/5964) - Bump sweetalert2 from 11.4.28 to 11.4.29 in /apps/block_scout_web/assets
- [#5966](https://github.com/blockscout/blockscout/pull/5966) - Bump sass from 1.54.4 to 1.54.5 in /apps/block_scout_web/assets
- [#5967](https://github.com/blockscout/blockscout/pull/5967) - Bump @babel/core from 7.18.10 to 7.18.13 in /apps/block_scout_web/assets
- [#5973](https://github.com/blockscout/blockscout/pull/5973) - Bump prometheus from 4.9.0 to 4.9.1
- [#5974](https://github.com/blockscout/blockscout/pull/5974) - Bump cldr_utils from 2.19.0 to 2.19.1
- [#5884](https://github.com/blockscout/blockscout/pull/5884) - Bump nimble_csv from 1.1.0 to 1.2.0
- [#5984](https://github.com/blockscout/blockscout/pull/5984) - Bump jest from 28.1.3 to 29.0.0 in /apps/block_scout_web/assets
- [#5983](https://github.com/blockscout/blockscout/pull/5983) - Bump core-js from 3.24.1 to 3.25.0 in /apps/block_scout_web/assets
- [#5981](https://github.com/blockscout/blockscout/pull/5981) - Bump eslint-plugin-promise from 6.0.0 to 6.0.1 in /apps/block_scout_web/assets
- [#5982](https://github.com/blockscout/blockscout/pull/5982) - Bump jest-environment-jsdom from 28.1.3 to 29.0.0 in /apps/block_scout_web/assets
- [#5987](https://github.com/blockscout/blockscout/pull/5987) - Bump jest from 29.0.0 to 29.0.1 in /apps/block_scout_web/assets
- [#5988](https://github.com/blockscout/blockscout/pull/5988) - Bump jest-environment-jsdom from 29.0.0 to 29.0.1 in /apps/block_scout_web/assets
- [#5989](https://github.com/blockscout/blockscout/pull/5989) - Bump jquery from 3.6.0 to 3.6.1 in /apps/block_scout_web/assets
- [#5990](https://github.com/blockscout/blockscout/pull/5990) - Bump web3modal from 1.9.8 to 1.9.9 in /apps/block_scout_web/assets
- [#6004](https://github.com/blockscout/blockscout/pull/6004) - Bump luxon from 3.0.1 to 3.0.3 in /apps/block_scout_web/assets
- [#6005](https://github.com/blockscout/blockscout/pull/6005) - Bump ex_cldr from 2.33.1 to 2.33.2
- [#6006](https://github.com/blockscout/blockscout/pull/6006) - Bump eslint from 8.22.0 to 8.23.0 in /apps/block_scout_web/assets
- [#6015](https://github.com/blockscout/blockscout/pull/6015) - Bump @fortawesome/fontawesome-free from 6.1.2 to 6.2.0 in /apps/block_scout_web/assets
- [#6021](https://github.com/blockscout/blockscout/pull/6021) - Bump sass from 1.54.5 to 1.54.7 in /apps/block_scout_web/assets
- [#6018](https://github.com/blockscout/blockscout/pull/6018) - Update chromedriver version
- [#5836](https://github.com/blockscout/blockscout/pull/5836) - Bump comeonin from 4.1.2 to 5.3.3
- [#5869](https://github.com/blockscout/blockscout/pull/5869) - Bump reduce-reducers from 0.4.3 to 1.0.4 in /apps/block_scout_web/assets
- [#5919](https://github.com/blockscout/blockscout/pull/5919) - Bump floki from 0.32.1 to 0.33.1
- [#5930](https://github.com/blockscout/blockscout/pull/5930) - Bump eslint from 8.21.0 to 8.22.0 in /apps/block_scout_web/assets
- [#5845](https://github.com/blockscout/blockscout/pull/5845) - Bump autoprefixer from 10.4.2 to 10.4.8 in /apps/block_scout_web/assets
- [#5877](https://github.com/blockscout/blockscout/pull/5877) - Bump eslint from 8.17.0 to 8.21.0 in /apps/block_scout_web/assets
- [#5875](https://github.com/blockscout/blockscout/pull/5875) - Bump sass from 1.49.8 to 1.54.3 in /apps/block_scout_web/assets
- [#5873](https://github.com/blockscout/blockscout/pull/5873) - Bump highlight.js from 11.4.0 to 11.6.0 in /apps/block_scout_web/assets
- [#5870](https://github.com/blockscout/blockscout/pull/5870) - Bump spandex_ecto from 0.6.2 to 0.7.0
- [#5867](https://github.com/blockscout/blockscout/pull/5867) - Bump @babel/preset-env from 7.16.11 to 7.18.10 in /apps/block_scout_web/assets
- [#5876](https://github.com/blockscout/blockscout/pull/5876) - Bump bignumber.js from 9.0.2 to 9.1.0 in /apps/block_scout_web/assets
- [#5871](https://github.com/blockscout/blockscout/pull/5871) - Bump redux from 4.1.2 to 4.2.0 in /apps/block_scout_web/assets
- [#5868](https://github.com/blockscout/blockscout/pull/5868) - Bump ex_rlp from 0.5.3 to 0.5.4
- [#5874](https://github.com/blockscout/blockscout/pull/5874) - Bump core-js from 3.20.3 to 3.24.1 in /apps/block_scout_web/assets
- [#5882](https://github.com/blockscout/blockscout/pull/5882) - Bump math from 0.3.1 to 0.7.0
- [#5878](https://github.com/blockscout/blockscout/pull/5878) - Bump css-minimizer-webpack-plugin from 3.4.1 to 4.0.0 in /apps/block_scout_web/assets
- [#5883](https://github.com/blockscout/blockscout/pull/5883) - Bump postgrex from 0.15.10 to 0.15.13
- [#5885](https://github.com/blockscout/blockscout/pull/5885) - Bump hammer from 6.0.0 to 6.1.0
- [#5893](https://github.com/blockscout/blockscout/pull/5893) - Bump prometheus from 4.8.1 to 4.9.0
- [#5892](https://github.com/blockscout/blockscout/pull/5892) - Bump babel-loader from 8.2.3 to 8.2.5 in /apps/block_scout_web/assets
- [#5890](https://github.com/blockscout/blockscout/pull/5890) - Bump sweetalert2 from 11.3.10 to 11.4.26 in /apps/block_scout_web/assets
- [#5889](https://github.com/blockscout/blockscout/pull/5889) - Bump sass from 1.54.3 to 1.54.4 in /apps/block_scout_web/assets
- [#5894](https://github.com/blockscout/blockscout/pull/5894) - Bump jest from 27.4.7 to 28.1.3 in /apps/block_scout_web/assets
- [#5865](https://github.com/blockscout/blockscout/pull/5865) - Bump timex from 3.7.1 to 3.7.9
- [#5872](https://github.com/blockscout/blockscout/pull/5872) - Bump benchee from 0.13.2 to 0.99.0
- [#5895](https://github.com/blockscout/blockscout/pull/5895) - Bump wallaby from 0.29.1 to 0.30.1
- [#5905](https://github.com/blockscout/blockscout/pull/5905) - Bump absinthe from 1.6.5 to 1.6.8
- [#5881](https://github.com/blockscout/blockscout/pull/5881) - Bump dataloader from 1.0.9 to 1.0.10
- [#5909](https://github.com/blockscout/blockscout/pull/5909) - Bump junit_formatter from 3.3.0 to 3.3.1
- [#5912](https://github.com/blockscout/blockscout/pull/5912) - Bump credo from 1.6.4 to 1.6.6
- [#5911](https://github.com/blockscout/blockscout/pull/5911) - Bump absinthe_relay from 1.5.1 to 1.5.2
- [#5915](https://github.com/blockscout/blockscout/pull/5915) - Bump flow from 0.15.0 to 1.2.0
- [#5916](https://github.com/blockscout/blockscout/pull/5916) - Bump dialyxir from 1.1.0 to 1.2.0
- [#5910](https://github.com/blockscout/blockscout/pull/5910) - Bump benchee from 0.99.0 to 1.1.0
- [#5917](https://github.com/blockscout/blockscout/pull/5917) - Bump bypass from 1.0.0 to 2.1.0
- [#5920](https://github.com/blockscout/blockscout/pull/5920) - Bump spandex_datadog from 1.1.0 to 1.2.0
- [#5918](https://github.com/blockscout/blockscout/pull/5918) - Bump logger_file_backend from 0.0.12 to 0.0.13
- [#5863](https://github.com/blockscout/blockscout/pull/5863) - Update Poison hex package
- [#5861](https://github.com/blockscout/blockscout/pull/5861) - Add cache for docker build
- [#5859](https://github.com/blockscout/blockscout/pull/5859) - Update ex_cldr hex packages
- [#5858](https://github.com/blockscout/blockscout/pull/5858) - Update CHANGELOG; revert update of css-loader; rename fontawesome icons selectors
- [#5811](https://github.com/blockscout/blockscout/pull/5811) - Bump chartjs-adapter-luxon from 1.1.0 to 1.2.0 in /apps/block_scout_web/assets
- [#5814](https://github.com/blockscout/blockscout/pull/5814) - Bump webpack from 5.69.1 to 5.74.0 in /apps/block_scout_web/assets
- [#5812](https://github.com/blockscout/blockscout/pull/5812) - Bump mini-css-extract-plugin from 2.5.3 to 2.6.1 in /apps/block_scout_web/assets
- [#5819](https://github.com/blockscout/blockscout/pull/5819) - Bump xss from 1.0.10 to 1.0.13 in /apps/block_scout_web/assets
- [#5818](https://github.com/blockscout/blockscout/pull/5818) - Bump @fortawesome/fontawesome-free from 6.0.0-beta3 to 6.1.2 in /apps/block_scout_web/assets
- [#5821](https://github.com/blockscout/blockscout/pull/5821) - Bump spandex from 3.0.3 to 3.1.0
- [#5830](https://github.com/blockscout/blockscout/pull/5830) - Bump spandex_phoenix from 1.0.5 to 1.0.6
- [#5825](https://github.com/blockscout/blockscout/pull/5825) - Bump postcss from 8.4.6 to 8.4.16 in /apps/block_scout_web/assets
- [#5816](https://github.com/blockscout/blockscout/pull/5816) - Bump webpack-cli from 4.9.2 to 4.10.0 in /apps/block_scout_web/assets
- [#5822](https://github.com/blockscout/blockscout/pull/5822) - Bump chart.js from 3.7.0 to 3.9.1 in /apps/block_scout_web/assets
- [#5829](https://github.com/blockscout/blockscout/pull/5829) - Bump mox from 0.5.2 to 1.0.2
- [#5823](https://github.com/blockscout/blockscout/pull/5823) - Bump luxon from 2.4.0 to 3.0.1 in /apps/block_scout_web/assets
- [#5837](https://github.com/blockscout/blockscout/pull/5837) - Bump @walletconnect/web3-provider from 1.7.8 to 1.8.0 in /apps/block_scout_web/assets
- [#5840](https://github.com/blockscout/blockscout/pull/5840) - Bump web3modal from 1.9.5 to 1.9.8 in /apps/block_scout_web/assets
- [#5842](https://github.com/blockscout/blockscout/pull/5842) - Bump copy-webpack-plugin from 10.2.1 to 11.0.0 in /apps/block_scout_web/assets
- [#5835](https://github.com/blockscout/blockscout/pull/5835) - Bump tesla from 1.3.3 to 1.4.4
- [#5841](https://github.com/blockscout/blockscout/pull/5841) - Bump sass-loader from 12.6.0 to 13.0.2 in /apps/block_scout_web/assets
- [#5844](https://github.com/blockscout/blockscout/pull/5844) - Bump postcss-loader from 6.2.1 to 7.0.1 in /apps/block_scout_web/assets
- [#5838](https://github.com/blockscout/blockscout/pull/5838) - Bump path-parser from 4.2.0 to 6.1.0 in /apps/block_scout_web/assets
- [#5843](https://github.com/blockscout/blockscout/pull/5843) - Bump @tarekraafat/autocomplete.js from 10.2.6 to 10.2.7 in /apps/block_scout_web/assets
- [#5834](https://github.com/blockscout/blockscout/pull/5834) - Bump clipboard from 2.0.9 to 2.0.11 in /apps/block_scout_web/assets
- [#5827](https://github.com/blockscout/blockscout/pull/5827) - Bump @babel/core from 7.16.12 to 7.18.10 in /apps/block_scout_web/assets
- [#5851](https://github.com/blockscout/blockscout/pull/5851) - Bump exvcr from 0.13.2 to 0.13.3
- [#5824](https://github.com/blockscout/blockscout/pull/5824) - Bump ex_json_schema from 0.6.2 to 0.9.1
- [#5849](https://github.com/blockscout/blockscout/pull/5849) - Bump gettext 0.18.2 -> 0.20.0
- [#5806](https://github.com/blockscout/blockscout/pull/5806) - Update target Postgres version in Docker: 13 -> 14

## 4.1.7-beta

### Features

- [#5783](https://github.com/blockscout/blockscout/pull/5783) - Allow to setup multiple ranges of blocks to index

### Fixes

- [#5799](https://github.com/blockscout/blockscout/pull/5799) - Fix address_tokens_usd_sum function
- [#5798](https://github.com/blockscout/blockscout/pull/5798) - Copy explorer node_modules to result image
- [#5797](https://github.com/blockscout/blockscout/pull/5797) - Fix flickering token tooltip

### Chore

- [#5796](https://github.com/blockscout/blockscout/pull/5796) - Add job for e2e tests on every push to master + fix job "Merge 'master' to specific branch after release"

## 4.1.6-beta

### Features

- [#5739](https://github.com/blockscout/blockscout/pull/5739) - Erigon archive node support
- [#5732](https://github.com/blockscout/blockscout/pull/5732) - Manage testnet label (right to the navbar logo)
- [#5699](https://github.com/blockscout/blockscout/pull/5699) - Switch to basic (non-pro) API endpoint for Coingecko requests, if API key is not provided
- [#5542](https://github.com/blockscout/blockscout/pull/5542) - Add `jq` in docker image
- [#5345](https://github.com/blockscout/blockscout/pull/5345) - Graphql: add user-selected ordering to transactions for address query

### Fixes

- [#5768](https://github.com/blockscout/blockscout/pull/5768) - Outstanding rows limit for missing blocks query (catchup fetcher)
- [#5737](https://github.com/blockscout/blockscout/pull/5737), [#5772](https://github.com/blockscout/blockscout/pull/5772) - Fix double requests; Fix token balances dropdown view
- [#5723](https://github.com/blockscout/blockscout/pull/5723) - Add nil clause for Data.to_string/1
- [#5714](https://github.com/blockscout/blockscout/pull/5714) - Add clause for EthereumJSONRPC.Transaction.elixir_to_params/1 when gas_price is missing in the response
- [#5697](https://github.com/blockscout/blockscout/pull/5697) - Gas price oracle: ignore gas price rounding for values less than 0.01
- [#5690](https://github.com/blockscout/blockscout/pull/5690) - Allow special characters for password in DB URL parser
- [#5778](https://github.com/blockscout/blockscout/pull/5778) - Allow hyphen in database name

### Chore

- [#5787](https://github.com/blockscout/blockscout/pull/5787) - Add job for merging master to specific branch after release
- [#5788](https://github.com/blockscout/blockscout/pull/5788) - Update Docker image on every push to master branch
- [#5736](https://github.com/blockscout/blockscout/pull/5736) - Remove obsolete network selector
- [#5730](https://github.com/blockscout/blockscout/pull/5730) - Add primary keys for DB tables where they do not exist
- [#5703](https://github.com/blockscout/blockscout/pull/5703) - Remove bridged tokens functionality from Blockscout core
- [#5700](https://github.com/blockscout/blockscout/pull/5700) - Remove Staking dapp logic from Blockscout core
- [#5696](https://github.com/blockscout/blockscout/pull/5696) - Update .tool-versions
- [#5695](https://github.com/blockscout/blockscout/pull/5695) - Decimal hex package update 1.9 -> 2.0
- [#5684](https://github.com/blockscout/blockscout/pull/5684) - Block import timings logs

## 4.1.5-beta

### Features

- [#5667](https://github.com/blockscout/blockscout/pull/5667) - Address page: scroll to selected tab's data

### Fixes

- [#5680](https://github.com/blockscout/blockscout/pull/5680) - Fix broken token icons; Disable animation in lists; Fix doubled requests for some pages
- [#5671](https://github.com/blockscout/blockscout/pull/5671) - Fix double requests for token exchange rates; Disable fetching `btc_value` by default (add `EXCHANGE_RATES_FETCH_BTC_VALUE` env variable); Add `CACHE_EXCHANGE_RATES_PERIOD` env variable
- [#5676](https://github.com/blockscout/blockscout/pull/5676) - Fix wrong miner address shown for post EIP-1559 block for clique network

### Chore

- [#5679](https://github.com/blockscout/blockscout/pull/5679) - Optimize query in fetch_min_missing_block_cache function
- [#5674](https://github.com/blockscout/blockscout/pull/5674) - Disable token holder refreshing
- [#5661](https://github.com/blockscout/blockscout/pull/5661) - Fixes yaml syntax for boolean env variables in docker compose

## 4.1.4-beta

### Features

- [#5656](https://github.com/blockscout/blockscout/pull/5656) - Gas price oracle
- [#5613](https://github.com/blockscout/blockscout/pull/5613) - Exchange rates CoinMarketCap source module
- [#5588](https://github.com/blockscout/blockscout/pull/5588) - Add broadcasting of coin balance
- [#5560](https://github.com/blockscout/blockscout/pull/5560) - Manual fetch beneficiaries
- [#5479](https://github.com/blockscout/blockscout/pull/5479) - Remake of solidity verifier module; Verification UX improvements
- [#5540](https://github.com/blockscout/blockscout/pull/5540) - Tx page: scroll to selected tab's data

### Fixes

- [#5647](https://github.com/blockscout/blockscout/pull/5647) - Add handling for invalid Sourcify response
- [#5635](https://github.com/blockscout/blockscout/pull/5635) - Set CoinGecko source in exchange_rates_source function fix in case of token_bridge
- [#5629](https://github.com/blockscout/blockscout/pull/5629) - Fix empty coin balance for empty address
- [#5612](https://github.com/blockscout/blockscout/pull/5612) - Fix token transfers order
- [#5626](https://github.com/blockscout/blockscout/pull/5626) - Fix vyper compiler versions order
- [#5603](https://github.com/blockscout/blockscout/pull/5603) - Fix failing verification attempts
- [#5598](https://github.com/blockscout/blockscout/pull/5598) - Fix token dropdown
- [#5592](https://github.com/blockscout/blockscout/pull/5592) - Burn fees for legacy transactions
- [#5568](https://github.com/blockscout/blockscout/pull/5568) - Add regexp for ipfs checking
- [#5567](https://github.com/blockscout/blockscout/pull/5567) - Sanitize token name and symbol before insert into DB, display in the application
- [#5564](https://github.com/blockscout/blockscout/pull/5564) - Add fallback clauses to `string_to_..._hash` functions
- [#5538](https://github.com/blockscout/blockscout/pull/5538) - Fix internal transaction's tile bug

### Chore

- [#5660](https://github.com/blockscout/blockscout/pull/5660) - Display txs count chart by default, disable price chart by default, add chart titles
- [#5659](https://github.com/blockscout/blockscout/pull/5659) - Use chartjs-adapter-luxon instead chartjs-adapter-moment for charts
- [#5651](https://github.com/blockscout/blockscout/pull/5651), [#5657](https://github.com/blockscout/blockscout/pull/5657) - Gnosis chain rebranded theme and generalization of chart legend colors definition
- [#5640](https://github.com/blockscout/blockscout/pull/5640) - Clean up and fix tests, reduce amount of warnings
- [#5625](https://github.com/blockscout/blockscout/pull/5625) - Get rid of some redirects to checksummed address url
- [#5623](https://github.com/blockscout/blockscout/pull/5623) - Allow hyphen in DB password
- [#5543](https://github.com/blockscout/blockscout/pull/5543) - Increase max_restarts to 1_000 (from 3 by default) for explorer, block_scout_web supervisors
- [#5536](https://github.com/blockscout/blockscout/pull/5536) - NPM audit fix

## 4.1.3-beta

### Features

- [#5515](https://github.com/blockscout/blockscout/pull/5515) - Integrate ace editor to display contract sources
- [#5505](https://github.com/blockscout/blockscout/pull/5505) - Manage debug_traceTransaction JSON RPC method timeout
- [#5491](https://github.com/blockscout/blockscout/pull/5491) - Sequential blocks broadcast on the main page
- [#5312](https://github.com/blockscout/blockscout/pull/5312) - Add OpenZeppelin proxy storage slot
- [#5302](https://github.com/blockscout/blockscout/pull/5302) - Add specific tx receipt fields for the GoQuorum client
- [#5268](https://github.com/blockscout/blockscout/pull/5268), [#5313](https://github.com/blockscout/blockscout/pull/5313) - Contract names display improvement

### Fixes

- [#5528](https://github.com/blockscout/blockscout/pull/5528) - Token balances fetcher retry
- [#5524](https://github.com/blockscout/blockscout/pull/5524) - ContractState module resistance to unresponsive archive node
- [#5513](https://github.com/blockscout/blockscout/pull/5513) - Do not fill pending blocks ops with block numbers below TRACE_FIRST_BLOCK
- [#5508](https://github.com/blockscout/blockscout/pull/5508) - Hide indexing banner if we fetched internal transactions from TRACE_FIRST_BLOCK
- [#5504](https://github.com/blockscout/blockscout/pull/5504) - Extend TRACE_FIRST_BLOCK env var to geth variant
- [#5488](https://github.com/blockscout/blockscout/pull/5488) - Split long contract output to multiple lines
- [#5487](https://github.com/blockscout/blockscout/pull/5487) - Fix array displaying in decoded constructor args
- [#5482](https://github.com/blockscout/blockscout/pull/5482) - Fix for querying of the contract read functions
- [#5455](https://github.com/blockscout/blockscout/pull/5455) - Fix unverified_smart_contract function: add md5 of bytecode to the changeset
- [#5454](https://github.com/blockscout/blockscout/pull/5454) - Docker: Fix the qemu-x86_64 signal 11 error on Apple Silicon
- [#5443](https://github.com/blockscout/blockscout/pull/5443) - Geth: display tx revert reason
- [#5420](https://github.com/blockscout/blockscout/pull/5420) - Deduplicate addresses and coin balances before inserting to the DB
- [#5416](https://github.com/blockscout/blockscout/pull/5416) - Fix getsourcecode for EOA addresses
- [#5413](https://github.com/blockscout/blockscout/pull/5413) - Fix params encoding for read contracts methods
- [#5411](https://github.com/blockscout/blockscout/pull/5411) - Fix character_not_in_repertoire error for tx revert reason
- [#5410](https://github.com/blockscout/blockscout/pull/5410) - Handle exited realtime fetcher
- [#5383](https://github.com/blockscout/blockscout/pull/5383) - Fix reload transactions button
- [#5381](https://github.com/blockscout/blockscout/pull/5381), [#5397](https://github.com/blockscout/blockscout/pull/5397) - Fix exchange rate broadcast error
- [#5375](https://github.com/blockscout/blockscout/pull/5375) - Fix pending transactions fetcher
- [#5374](https://github.com/blockscout/blockscout/pull/5374) - Return all ERC-1155's token instances in tokenList api endpoint
- [#5342](https://github.com/blockscout/blockscout/pull/5342) - Fix 500 error on NF token page with nil metadata
- [#5319](https://github.com/blockscout/blockscout/pull/5319), [#5357](https://github.com/blockscout/blockscout/pull/5357), [#5425](https://github.com/blockscout/blockscout/pull/5425) - Empty blocks sanitizer performance improvement
- [#5310](https://github.com/blockscout/blockscout/pull/5310) - Fix flash on reload in dark mode
- [#5306](https://github.com/blockscout/blockscout/pull/5306) - Fix indexer bug
- [#5300](https://github.com/blockscout/blockscout/pull/5300), [#5305](https://github.com/blockscout/blockscout/pull/5305) - Token instance page: general video improvements
- [#5136](https://github.com/blockscout/blockscout/pull/5136) - Improve contract verification
- [#5285](https://github.com/blockscout/blockscout/pull/5285) - Fix verified smart-contract bytecode twins feature
- [#5269](https://github.com/blockscout/blockscout/pull/5269) - Address Page: Fix implementation address align
- [#5264](https://github.com/blockscout/blockscout/pull/5264) - Fix bug with 500 response on `partial` sourcify status
- [#5263](https://github.com/blockscout/blockscout/pull/5263) - Fix bug with name absence for contract
- [#5259](https://github.com/blockscout/blockscout/pull/5259) - Fix `coin-balances/by-day` bug
- [#5239](https://github.com/blockscout/blockscout/pull/5239) - Add accounting for block rewards in `getblockreward` api method

### Chore

- [#5506](https://github.com/blockscout/blockscout/pull/5506) - Refactor config files
- [#5480](https://github.com/blockscout/blockscout/pull/5480) - Remove duplicate of balances_params_to_address_params function
- [#5473](https://github.com/blockscout/blockscout/pull/5473) - Refactor daily coin balances fetcher
- [#5458](https://github.com/blockscout/blockscout/pull/5458) - Decrease min safe polling period for realtime fetcher
- [#5456](https://github.com/blockscout/blockscout/pull/5456) - Ignore arbitrary block details fields for custom Ethereum clients
- [#5450](https://github.com/blockscout/blockscout/pull/5450) - Logging error in publishing of smart-contract
- [#5433](https://github.com/blockscout/blockscout/pull/5433) - Caching modules refactoring
- [#5419](https://github.com/blockscout/blockscout/pull/5419) - Add check if address exists for some api methods
- [#5408](https://github.com/blockscout/blockscout/pull/5408) - Update websocket_client hex package
- [#5407](https://github.com/blockscout/blockscout/pull/5407) - Update hackney, certifi, tzdata
- [#5369](https://github.com/blockscout/blockscout/pull/5369) - Manage indexer memory limit
- [#5368](https://github.com/blockscout/blockscout/pull/5368) - Refactoring from SourcifyFilePathBackfiller
- [#5367](https://github.com/blockscout/blockscout/pull/5367) - Resolve Prototype Pollution in minimist dependency
- [#5366](https://github.com/blockscout/blockscout/pull/5366) - Fix Vyper smart-contract verification form tooltips
- [#5348](https://github.com/blockscout/blockscout/pull/5348) - Block data for Avalanche: pass blockExtraData param
- [#5341](https://github.com/blockscout/blockscout/pull/5341) - Remove unused broadcasts
- [#5318](https://github.com/blockscout/blockscout/pull/5318) - Eliminate Jquery import from chart-loader.js
- [#5317](https://github.com/blockscout/blockscout/pull/5317) - NPM audit
- [#5303](https://github.com/blockscout/blockscout/pull/5303) - Besu: revertReason support in trace
- [#5301](https://github.com/blockscout/blockscout/pull/5301) - Allow specific block keys for sgb/ava
- [#5295](https://github.com/blockscout/blockscout/pull/5295) - CI pipeline: build and push Docker image to Docker Hub on every release
- [#5290](https://github.com/blockscout/blockscout/pull/5290) - Bump ex_doc from 0.25.2 to 0.28.2
- [#5289](https://github.com/blockscout/blockscout/pull/5289) - Bump ex_abi from 1.5.9 to 1.5.11
- [#5288](https://github.com/blockscout/blockscout/pull/5288) - Makefile: find exact container by name
- [#5287](https://github.com/blockscout/blockscout/pull/5287) - Docker: modify native token symbol
- [#5286](https://github.com/blockscout/blockscout/pull/5286) - Change namespace for one of the SmartContractViewTest test
- [#5260](https://github.com/blockscout/blockscout/pull/5260) - Makefile release task to prerelease and release task
- [#5082](https://github.com/blockscout/blockscout/pull/5082) - Elixir 1.12 -> 1.13

## 4.1.2-beta

### Features

- [#5232](https://github.com/blockscout/blockscout/pull/5232) - Contract Read Page: Add functions overloading support
- [#5220](https://github.com/blockscout/blockscout/pull/5220) - Add info about proxy contracts to api methods response
- [#5200](https://github.com/blockscout/blockscout/pull/5200) - Docker-compose configuration
- [#5105](https://github.com/blockscout/blockscout/pull/5105) - Redesign token page
- [#5016](https://github.com/blockscout/blockscout/pull/5016) - Add view for internal transactions error
- [#4690](https://github.com/blockscout/blockscout/pull/4690) - Improve pagination: introduce pagination with random access to pages; Integrate it to the Transactions List page

### Fixes

- [#5248](https://github.com/blockscout/blockscout/pull/5248) - Speedup query for getting verified smart-contract bytecode twin
- [#5241](https://github.com/blockscout/blockscout/pull/5241) - Fix DB hostname Regex pattern
- [#5216](https://github.com/blockscout/blockscout/pull/5216) - Add token-transfers-toggle.js to the `block_transaction/index.html.eex`
- [#5212](https://github.com/blockscout/blockscout/pull/5212) - Fix `gas_used` value bug
- [#5197](https://github.com/blockscout/blockscout/pull/5197) - Fix contract functions outputs
- [#5196](https://github.com/blockscout/blockscout/pull/5196) - Various Docker setup fixes
- [#5192](https://github.com/blockscout/blockscout/pull/5192) - Fix DATABASE_URL config parser
- [#5191](https://github.com/blockscout/blockscout/pull/5191) - Add empty view for new addresses
- [#5184](https://github.com/blockscout/blockscout/pull/5184) - eth_call method: remove from param from the request, if it is null
- [#5172](https://github.com/blockscout/blockscout/pull/5172), [#5182](https://github.com/blockscout/blockscout/pull/5182) - Reduced the size of js bundles
- [#5169](https://github.com/blockscout/blockscout/pull/5169) - Fix several UI bugs; Add tooltip to the prev/next block buttons
- [#5166](https://github.com/blockscout/blockscout/pull/5166), [#5198](https://github.com/blockscout/blockscout/pull/5198) - Fix contracts verification bugs
- [#5160](https://github.com/blockscout/blockscout/pull/5160) - Fix blocks validated hint
- [#5155](https://github.com/blockscout/blockscout/pull/5155) - Fix get_implementation_abi_from_proxy/2 implementation
- [#5154](https://github.com/blockscout/blockscout/pull/5154) - Fix token counters bug
- [#4862](https://github.com/blockscout/blockscout/pull/4862) - Fix internal transactions pagination

### Chore

- [#5230](https://github.com/blockscout/blockscout/pull/5230) - Contract verification forms refactoring
- [#5227](https://github.com/blockscout/blockscout/pull/5227) - Major update of css-loader npm package
- [#5226](https://github.com/blockscout/blockscout/pull/5226) - Update mini-css-extract-plugin, css-minimizer-webpack-plugin packages
- [#5224](https://github.com/blockscout/blockscout/pull/5224) - Webpack config refactoring
- [#5223](https://github.com/blockscout/blockscout/pull/5223) - Migrate fontawesome 5 -> 6
- [#5202](https://github.com/blockscout/blockscout/pull/5202), [#5229](https://github.com/blockscout/blockscout/pull/5229) - Docker setup Makefile release/publish tasks
- [#5195](https://github.com/blockscout/blockscout/pull/5195) - Add Berlin, London to the list of default EVM versions
- [#5190](https://github.com/blockscout/blockscout/pull/5190) - Set 8545 as default port everywhere except Ganache JSON RPC variant
- [#5189](https://github.com/blockscout/blockscout/pull/5189) - ENV var to manage pending transactions fetcher switching off
- [#5171](https://github.com/blockscout/blockscout/pull/5171) - Replace lodash NPM package with tiny lodash modules
- [#5170](https://github.com/blockscout/blockscout/pull/5170) - Token price row name fix
- [#5153](https://github.com/blockscout/blockscout/pull/5153) - Discord link instead of Gitter
- [#5142](https://github.com/blockscout/blockscout/pull/5142) - Updated some outdated npm packages
- [#5140](https://github.com/blockscout/blockscout/pull/5140) - Babel minor and core-js major updates
- [#5139](https://github.com/blockscout/blockscout/pull/5139) - Eslint major update
- [#5138](https://github.com/blockscout/blockscout/pull/5138) - Webpack minor update
- [#5119](https://github.com/blockscout/blockscout/pull/5119) - Inventory controller refactoring
- [#5118](https://github.com/blockscout/blockscout/pull/5118) - Fix top navigation template

## 4.1.1-beta

### Features

- [#5090](https://github.com/blockscout/blockscout/pull/5090) - Allotted rate limit by IP
- [#5080](https://github.com/blockscout/blockscout/pull/5080) - Allotted rate limit by a global API key

### Fixes

- [#5085](https://github.com/blockscout/blockscout/pull/5085) - Fix wallet style
- [#5088](https://github.com/blockscout/blockscout/pull/5088) - Store address transactions/token transfers in the DB
- [#5071](https://github.com/blockscout/blockscout/pull/5071) - Fix write page contract tuple input
- [#5066](https://github.com/blockscout/blockscout/pull/5066) - Fix read contract page bug
- [#5034](https://github.com/blockscout/blockscout/pull/5034) - Fix broken functions input at transaction page
- [#5025](https://github.com/blockscout/blockscout/pull/5025) - Add standard input JSON files validation
- [#5051](https://github.com/blockscout/blockscout/pull/5051) - Fix 500 response when ABI method was parsed as nil

### Chore

- [#5092](https://github.com/blockscout/blockscout/pull/5092) - Resolve vulnerable follow-redirects npm dep in ./apps/explorer
- [#5091](https://github.com/blockscout/blockscout/pull/5091) - Refactor search page template
- [#5081](https://github.com/blockscout/blockscout/pull/5081) - Add internal transactions fetcher disabled? config parameter
- [#5063](https://github.com/blockscout/blockscout/pull/5063) - Resolve moderate NPM vulnerabilities with npm audit tool
- [#5053](https://github.com/blockscout/blockscout/pull/5053) - Update ex_keccak lib

## 4.1.0-beta

### Features

- [#5030](https://github.com/blockscout/blockscout/pull/5030) - API rate limiting
- [#4924](https://github.com/blockscout/blockscout/pull/4924) - Add daily bytecode verification to prevent metamorphic contracts vulnerability
- [#4908](https://github.com/blockscout/blockscout/pull/4908) - Add verification via standard JSON input
- [#5004](https://github.com/blockscout/blockscout/pull/5004) - Add ability to set up a separate DB endpoint for the API endpoints
- [#4989](https://github.com/blockscout/blockscout/pull/4989), [#4991](https://github.com/blockscout/blockscout/pull/4991) - Bridged tokens list API endpoint
- [#4931](https://github.com/blockscout/blockscout/pull/4931) - Web3 modal with Wallet Connect for Write contract page and Staking Dapp

### Fixes

- [#5045](https://github.com/blockscout/blockscout/pull/5045) - Contracts interaction improvements
- [#5032](https://github.com/blockscout/blockscout/pull/5032) - Fix token transfer csv export
- [#5020](https://github.com/blockscout/blockscout/pull/5020) - Token instance image display improvement
- [#5019](https://github.com/blockscout/blockscout/pull/5019) - Fix fetch_last_token_balance function termination
- [#5011](https://github.com/blockscout/blockscout/pull/5011) - Fix `0x0` implementation address
- [#5008](https://github.com/blockscout/blockscout/pull/5008) - Extend decimals cap in format_according_to_decimals up to 24
- [#5005](https://github.com/blockscout/blockscout/pull/5005) - Fix falsy appearance `Connection Lost` warning on reload/switch page
- [#5003](https://github.com/blockscout/blockscout/pull/5003) - API router refactoring
- [#4992](https://github.com/blockscout/blockscout/pull/4992) - Fix `type` field in transactions after enabling 1559
- [#4979](https://github.com/blockscout/blockscout/pull/4979), [#4993](https://github.com/blockscout/blockscout/pull/4993) - Store total gas_used in addresses table
- [#4977](https://github.com/blockscout/blockscout/pull/4977) - Export token transfers on address: include transfers on contract itself
- [#4976](https://github.com/blockscout/blockscout/pull/4976) - Handle :econnrefused in pending transactions fetcher
- [#4965](https://github.com/blockscout/blockscout/pull/4965) - Fix search field appearance on medium size screens
- [#4945](https://github.com/blockscout/blockscout/pull/4945) - Fix `Verify & Publish` button link
- [#4938](https://github.com/blockscout/blockscout/pull/4938) - Fix displaying of nested arrays for contracts read
- [#4888](https://github.com/blockscout/blockscout/pull/4888) - Fix fetch_top_tokens method: add nulls last for token holders desc order
- [#4867](https://github.com/blockscout/blockscout/pull/4867) - Fix bug in querying contracts method and improve contracts interactions

### Chore

- [#5047](https://github.com/blockscout/blockscout/pull/5047) - At contract write use wei precision
- [#5023](https://github.com/blockscout/blockscout/pull/5023) - Capability to leave an empty logo
- [#5018](https://github.com/blockscout/blockscout/pull/5018) - Resolve npm vulnerabilities via npm audix fix
- [#5014](https://github.com/blockscout/blockscout/pull/5014) - Separate FIRST_BLOCK and TRACE_FIRST_BLOCK option for blocks import and tracing methods
- [#4998](https://github.com/blockscout/blockscout/pull/4998) - API endpoints logger
- [#4983](https://github.com/blockscout/blockscout/pull/4983), [#5038](https://github.com/blockscout/blockscout/pull/5038) - Fix contract verification tests
- [#4861](https://github.com/blockscout/blockscout/pull/4861) - Add separate column for token icons

## 4.0.0-beta

### Features

- [#4807](https://github.com/blockscout/blockscout/pull/4807) - Added support for BeaconProxy pattern
- [#4777](https://github.com/blockscout/blockscout/pull/4777), [#4791](https://github.com/blockscout/blockscout/pull/4791), [#4799](https://github.com/blockscout/blockscout/pull/4799), [#4847](https://github.com/blockscout/blockscout/pull/4847) - Added decoding revert reason
- [#4776](https://github.com/blockscout/blockscout/pull/4776) - Added view for unsuccessfully fetched values from read functions
- [#4761](https://github.com/blockscout/blockscout/pull/4761) - ERC-1155 support
- [#4739](https://github.com/blockscout/blockscout/pull/4739) - Improve logs and inputs decoding
- [#4747](https://github.com/blockscout/blockscout/pull/4747) - Advanced CSV export
- [#4745](https://github.com/blockscout/blockscout/pull/4745) - Vyper contracts verification
- [#4699](https://github.com/blockscout/blockscout/pull/4699), [#4793](https://github.com/blockscout/blockscout/pull/4793), [#4820](https://github.com/blockscout/blockscout/pull/4820), [#4827](https://github.com/blockscout/blockscout/pull/4827) - Address page facelifting
- [#4667](https://github.com/blockscout/blockscout/pull/4667) - Transaction Page: Add expand/collapse button for long contract method data
- [#4641](https://github.com/blockscout/blockscout/pull/4641), [#4733](https://github.com/blockscout/blockscout/pull/4733) - Improve Read Contract page logic
- [#4660](https://github.com/blockscout/blockscout/pull/4660) - Save Sourcify path instead of filename
- [#4656](https://github.com/blockscout/blockscout/pull/4656) - Open in Tenderly button
- [#4655](https://github.com/blockscout/blockscout/pull/4655), [#4676](https://github.com/blockscout/blockscout/pull/4676) - EIP-3091 support
- [#4621](https://github.com/blockscout/blockscout/pull/4621) - Add beacon contract address slot for proxy
- [#4625](https://github.com/blockscout/blockscout/pull/4625) - Contract address page: Add implementation link to the overview of proxy contracts
- [#4624](https://github.com/blockscout/blockscout/pull/4624) - Support HTML tags in alert message
- [#4608](https://github.com/blockscout/blockscout/pull/4608), [#4622](https://github.com/blockscout/blockscout/pull/4622) - Block Details page: Improved style of transactions button
- [#4596](https://github.com/blockscout/blockscout/pull/4596), [#4681](https://github.com/blockscout/blockscout/pull/4681), [#4693](https://github.com/blockscout/blockscout/pull/4693) - Display token icon for bridged with Mainnet tokens or identicons for other tokens
- [#4520](https://github.com/blockscout/blockscout/pull/4520) - Add support for EIP-1559
- [#4593](https://github.com/blockscout/blockscout/pull/4593) - Add status in `Position` pane for txs have no block
- [#4579](https://github.com/blockscout/blockscout/pull/4579) - Write contract page: Resize inputs; Improve multiplier selector

### Fixes

- [#4857](https://github.com/blockscout/blockscout/pull/4857) - Fix `tx/raw-trace` Internal Server Error
- [#4854](https://github.com/blockscout/blockscout/pull/4854) - Fix infinite gas usage count loading
- [#4853](https://github.com/blockscout/blockscout/pull/4853) - Allow custom optimizations runs for contract verifications via API
- [#4840](https://github.com/blockscout/blockscout/pull/4840) - Replace Enum.dedup with Enum.uniq where actually uniq items are expected
- [#4835](https://github.com/blockscout/blockscout/pull/4835) - Fix view for broken token icons
- [#4830](https://github.com/blockscout/blockscout/pull/4830) - Speed up txs per day chart data collection
- [#4818](https://github.com/blockscout/blockscout/pull/4818) - Fix for extract_omni_bridged_token_metadata_wrapper method
- [#4812](https://github.com/blockscout/blockscout/pull/4812), [#4815](https://github.com/blockscout/blockscout/pull/4815) - Check if exists custom_cap property of extended token object before access it
- [#4810](https://github.com/blockscout/blockscout/pull/4810) - Show `nil` block.size as `N/A bytes`
- [#4806](https://github.com/blockscout/blockscout/pull/4806) - Get token type for token balance update if it is empty
- [#4802](https://github.com/blockscout/blockscout/pull/4802) - Fix floating tooltip on the main page
- [#4801](https://github.com/blockscout/blockscout/pull/4801) - Added clauses and tests for get_total_staked_and_ordered/1
- [#4798](https://github.com/blockscout/blockscout/pull/4798) - Token instance View contract icon Safari fix
- [#4796](https://github.com/blockscout/blockscout/pull/4796) - Fix nil.timestamp issue
- [#4764](https://github.com/blockscout/blockscout/pull/4764) - Add cleaning of substrings of `require` messages from parsed constructor arguments
- [#4778](https://github.com/blockscout/blockscout/pull/4778) - Migrate :optimization_runs field type: `int4 -> int8` in `smart_contracts` table
- [#4768](https://github.com/blockscout/blockscout/pull/4768) - Block Details page: handle zero division
- [#4751](https://github.com/blockscout/blockscout/pull/4751) - Change text and link for `trade STAKE` button
- [#4746](https://github.com/blockscout/blockscout/pull/4746) - Fix comparison of decimal value
- [#4711](https://github.com/blockscout/blockscout/pull/4711) - Add trimming to the contract functions inputs
- [#4729](https://github.com/blockscout/blockscout/pull/4729) - Fix bugs with fees in cases of txs with `gas price = 0`
- [#4725](https://github.com/blockscout/blockscout/pull/4725) - Fix hardcoded coin name on transaction's and block's page
- [#4724](https://github.com/blockscout/blockscout/pull/4724), [#4842](https://github.com/blockscout/blockscout/pull/4841) - Sanitizer of "empty" blocks
- [#4717](https://github.com/blockscout/blockscout/pull/4717) - Contract verification fix: check only success creation tx
- [#4713](https://github.com/blockscout/blockscout/pull/4713) - Search input field: sanitize input
- [#4703](https://github.com/blockscout/blockscout/pull/4703) - Block Details page: Fix pagination on the Transactions tab
- [#4686](https://github.com/blockscout/blockscout/pull/4686) - Block page: check gas limit value before division
- [#4678](https://github.com/blockscout/blockscout/pull/4678) - Internal transactions indexer: fix issue of some pending transactions never become confirmed
- [#4668](https://github.com/blockscout/blockscout/pull/4668) - Fix css for dark theme
- [#4654](https://github.com/blockscout/blockscout/pull/4654) - AddressView: Change `@burn_address` to string `0x0000000000000000000000000000000000000000`
- [#4626](https://github.com/blockscout/blockscout/pull/4626) - Refine view of popup for reverted tx
- [#4640](https://github.com/blockscout/blockscout/pull/4640) - Token page: fixes in mobile view
- [#4612](https://github.com/blockscout/blockscout/pull/4612) - Hide error selector in the contract's functions list
- [#4615](https://github.com/blockscout/blockscout/pull/4615) - Fix broken style for `View more transfers` button
- [#4592](https://github.com/blockscout/blockscout/pull/4592) - Add `type` field for `receive` and `fallback` entities of a Smart Contract
- [#4601](https://github.com/blockscout/blockscout/pull/4601) - Fix endless Fetching tokens... message on empty addresses
- [#4591](https://github.com/blockscout/blockscout/pull/4591) - Add step and min value for txValue input field
- [#4589](https://github.com/blockscout/blockscout/pull/4589) - Fix solid outputs on contract read page
- [#4586](https://github.com/blockscout/blockscout/pull/4586) - Fix floating tooltips on the token transfer family blocks
- [#4587](https://github.com/blockscout/blockscout/pull/4587) - Enable navbar menu on Search results page
- [#4582](https://github.com/blockscout/blockscout/pull/4582) - Fix NaN input on write contract page

### Chore

- [#4876](https://github.com/blockscout/blockscout/pull/4876) - Add missing columns updates when INSERT ... ON CONFLICT DO UPDATE ... happens
- [#4872](https://github.com/blockscout/blockscout/pull/4872) - Set explicit ascending order by hash in acquire transactions query of internal transactions import
- [#4871](https://github.com/blockscout/blockscout/pull/4871) - Remove cumulative gas used update duplicate
- [#4860](https://github.com/blockscout/blockscout/pull/4860) - Node 16 support
- [#4828](https://github.com/blockscout/blockscout/pull/4828) - Logging for txs/day chart
- [#4823](https://github.com/blockscout/blockscout/pull/4823) - Various error handlers with unresponsive JSON RPC endpoint
- [#4821](https://github.com/blockscout/blockscout/pull/4821) - Block Details page: Remove crossing at the Burnt Fee line
- [#4819](https://github.com/blockscout/blockscout/pull/4819) - Add config for GasUsage Cache
- [#4781](https://github.com/blockscout/blockscout/pull/4781) - PGAnalyze index suggestions
- [#4735](https://github.com/blockscout/blockscout/pull/4735) - Code clean up: Remove clauses for outdated ganache bugs
- [#4726](https://github.com/blockscout/blockscout/pull/4726) - Update chart.js
- [#4707](https://github.com/blockscout/blockscout/pull/4707) - Top navigation: Move Accounts tab to Tokens
- [#4704](https://github.com/blockscout/blockscout/pull/4704) - Update to Erlang/OTP 24
- [#4682](https://github.com/blockscout/blockscout/pull/4682) - Update all possible outdated mix dependencies
- [#4663](https://github.com/blockscout/blockscout/pull/4663) - Migrate to Elixir 1.12.x
- [#4661](https://github.com/blockscout/blockscout/pull/4661) - Update NPM packages to resolve vulnerabilities
- [#4649](https://github.com/blockscout/blockscout/pull/4649) - 1559 Transaction Page: Convert Burnt Fee to ether and add price in USD
- [#4646](https://github.com/blockscout/blockscout/pull/4646) - Transaction page: Rename burned to burnt
- [#4611](https://github.com/blockscout/blockscout/pull/4611) - Ability to hide miner in block views

## 3.7.3-beta

### Features

- [#4569](https://github.com/blockscout/blockscout/pull/4569) - Smart-Contract: remove comment with the submission date
- [#4568](https://github.com/blockscout/blockscout/pull/4568) - TX page: Token transfer and minting section improvements
- [#4540](https://github.com/blockscout/blockscout/pull/4540) - Align copy buttons for `Block Details` and `Transaction Details` pages
- [#4528](https://github.com/blockscout/blockscout/pull/4528) - Block Details page: rework view
- [#4531](https://github.com/blockscout/blockscout/pull/4531) - Add Arbitrum support
- [#4524](https://github.com/blockscout/blockscout/pull/4524) - Add index position of transaction in the block
- [#4489](https://github.com/blockscout/blockscout/pull/4489) - Search results page
- [#4475](https://github.com/blockscout/blockscout/pull/4475) - Tx page facelifting
- [#4452](https://github.com/blockscout/blockscout/pull/4452) - Add names for smart-contract's function response

### Fixes

- [#4553](https://github.com/blockscout/blockscout/pull/4553) - Indexer performance update: skip genesis block in requesting of trace_block API endpoint
- [#4544](https://github.com/blockscout/blockscout/pull/4544) - Indexer performance update: Add skip_metadata flag for token if indexer failed to get any of [name, symbol, decimals, totalSupply]
- [#4542](https://github.com/blockscout/blockscout/pull/4542) - Indexer performance update: Deduplicate tokens in the indexer token transfers transformer
- [#4535](https://github.com/blockscout/blockscout/pull/4535) - Indexer performance update:: Eliminate multiple updates of the same token while parsing mint/burn token transfers batch
- [#4527](https://github.com/blockscout/blockscout/pull/4527) - Indexer performance update: refactor coin balance daily fetcher
- [#4525](https://github.com/blockscout/blockscout/pull/4525) - Uncataloged token transfers query performance improvement
- [#4513](https://github.com/blockscout/blockscout/pull/4513) - Fix installation with custom default path: add NETWORK_PATH variable to the current_path
- [#4500](https://github.com/blockscout/blockscout/pull/4500) - `/tokens/{addressHash}/instance/{id}/token-transfers`: fix incorrect next page url
- [#4493](https://github.com/blockscout/blockscout/pull/4493) - Contract's code page: handle null contracts_creation_transaction
- [#4488](https://github.com/blockscout/blockscout/pull/4488) - Tx page: handle empty to_address
- [#4483](https://github.com/blockscout/blockscout/pull/4483) - Fix copy-paste typo in `token_transfers_counter.ex`
- [#4473](https://github.com/blockscout/blockscout/pull/4473), [#4481](https://github.com/blockscout/blockscout/pull/4481) - Search autocomplete: fix for address/block/tx hash
- [#4472](https://github.com/blockscout/blockscout/pull/4472) - Search autocomplete: fix Cannot read property toLowerCase of undefined
- [#4456](https://github.com/blockscout/blockscout/pull/4456) - URL encoding for NFT media files URLs
- [#4453](https://github.com/blockscout/blockscout/pull/4453) - Unescape characters for string output type in the contract response
- [#4401](https://github.com/blockscout/blockscout/pull/4401) - Fix displaying of token holders with the same amount

### Chore

- [#4550](https://github.com/blockscout/blockscout/pull/4550) - Update con_cache package to 1.0
- [#4523](https://github.com/blockscout/blockscout/pull/4523) - Change order of transactions in block's view
- [#4521](https://github.com/blockscout/blockscout/pull/4521) - Rewrite transaction page tooltips
- [#4516](https://github.com/blockscout/blockscout/pull/4516) - Add DB migrations step into Docker start script
- [#4497](https://github.com/blockscout/blockscout/pull/4497) - Handle error in fetch_validators_list method
- [#4444](https://github.com/blockscout/blockscout/pull/4444) - Main page performance cumulative update
- [#4439](https://github.com/blockscout/blockscout/pull/4439), - [#4465](https://github.com/blockscout/blockscout/pull/4465) - Fix revert response in contract's output

## 3.7.2-beta

### Features

- [#4424](https://github.com/blockscout/blockscout/pull/4424) - Display search results categories
- [#4423](https://github.com/blockscout/blockscout/pull/4423) - Add creation time of contract in the results of the search
- [#4391](https://github.com/blockscout/blockscout/pull/4391) - Add batched transactions on the `address/{addressHash}/transactions` page
- [#4353](https://github.com/blockscout/blockscout/pull/4353) - Added live-reload on the token holders page

### Fixes

- [#4437](https://github.com/blockscout/blockscout/pull/4437) - Fix `PendingTransactionsSanitizer` for non-consensus blocks
- [#4430](https://github.com/blockscout/blockscout/pull/4430) - Fix current token balance on-demand fetcher
- [#4429](https://github.com/blockscout/blockscout/pull/4429), [#4431](https://github.com/blockscout/blockscout/pull/4431) - Fix 500 response on `/tokens/{addressHash}/token-holders?type=JSON` when total supply is zero
- [#4419](https://github.com/blockscout/blockscout/pull/4419) - Order contracts in the search by inserted_at in descending order
- [#4418](https://github.com/blockscout/blockscout/pull/4418) - Fix empty search results for the full-word search criteria
- [#4406](https://github.com/blockscout/blockscout/pull/4406) - Fix internal server error on the validator's txs page
- [#4360](https://github.com/blockscout/blockscout/pull/4360) - Fix false-pending transactions in reorg blocks
- [#4388](https://github.com/blockscout/blockscout/pull/4388) - Fix internal server error on contract page for instances without sourcify envs
- [#4385](https://github.com/blockscout/blockscout/pull/4385) - Fix html template for transaction's input; Add copy text for tuples

### Chore

- [#4400](https://github.com/blockscout/blockscout/pull/4400) - Add "Token ID" label onto `tokens/.../instance/.../token-transfers` page
- [#4398](https://github.com/blockscout/blockscout/pull/4398) - Speed up the transactions loading on the front-end
- [#4384](https://github.com/blockscout/blockscout/pull/4384) - Fix Elixir version in `.tool-versions`
- [#4382](https://github.com/blockscout/blockscout/pull/4382) - Replace awesomplete with autocomplete.js
- [#4371](https://github.com/blockscout/blockscout/pull/4371) - Place search outside of burger in mobile view
- [#4355](https://github.com/blockscout/blockscout/pull/4355) - Do not redirect to 404 page with empty string in the search field

## 3.7.1-beta

### Features

- [#4331](https://github.com/blockscout/blockscout/pull/4331) - Added support for partially verified contracts via [Sourcify](https://sourcify.dev)
- [#4323](https://github.com/blockscout/blockscout/pull/4323) - Renamed Contract Byte Code, add Contract Creation Code on contract's page
- [#4312](https://github.com/blockscout/blockscout/pull/4312) - Display pending transactions on address page
- [#4299](https://github.com/blockscout/blockscout/pull/4299) - Added [Sourcify](https://sourcify.dev) verification API endpoint
- [#4267](https://github.com/blockscout/blockscout/pull/4267) - Extend verification through [Sourcify](https://sourcify.dev) smart-contract verification: fetch smart contract metadata from Sourcify repo if it has been already verified there
- [#4241](https://github.com/blockscout/blockscout/pull/4241) - Reload transactions on the main page without reloading of the whole page
- [#4218](https://github.com/blockscout/blockscout/pull/4218) - Hide long arrays in smart-contracts
- [#4205](https://github.com/blockscout/blockscout/pull/4205) - Total transactions fees per day API endpoint
- [#4158](https://github.com/blockscout/blockscout/pull/4158) - Calculate total fee per day
- [#4067](https://github.com/blockscout/blockscout/pull/4067) - Display LP tokens USD value and custom metadata in tokens dropdown at address page

### Fixes

- [#4351](https://github.com/blockscout/blockscout/pull/4351) - Support effectiveGasPrice property in tx receipt (Geth specific)
- [#4346](https://github.com/blockscout/blockscout/pull/4346) - Fix internal server error on raw-trace transaction page
- [#4345](https://github.com/blockscout/blockscout/pull/4345) - Fix bug on validator's address transactions page(Support effectiveGasPrice property in receipt (geth specific))
- [#4342](https://github.com/blockscout/blockscout/pull/4342) - Remove dropped/replaced txs from address transactions page
- [#4320](https://github.com/blockscout/blockscout/pull/4320) - Fix absence of imported smart-contracts' source code in `getsourcecode` API method
- [#4274](https://github.com/blockscout/blockscout/pull/4302) - Fix search token-autocomplete
- [#4316](https://github.com/blockscout/blockscout/pull/4316) - Fix `/decompiled-contracts` bug
- [#4310](https://github.com/blockscout/blockscout/pull/4310) - Fix logo URL redirection, set font-family defaults for chart.js
- [#4308](https://github.com/blockscout/blockscout/pull/4308) - Fix internal server error on contract verification options page
- [#4307](https://github.com/blockscout/blockscout/pull/4307) - Fix for composing IPFS URLs for NFTs images
- [#4306](https://github.com/blockscout/blockscout/pull/4306) - Check token instance images MIME types
- [#4295](https://github.com/blockscout/blockscout/pull/4295) - Mobile view fix: transaction tile tx hash overflow
- [#4294](https://github.com/blockscout/blockscout/pull/4294) - User wont be able to open verification pages for verified smart-contract
- [#4240](https://github.com/blockscout/blockscout/pull/4240) - `[]` is accepted in write contract page
- [#4236](https://github.com/blockscout/blockscout/pull/4236), [#4242](https://github.com/blockscout/blockscout/pull/4242) - Fix typo, constructor instead of constructor
- [#4167](https://github.com/blockscout/blockscout/pull/4167) - Deduplicate block numbers in acquire_blocks function
- [#4149](https://github.com/blockscout/blockscout/pull/4149) - Exclude smart_contract_additional_sources from JSON encoding in address schema
- [#4137](https://github.com/blockscout/blockscout/pull/4137) - Get token balance query improvement
- [#4129](https://github.com/blockscout/blockscout/pull/4129) - Speedup procedure of finding missing block numbers for catchup fetcher
- [#4038](https://github.com/blockscout/blockscout/pull/4038) - Add clause for abi_decode_address_output/1 when is_nil(address)
- [#3989](https://github.com/blockscout/blockscout/pull/3989), [4061](https://github.com/blockscout/blockscout/pull/4061) - Fixed bug that sometimes lead to incorrect ordering of token transfers
- [#3946](https://github.com/blockscout/blockscout/pull/3946) - Get NFT metadata from URIs with status_code 301
- [#3888](https://github.com/blockscout/blockscout/pull/3888) - EIP-1967 contract proxy pattern detection fix

### Chore

- [#4315](https://github.com/blockscout/blockscout/pull/4315) - Replace node_modules/ with ~ in app.scss
- [#4314](https://github.com/blockscout/blockscout/pull/4314) - Set infinite timeout for fetch_min_missing_block_cache method DB query
- [#4300](https://github.com/blockscout/blockscout/pull/4300) - Remove clear_build.sh script
- [#4268](https://github.com/blockscout/blockscout/pull/4268) - Migration to Chart.js 3.0
- [#4253](https://github.com/blockscout/blockscout/pull/4253) - Elixir 1.11.4, npm audit fix
- [#4231](https://github.com/blockscout/blockscout/pull/4231) - Transactions stats: get min/max blocks in one query
- [#4157](https://github.com/blockscout/blockscout/pull/4157) - Fix internal docs generation
- [#4127](https://github.com/blockscout/blockscout/pull/4127) - Update ex_keccak package
- [#4063](https://github.com/blockscout/blockscout/pull/4063) - Do not display 4bytes signature in the tx tile for contract creation
- [#3934](https://github.com/blockscout/blockscout/pull/3934) - Update nimble_csv package
- [#3902](https://github.com/blockscout/blockscout/pull/3902) - Increase number of left symbols in short address view
- [#3894](https://github.com/blockscout/blockscout/pull/3894) - Refactoring: replace inline style display: none with d-none class
- [#3893](https://github.com/blockscout/blockscout/pull/3893) - Add left/right paddings in tx tile
- [#3870](https://github.com/blockscout/blockscout/pull/3870) - Manage token balance on-demand fetcher threshold via env var

## 3.7.0-beta

### Features

- [#3858](https://github.com/blockscout/blockscout/pull/3858) - Integration with Sourcify
- [#3834](https://github.com/blockscout/blockscout/pull/3834) - Method name in tx tile
- [#3792](https://github.com/blockscout/blockscout/pull/3792) - Cancel pending transaction
- [#3786](https://github.com/blockscout/blockscout/pull/3786) - Read contract: enable methods with StateMutability: pure
- [#3758](https://github.com/blockscout/blockscout/pull/3758) - Add pool metadata display/change to Staking DApp
- [#3750](https://github.com/blockscout/blockscout/pull/3750) - getblocknobytime block module API endpoint

### Fixes

- [#3835](https://github.com/blockscout/blockscout/pull/3835) - Fix getTokenHolders API endpoint pagination
- [#3787](https://github.com/blockscout/blockscout/pull/3787) - Improve tokens list elements display
- [#3785](https://github.com/blockscout/blockscout/pull/3785) - Fix for write contract functionality: false and 0 boolean inputs are parsed as true
- [#3783](https://github.com/blockscout/blockscout/pull/3783) - Fix number of block confirmations
- [#3773](https://github.com/blockscout/blockscout/pull/3773) - Inventory pagination query performance improvement
- [#3767](https://github.com/blockscout/blockscout/pull/3767) - Decoded contract method input tuple reader fix
- [#3748](https://github.com/blockscout/blockscout/pull/3748) - Skip null topics in eth_getLogs API endpoint

### Chore

- [#3831](https://github.com/blockscout/blockscout/pull/3831) - Process type field in eth_getTransactionReceipt response
- [#3802](https://github.com/blockscout/blockscout/pull/3802) - Extend Become a Candidate popup in Staking DApp
- [#3801](https://github.com/blockscout/blockscout/pull/3801) - Poison package update
- [#3799](https://github.com/blockscout/blockscout/pull/3799) - Update credo, dialyxir mix packages
- [#3789](https://github.com/blockscout/blockscout/pull/3789) - Update repo organization
- [#3788](https://github.com/blockscout/blockscout/pull/3788) - Update fontawesome NPM package

## 3.6.0-beta

### Features

- [#3743](https://github.com/blockscout/blockscout/pull/3743) - Minimal proxy pattern support (EIP-1167)
- [#3722](https://github.com/blockscout/blockscout/pull/3722) - Allow double quotes for (u)int arrays inputs during contract interaction
- [#3694](https://github.com/blockscout/blockscout/pull/3694) - LP tokens total liquidity
- [#3676](https://github.com/blockscout/blockscout/pull/3676) - Bridged tokens TLV in USD
- [#3674](https://github.com/blockscout/blockscout/pull/3674) - Display Sushiswap pools data
- [#3637](https://github.com/blockscout/blockscout/pull/3637) - getsourcecode API endpoint: show data for unverified contract from verified contract with the same bytecode
- [#3631](https://github.com/blockscout/blockscout/pull/3631) - Tokens search
- [#3631](https://github.com/blockscout/blockscout/pull/3631) - BSC OMNI bridge support
- [#3603](https://github.com/blockscout/blockscout/pull/3603) - Display method output parameter name at contract read page
- [#3597](https://github.com/blockscout/blockscout/pull/3597) - Show APY for delegators in Staking DApp
- [#3584](https://github.com/blockscout/blockscout/pull/3584) - Token holders API endpoint
- [#3564](https://github.com/blockscout/blockscout/pull/3564) - Staking welcome message

### Fixes

- [#3742](https://github.com/blockscout/blockscout/pull/3742) - Fix Sushiswap LP tokens custom metadata fetcher: bytes(n) symbol and name support
- [#3741](https://github.com/blockscout/blockscout/pull/3741) - Contract reader fix when there are multiple input params including an array type
- [#3735](https://github.com/blockscout/blockscout/pull/3735) - Token balance on demand fetcher memory leak fix
- [#3732](https://github.com/blockscout/blockscout/pull/3732) - POSDAO: fix snapshotting and remove temporary code
- [#3731](https://github.com/blockscout/blockscout/pull/3731) - Handle bad gateway at pending transactions fetcher
- [#3730](https://github.com/blockscout/blockscout/pull/3730) - Set default period for average block time counter refresh interval
- [#3729](https://github.com/blockscout/blockscout/pull/3729) - Token on-demand balance fetcher: handle nil balance
- [#3728](https://github.com/blockscout/blockscout/pull/3728) - Coinprice api endpoint: handle nil rates
- [#3723](https://github.com/blockscout/blockscout/pull/3723) - Fix losing digits at value conversion back from WEI
- [#3715](https://github.com/blockscout/blockscout/pull/3715) - Pending transactions sanitizer process
- [#3710](https://github.com/blockscout/blockscout/pull/3710) - Missing @destination in bridged-tokens template
- [#3707](https://github.com/blockscout/blockscout/pull/3707) - Fetch bridged token price by address of foreign token, not by symbol
- [#3686](https://github.com/blockscout/blockscout/pull/3686) - BSC bridged tokens detection fix
- [#3683](https://github.com/blockscout/blockscout/pull/3683) - Token instance image IPFS link display fix
- [#3655](https://github.com/blockscout/blockscout/pull/3655) - Handle absence of readAll function in some old/legacy browsers
- [#3634](https://github.com/blockscout/blockscout/pull/3634) - Fix transaction decoding view: support tuple types
- [#3623](https://github.com/blockscout/blockscout/pull/3623) - Ignore unrecognized messages in bridge counter processes
- [#3622](https://github.com/blockscout/blockscout/pull/3622) - Contract reader: fix int type output Ignore unrecognized messages in bridge counter processes
- [#3621](https://github.com/blockscout/blockscout/pull/3621) - Contract reader: :binary input/output fix
- [#3620](https://github.com/blockscout/blockscout/pull/3620) - Ignore unfamiliar messages by Explorer.Staking.ContractState module
- [#3611](https://github.com/blockscout/blockscout/pull/3611) - Fix logo size
- [#3600](https://github.com/blockscout/blockscout/pull/3600) - Prevent update validator metadata with empty name from contract
- [#3592](https://github.com/blockscout/blockscout/pull/3592), [#3601](https://github.com/blockscout/blockscout/pull/3601), [#3607](https://github.com/blockscout/blockscout/pull/3607) - Contract interaction: fix nested tuples in the output view, add formatting
- [#3583](https://github.com/blockscout/blockscout/pull/3583) - Reduce RPC requests and DB changes by Staking DApp
- [#3577](https://github.com/blockscout/blockscout/pull/3577) - Eliminate GraphiQL page XSS attack

### Chore

- [#3745](https://github.com/blockscout/blockscout/pull/3745) - Refactor and optimize Staking DApp
- [#3744](https://github.com/blockscout/blockscout/pull/3744) - Update Mix packages: timex, hackney, tzdata certifi
- [#3736](https://github.com/blockscout/blockscout/pull/3736), [#3739](https://github.com/blockscout/blockscout/pull/3739) - Contract writer: Fix sending a transaction with tuple input type
- [#3719](https://github.com/blockscout/blockscout/pull/3719) - Rename ethprice API endpoint
- [#3717](https://github.com/blockscout/blockscout/pull/3717) - Update alpine-elixir-phoenix 1.11.3
- [#3714](https://github.com/blockscout/blockscout/pull/3714) - Application announcements management: whole explorer, staking dapp
- [#3712](https://github.com/blockscout/blockscout/pull/3712) - POSDAO refactoring: use pool ID instead of staking address
- [#3709](https://github.com/blockscout/blockscout/pull/3709) - Fix 413 Request Entity Too Large returned from single request batch
- [#3708](https://github.com/blockscout/blockscout/pull/3708) - NPM 6 -> 7
- [#3701](https://github.com/blockscout/blockscout/pull/3701) - Increase LP tokens calc process re-check interval
- [#3700](https://github.com/blockscout/blockscout/pull/3700) - Update tool versions
- [#3697](https://github.com/blockscout/blockscout/pull/3697) - Update hackney dependency
- [#3696](https://github.com/blockscout/blockscout/pull/3696) - Table loader fix
- [#3688](https://github.com/blockscout/blockscout/pull/3688) - Reorganize staking buttons
- [#3687](https://github.com/blockscout/blockscout/pull/3687) - Miscellaneous minor fixes
- [#3667](https://github.com/blockscout/blockscout/pull/3667) - Store bridged token price in the DB
- [#3662](https://github.com/blockscout/blockscout/pull/3662) - Order bridged tokens in descending order by tokens holder for Omni bridge cap calculation
- [#3659](https://github.com/blockscout/blockscout/pull/3659) - Staking Dapp new buttons: swap, bridge
- [#3645](https://github.com/blockscout/blockscout/pull/3645) - Change Twitter handle
- [#3644](https://github.com/blockscout/blockscout/pull/3644) - Correct exchange rate for SURF.finance token
- [#3618](https://github.com/blockscout/blockscout/pull/3618) - Contracts verification up to 10 libraries
- [#3616](https://github.com/blockscout/blockscout/pull/3616) - POSDAO refactoring: use zero address instead of staker address for certain cases
- [#3612](https://github.com/blockscout/blockscout/pull/3612) - POSDAO refactoring: use 'getDelegatorPools' getter instead of 'getStakerPools' in Staking DApp
- [#3585](https://github.com/blockscout/blockscout/pull/3585) - Add autoswitching from eth_subscribe to eth_blockNumber in Staking DApp
- [#3574](https://github.com/blockscout/blockscout/pull/3574) - Correct UNI token price
- [#3569](https://github.com/blockscout/blockscout/pull/3569) - Allow re-define cache period vars at runtime
- [#3567](https://github.com/blockscout/blockscout/pull/3567) - Force to show filter at the page where filtered items list is empty
- [#3565](https://github.com/blockscout/blockscout/pull/3565) - Staking dapp: unhealthy state alert message

## 3.5.1-beta

### Features

- [#3558](https://github.com/blockscout/blockscout/pull/3558) - Focus to search field with a forward slash key
- [#3541](https://github.com/blockscout/blockscout/pull/3541) - Staking dapp stats: total number of delegators, total staked amount
- [#3540](https://github.com/blockscout/blockscout/pull/3540) - Apply DarkForest custom theme to NFT instances

### Fixes

- [#3551](https://github.com/blockscout/blockscout/pull/3551) - Fix contract's method's output of tuple type

### Chore

- [#3557](https://github.com/blockscout/blockscout/pull/3557) - Single Staking menu
- [#3540](https://github.com/blockscout/blockscout/pull/3540), [#3545](https://github.com/blockscout/blockscout/pull/3545) - Support different versions of DarkForest (0.4 - 0.5)

## 3.5.0-beta

### Features

- [#3536](https://github.com/blockscout/blockscout/pull/3536) - Revert reason in the result of contract's method call
- [#3532](https://github.com/blockscout/blockscout/pull/3532) - Contract interaction: an easy setting of precision for integer input
- [#3531](https://github.com/blockscout/blockscout/pull/3531) - Allow double quotes in input data of contract methods
- [#3515](https://github.com/blockscout/blockscout/pull/3515) - CRC total balance
- [#3513](https://github.com/blockscout/blockscout/pull/3513) - Allow square brackets for an array input data in contracts interaction
- [#3480](https://github.com/blockscout/blockscout/pull/3480) - Add support of Autonity client
- [#3470](https://github.com/blockscout/blockscout/pull/3470) - Display sum of tokens' USD value at tokens holder's address page
- [#3462](https://github.com/blockscout/blockscout/pull/3462) - Display price for bridged tokens

### Fixes

- [#3535](https://github.com/blockscout/blockscout/pull/3535) - Improve speed of tokens dropdown loading at owner address page
- [#3530](https://github.com/blockscout/blockscout/pull/3530) - Allow trailing/leading whitespaces for inputs for contract read methods
- [#3526](https://github.com/blockscout/blockscout/pull/3526) - Order staking pools
- [#3525](https://github.com/blockscout/blockscout/pull/3525), [#3533](https://github.com/blockscout/blockscout/pull/3533) - Address token balance on demand fetcher
- [#3514](https://github.com/blockscout/blockscout/pull/3514) - Read contract: fix internal server error
- [#3513](https://github.com/blockscout/blockscout/pull/3513) - Fix input data processing for method call (array type of data)
- [#3509](https://github.com/blockscout/blockscout/pull/3509) - Fix QR code tooltip appearance in mobile view
- [#3507](https://github.com/blockscout/blockscout/pull/3507), [#3510](https://github.com/blockscout/blockscout/pull/3510) - Fix left margin of balance card in mobile view
- [#3506](https://github.com/blockscout/blockscout/pull/3506) - Fix token transfer's tile styles: prevent overlapping of long names
- [#3505](https://github.com/blockscout/blockscout/pull/3505) - Fix Staking DApp first loading
- [#3433](https://github.com/blockscout/blockscout/pull/3433) - Token balances and rewards tables deadlocks elimination
- [#3494](https://github.com/blockscout/blockscout/pull/3494), [#3497](https://github.com/blockscout/blockscout/pull/3497), [#3504](https://github.com/blockscout/blockscout/pull/3504), [#3517](https://github.com/blockscout/blockscout/pull/3517) - Contracts interaction: fix method call with array[] inputs
- [#3494](https://github.com/blockscout/blockscout/pull/3494), [#3495](https://github.com/blockscout/blockscout/pull/3495) - Contracts interaction: fix tuple output display
- [#3479](https://github.com/blockscout/blockscout/pull/3479) - Fix working with big numbers in Staking DApp
- [#3477](https://github.com/blockscout/blockscout/pull/3477) - Contracts interaction: fix broken call of GnosisProxy contract methods with parameters
- [#3477](https://github.com/blockscout/blockscout/pull/3477) - Contracts interaction: fix broken call of fallback function
- [#3476](https://github.com/blockscout/blockscout/pull/3476) - Fix contract verification of precompiled contracts
- [#3467](https://github.com/blockscout/blockscout/pull/3467) - Fix Firefox styles
- [#3464](https://github.com/blockscout/blockscout/pull/3464) - Fix display of token transfers list at token page (fix unique identifier of a tile)

- [#3457](https://github.com/blockscout/blockscout/pull/3457) - Fix endless block invalidation issue
- [#3457](https://github.com/blockscout/blockscout/pull/3457) - Fix doubled total transferred/minted/burnt tokens on transaction's page if block has reorg
- [#3457](https://github.com/blockscout/blockscout/pull/3457) - Fix doubled token transfer on block's page if block has reorg

### Chore

- [#3500](https://github.com/blockscout/blockscout/pull/3500) - Update solc version in explorer folder
- [#3498](https://github.com/blockscout/blockscout/pull/3498) - Make Staking DApp work with transferAndCall function
- [#3496](https://github.com/blockscout/blockscout/pull/3496) - Rollback websocket_client module to 1.3.0
- [#3489](https://github.com/blockscout/blockscout/pull/3489) - Migrate to Webpack@5
- [#3487](https://github.com/blockscout/blockscout/pull/3487) - Docker setup update to be compatible with Erlang OTP 23
- [#3484](https://github.com/blockscout/blockscout/pull/3484) - Elixir upgrade to 11.2
- [#3483](https://github.com/blockscout/blockscout/pull/3483) - Update outdated dependencies
- [#3483](https://github.com/blockscout/blockscout/pull/3483) - Migrate to Erlang/OTP 23
- [#3468](https://github.com/blockscout/blockscout/pull/3468) - Do not check supported networks on application loading page
- [#3467](https://github.com/blockscout/blockscout/pull/3467) - NodeJS engine upgrade up to 14
- [#3460](https://github.com/blockscout/blockscout/pull/3460) - Update Staking DApp scripts due to MetaMask breaking changes

## 3.4.0-beta

### Features

- [#3442](https://github.com/blockscout/blockscout/pull/3442) - Constructor arguments autodetection in API verify endpoint
- [#3435](https://github.com/blockscout/blockscout/pull/3435) - Token transfers counter cache
- [#3420](https://github.com/blockscout/blockscout/pull/3420) - Enable read/write proxy tabs for Gnosis safe proxy contract
- [#3411](https://github.com/blockscout/blockscout/pull/3411) - Circles UBI theme
- [#3406](https://github.com/blockscout/blockscout/pull/3406), [#3409](https://github.com/blockscout/blockscout/pull/3409) - Adding mp4 files support for NFTs
- [#3398](https://github.com/blockscout/blockscout/pull/3398) - Collect and display gas usage per day at the main page
- [#3385](https://github.com/blockscout/blockscout/pull/3385), [#3397](https://github.com/blockscout/blockscout/pull/3397) - Total gas usage at the main page
- [#3384](https://github.com/blockscout/blockscout/pull/3384), [#3386](https://github.com/blockscout/blockscout/pull/3386) - Address total gas usage
- [#3377](https://github.com/blockscout/blockscout/pull/3377) - Add links to contract libraries
- [#2292](https://github.com/blockscout/blockscout/pull/2292), [#3356](https://github.com/blockscout/blockscout/pull/3356), [#3359](https://github.com/blockscout/blockscout/pull/3359), [#3360](https://github.com/blockscout/blockscout/pull/3360), [#3365](https://github.com/blockscout/blockscout/pull/3365) - Add Web UI for POSDAO Staking DApp
- [#3354](https://github.com/blockscout/blockscout/pull/3354) - Tx hash in EOA coin balance history
- [#3333](https://github.com/blockscout/blockscout/pull/3333), [#3337](https://github.com/blockscout/blockscout/pull/3337), [#3393](https://github.com/blockscout/blockscout/pull/3393) - Dark forest contract custom theme
- [#3330](https://github.com/blockscout/blockscout/pull/3330) - Caching of address transactions counter, remove query 10_000 rows limit

### Fixes

- [#3449](https://github.com/blockscout/blockscout/pull/3449) - Correct avg time calculation
- [#3443](https://github.com/blockscout/blockscout/pull/3443) - Improve blocks handling in Staking DApp
- [#3440](https://github.com/blockscout/blockscout/pull/3440) - Rewrite missing blocks range query
- [#3439](https://github.com/blockscout/blockscout/pull/3439) - Dark mode color fixes (search, charts)
- [#3437](https://github.com/blockscout/blockscout/pull/3437) - Fix Postgres Docker container
- [#3428](https://github.com/blockscout/blockscout/pull/3428) - Fix address tokens search
- [#3424](https://github.com/blockscout/blockscout/pull/3424) - Fix display of long NFT IDs
- [#3422](https://github.com/blockscout/blockscout/pull/3422) - Fix contract reader: tuple type
- [#3408](https://github.com/blockscout/blockscout/pull/3408) - Fix (total) difficulty display
- [#3401](https://github.com/blockscout/blockscout/pull/3401), [#3432](https://github.com/blockscout/blockscout/pull/3432) - Fix procedure of marking internal transactions as failed
- [#3400](https://github.com/blockscout/blockscout/pull/3400) - Add :last_block_number realtime chain event
- [#3399](https://github.com/blockscout/blockscout/pull/3399) - Fix Token transfers CSV export
- [#3396](https://github.com/blockscout/blockscout/pull/3396) - Handle exchange rates request throttled
- [#3382](https://github.com/blockscout/blockscout/pull/3382) - Check ets table exists for known tokens
- [#3376](https://github.com/blockscout/blockscout/pull/3376) - Fix contract nested inputs
- [#3375](https://github.com/blockscout/blockscout/pull/3375) - Prevent terminating of tokens/contracts process
- [#3374](https://github.com/blockscout/blockscout/pull/3374) - Fix find block timestamp query
- [#3373](https://github.com/blockscout/blockscout/pull/3373) - Fix horizontal scroll in Tokens table
- [#3370](https://github.com/blockscout/blockscout/pull/3370) - Improve contracts verification: refine constructor arguments extractor
- [#3368](https://github.com/blockscout/blockscout/pull/3368) - Fix Verify contract loading button width
- [#3357](https://github.com/blockscout/blockscout/pull/3357) - Fix token transfer realtime fetcher
- [#3353](https://github.com/blockscout/blockscout/pull/3353) - Fix xDai buttons hover color
- [#3352](https://github.com/blockscout/blockscout/pull/3352) - Fix dark body background
- [#3350](https://github.com/blockscout/blockscout/pull/3350) - Fix tokens list pagination
- [#3347](https://github.com/blockscout/blockscout/pull/3347) - Contract interaction: fix encoding of bytes output
- [#3346](https://github.com/blockscout/blockscout/pull/3346), [#3351](https://github.com/blockscout/blockscout/pull/3351) - Fix inventory tab pagination
- [#3344](https://github.com/blockscout/blockscout/pull/3344) - Fix logs search on address page
- [#3342](https://github.com/blockscout/blockscout/pull/3342) - Fix mobile styles for contract code tab
- [#3341](https://github.com/blockscout/blockscout/pull/3341) - Change Solc binary downloader path to official primary supported path
- [#3339](https://github.com/blockscout/blockscout/pull/3339) - Repair websocket subscription
- [#3329](https://github.com/blockscout/blockscout/pull/3329) - Fix pagination for bridged tokens list page
- [#3335](https://github.com/blockscout/blockscout/pull/3335) - MarketCap calculation: check that ETS tables exist before inserting new data or lookup from the table

### Chore

- [#5240](https://github.com/blockscout/blockscout/pull/5240) - Managing invalidation of address coin balance cache
- [#3450](https://github.com/blockscout/blockscout/pull/3450) - Replace window.web3 with window.ethereum
- [#3446](https://github.com/blockscout/blockscout/pull/3446), [#3448](https://github.com/blockscout/blockscout/pull/3448) - Set infinity timeout and increase cache invalidation period for counters
- [#3431](https://github.com/blockscout/blockscout/pull/3431) - Standardize token name definition, if name is empty
- [#3421](https://github.com/blockscout/blockscout/pull/3421) - Functions to enable GnosisSafe app link
- [#3414](https://github.com/blockscout/blockscout/pull/3414) - Manage lis of other explorers in the footer via env var
- [#3407](https://github.com/blockscout/blockscout/pull/3407) - Add EthereumJSONRPC.HTTP.HTTPoison.json_rpc function clause when URL is null
- [#3405](https://github.com/blockscout/blockscout/pull/3405) - N/A instead of 0 for market cap if it is not fetched
- [#3404](https://github.com/blockscout/blockscout/pull/3404) - DISABLE_KNOWN_TOKENS env var
- [#3403](https://github.com/blockscout/blockscout/pull/3403) - Refactor Coingecko interaction
- [#3394](https://github.com/blockscout/blockscout/pull/3394) - Actualize docker vars list
- [#3372](https://github.com/blockscout/blockscout/pull/3372), [#3380](https://github.com/blockscout/blockscout/pull/3380) - Improve all lists header container
- [#3371](https://github.com/blockscout/blockscout/pull/3371) - Eliminate dark background except Dark forest theme
- [#3366](https://github.com/blockscout/blockscout/pull/3366) - Stabilize tests execution in Github Actions CI
- [#3343](https://github.com/blockscout/blockscout/pull/3343) - Make (Bridged) Tokens' list page's header more compact

## 3.3.3-beta

### Features

- [#3320](https://github.com/blockscout/blockscout/pull/3320) - Bridged tokens from AMB extensions support
- [#3311](https://github.com/blockscout/blockscout/pull/3311) - List of addresses with restricted access option
- [#3293](https://github.com/blockscout/blockscout/pull/3293) - Composite market cap for xDai: TokenBridge + OmniBridge
- [#3282](https://github.com/blockscout/blockscout/pull/3282), [#3318](https://github.com/blockscout/blockscout/pull/3318) - Import bridged tokens custom metadata
- [#3281](https://github.com/blockscout/blockscout/pull/3281) - Write contract: display currently connected address
- [#3279](https://github.com/blockscout/blockscout/pull/3279) - NFT instance: link to the app
- [#3278](https://github.com/blockscout/blockscout/pull/3278) - Support of fetching of NFT metadata from IPFS
- [#3273](https://github.com/blockscout/blockscout/pull/3273) - Update token metadata at burn/mint events
- [#3268](https://github.com/blockscout/blockscout/pull/3268) - Token total supply on-demand fetcher
- [#3261](https://github.com/blockscout/blockscout/pull/3261) - Bridged tokens table

### Fixes

- [#3323](https://github.com/blockscout/blockscout/pull/3323) - Fix logs list API endpoint response
- [#3319](https://github.com/blockscout/blockscout/pull/3319) - Eliminate horizontal scroll
- [#3314](https://github.com/blockscout/blockscout/pull/3314) - Handle nil values from response of CoinGecko price API
- [#3313](https://github.com/blockscout/blockscout/pull/3313) - Fix xDai styles: invisible tokens on address
- [#3312](https://github.com/blockscout/blockscout/pull/3312) - Replace symbol for some tokens to be able to find price in CoinGecko for OmniBridge balance
- [#3307](https://github.com/blockscout/blockscout/pull/3307) - Replace "latest" compiler version with the actual one
- [#3303](https://github.com/blockscout/blockscout/pull/3303) - Address contract twins feature performance
- [#3295](https://github.com/blockscout/blockscout/pull/3295) - Token instance: check if external_url is not null before trimming
- [#3291](https://github.com/blockscout/blockscout/pull/3291) - Support unlimited number of external rewards in block
- [#3290](https://github.com/blockscout/blockscout/pull/3290) - Eliminate protocol Jason.Encoder not implemented for... error
- [#3284](https://github.com/blockscout/blockscout/pull/3284) - Fix fetch_coin_balance query: coin balance delta
- [#3276](https://github.com/blockscout/blockscout/pull/3276) - Bridged tokens status/metadata fetcher refactoring
- [#3264](https://github.com/blockscout/blockscout/pull/3264) - Fix encoding of address output if function input exists
- [#3259](https://github.com/blockscout/blockscout/pull/3259), [#3269](https://github.com/blockscout/blockscout/pull/3269) - Contract interaction: array input type parsing fix
- [#3257](https://github.com/blockscout/blockscout/pull/3257) - Contracts read/write: method_id instead function_name as a key
- [#3256](https://github.com/blockscout/blockscout/pull/3256) - Fix for invisible validator address at block page and wrong alert text color at xDai

### Chore

- [#3327](https://github.com/blockscout/blockscout/pull/3327) - Handle various indexer fetchers errors in setup with non-archive node
- [#3325](https://github.com/blockscout/blockscout/pull/3325) - Dark theme improvements
- [#3316](https://github.com/blockscout/blockscout/pull/3316), [#3317](https://github.com/blockscout/blockscout/pull/3317) - xDai smile logo
- [#3315](https://github.com/blockscout/blockscout/pull/3315) - Environment variable to disable Bridge market cap updater
- [#3308](https://github.com/blockscout/blockscout/pull/3308) - Fixate latest stable release of Elixir, Node, Postgres
- [#3297](https://github.com/blockscout/blockscout/pull/3297) - Actualize names of default chains
- [#3285](https://github.com/blockscout/blockscout/pull/3285) - Switch to RPC endpoint polling if ETHEREUM_JSONRPC_WS_URL is an empty string
- [#3274](https://github.com/blockscout/blockscout/pull/3274) - Replace underscore with hyphen in routes
- [#3260](https://github.com/blockscout/blockscout/pull/3260) - Update NPM dependencies to fix known vulnerabilities
- [#3258](https://github.com/blockscout/blockscout/pull/3258) - Token transfer: check that block exists before retrieving timestamp

## 3.3.2-beta

### Features

- [#3252](https://github.com/blockscout/blockscout/pull/3252) - Gas price at the main page
- [#3239](https://github.com/blockscout/blockscout/pull/3239) - Hide address page tabs if no items
- [#3236](https://github.com/blockscout/blockscout/pull/3236) - Easy verification of contracts which has verified twins (the same bytecode)
- [#3227](https://github.com/blockscout/blockscout/pull/3227) - Distinguishing of bridged tokens
- [#3224](https://github.com/blockscout/blockscout/pull/3224) - Top tokens page

### Fixes

- [#3249](https://github.com/blockscout/blockscout/pull/3249) - Fix incorrect ABI decoding of address in tuple output
- [#3237](https://github.com/blockscout/blockscout/pull/3237) - Refine contract method signature detection for read/write feature
- [#3235](https://github.com/blockscout/blockscout/pull/3235) - Fix coin supply api edpoint
- [#3233](https://github.com/blockscout/blockscout/pull/3233) - Fix for the contract verifiaction for solc 0.5 family with experimental features enabled
- [#3231](https://github.com/blockscout/blockscout/pull/3231) - Improve search: unlimited number of searching results
- [#3231](https://github.com/blockscout/blockscout/pull/3231) - Improve search: allow search with space
- [#3231](https://github.com/blockscout/blockscout/pull/3231) - Improve search: order by token holders in descending order and token/contract name is ascending order
- [#3226](https://github.com/blockscout/blockscout/pull/3226) - Fix notifier query for live update of token transfers
- [#3220](https://github.com/blockscout/blockscout/pull/3220) - Allow interaction with navbar menu at block-not-found page

### Chore

- [#3326](https://github.com/blockscout/blockscout/pull/3326) - Chart smooth lines
- [#3250](https://github.com/blockscout/blockscout/pull/3250) - Eliminate occurrences of obsolete env variable ETHEREUM_JSONRPC_JSON_RPC_TRANSPORT
- [#3240](https://github.com/blockscout/blockscout/pull/3240), [#3251](https://github.com/blockscout/blockscout/pull/3251) - various CSS imroving
- [f3a720](https://github.com/blockscout/blockscout/commit/2dd909c10a79b0bf4b7541a486be114152f3a720) - Make wobserver optional

## 3.3.1-beta

### Features

- [#3216](https://github.com/blockscout/blockscout/pull/3216) - Display new token transfers at token page and address page without refreshing the page
- [#3199](https://github.com/blockscout/blockscout/pull/3199) - Show compilation error at contract verification
- [#3193](https://github.com/blockscout/blockscout/pull/3193) - Raw trace copy button
- [#3184](https://github.com/blockscout/blockscout/pull/3184) - Apps navbar menu item
- [#3145](https://github.com/blockscout/blockscout/pull/3145) - Pending txs per address API endpoint

### Fixes

- [#3219](https://github.com/blockscout/blockscout/pull/3219) - Fix revert reason message detection
- [#3215](https://github.com/blockscout/blockscout/pull/3215) - Coveralls in CI through Github Actions
- [#3214](https://github.com/blockscout/blockscout/pull/3214) - Fix current token balances fetcher
- [#3143](https://github.com/blockscout/blockscout/pull/3143) - Fix "Connection lost..." error at address page
- [#3209](https://github.com/blockscout/blockscout/pull/3209) - GraphQL: fix internal server error at request of internal transactions at address
- [#3207](https://github.com/blockscout/blockscout/pull/3207) - Fix read contract bytes array type output
- [#3203](https://github.com/blockscout/blockscout/pull/3203) - Improve "get mined blocks" query performance
- [#3202](https://github.com/blockscout/blockscout/pull/3202) - Fix contracts verification with experimental features enabled
- [#3201](https://github.com/blockscout/blockscout/pull/3201) - Connect to Metamask button
- [#3192](https://github.com/blockscout/blockscout/pull/3192) - Dropdown menu doesn't open at "not found" page
- [#3190](https://github.com/blockscout/blockscout/pull/3190) - Contract log/method decoded view improvements: eliminate horizontal scroll, remove excess borders, whitespaces
- [#3185](https://github.com/blockscout/blockscout/pull/3185) - Transaction page: decoding logs from nested contracts calls
- [#3182](https://github.com/blockscout/blockscout/pull/3182) - Besu: support revertReason key in eth_getTransactionReceipt endpoint
- [#3178](https://github.com/blockscout/blockscout/pull/3178) - Fix permanent fetching tokens...  when read/write proxy tab is active
- [#3178](https://github.com/blockscout/blockscout/pull/3178) - Fix unavailable navbar menu when read/write proxy tab is active

### Chore

- [#3212](https://github.com/blockscout/blockscout/pull/3212) - GitHub actions CI config
- [#3210](https://github.com/blockscout/blockscout/pull/3210) - Update Phoenix up to 1.4.17
- [#3206](https://github.com/blockscout/blockscout/pull/3206) - Update Elixir version: 1.10.2 -> 1.10.3
- [#3204](https://github.com/blockscout/blockscout/pull/3204) - GraphQL Absinthe related packages update up to stable versions
- [#3180](https://github.com/blockscout/blockscout/pull/3180) - Return correct status in verify API endpoint if contract verified
- [#3180](https://github.com/blockscout/blockscout/pull/3180) - Remove Kovan from the list of default chains

## 3.3.0-beta

### Features

- [#3174](https://github.com/blockscout/blockscout/pull/3174) - EIP-1967 support: transparent proxy pattern
- [#3173](https://github.com/blockscout/blockscout/pull/3173) - Display implementation address at read/write proxy tabs
- [#3171](https://github.com/blockscout/blockscout/pull/3171) - Import accounts/contracts/balances from Geth genesis.json
- [#3161](https://github.com/blockscout/blockscout/pull/3161) - Write proxy contracts feature
- [#3160](https://github.com/blockscout/blockscout/pull/3160) - Write contracts feature
- [#3157](https://github.com/blockscout/blockscout/pull/3157) - Read methods of implementation on proxy contract

### Fixes

- [#3168](https://github.com/blockscout/blockscout/pull/3168) - Eliminate internal server error at /accounts page with token-bridge type of supply and inexistent bridge contracts
- [#3169](https://github.com/blockscout/blockscout/pull/3169) - Fix for verification of contracts defined in genesis block

### Chore

## 3.2.0-beta

### Features

- [#3154](https://github.com/blockscout/blockscout/pull/3154) - Support of Hyperledger Besu client
- [#3153](https://github.com/blockscout/blockscout/pull/3153) - Proxy contracts: logs decoding using implementation ABI
- [#3153](https://github.com/blockscout/blockscout/pull/3153) - Proxy contracts: methods decoding using implementation ABI
- [#3149](https://github.com/blockscout/blockscout/pull/3149) - Display and store revert reason of tx on demand at transaction details page and at gettxinfo API endpoint.

### Fixes

### Chore

- [#3152](https://github.com/blockscout/blockscout/pull/3152) - Fix contract compilation tests for old versions of compiler

## 3.1.3-beta

### Features

- [#3125](https://github.com/blockscout/blockscout/pull/3125)  - Availability to configure a number of days to consider at coin balance history chart via environment variable

### Fixes

- [#3146](https://github.com/blockscout/blockscout/pull/3146) - Fix coin balance history page: order of items, fix if no balance changes
- [#3142](https://github.com/blockscout/blockscout/pull/3142) - Speed-up last coin balance timestamp query (coin balance history page performance improvement)
- [#3140](https://github.com/blockscout/blockscout/pull/3140) - Fix performance of the balance changing history list loading
- [#3133](https://github.com/blockscout/blockscout/pull/3133) - Take into account FIRST_BLOCK in trace_ReplayBlockTransactions requests
- [#3132](https://github.com/blockscout/blockscout/pull/3132) - Fix performance of coin supply API endpoints
- [#3130](https://github.com/blockscout/blockscout/pull/3130) - Take into account FIRST_BLOCK for block rewards fetching
- [#3128](https://github.com/blockscout/blockscout/pull/3128) - Token instance metadata retriever refinement: add processing of token metadata if only image URL is passed to token URI
- [#3126](https://github.com/blockscout/blockscout/pull/3126) - Fetch balance only for blocks which are greater or equal block with FIRST_BLOCK number
- [#3125](https://github.com/blockscout/blockscout/pull/3125) - Fix performance of coin balance history chart
- [#3122](https://github.com/blockscout/blockscout/pull/3122) - Exclude balance percentage calculation for burn address on accounts page
- [#3121](https://github.com/blockscout/blockscout/pull/3121) - Geth: handle response from eth_getblockbyhash JSON RPC method without totalDifficulty (uncle blocks)
- [#3119](https://github.com/blockscout/blockscout/pull/3119), [#3120](https://github.com/blockscout/blockscout/pull/3120) - Fix performance of Inventory tab loading for ERC-721 tokens
- [#3114](https://github.com/blockscout/blockscout/pull/3114) - Fix performance of "Blocks validated" page
- [#3112](https://github.com/blockscout/blockscout/pull/3112) - Fix verification of contracts, compiled with nightly builds of solc compiler
- [#3112](https://github.com/blockscout/blockscout/pull/3112) - Check compiler version at contract verification
- [#3106](https://github.com/blockscout/blockscout/pull/3106) - Fix verification of contracts with `immutable` declaration
- [#3106](https://github.com/blockscout/blockscout/pull/3106), [#3115](https://github.com/blockscout/blockscout/pull/3115) - Fix verification of contracts, created from factory (from internal transaction)

### Chore

- [#3137](https://github.com/blockscout/blockscout/pull/3137) - RSK Papyrus Release v2.0.1 hardfork: cumulativeDifficulty
- [#3134](https://github.com/blockscout/blockscout/pull/3134) - Get last value of fetched coinsupply API endpoint from DB if cache is empty
- [#3124](https://github.com/blockscout/blockscout/pull/3124) - Display upper border for tx speed if the value cannot be calculated

## 3.1.2-beta

### Features

- [#3089](https://github.com/blockscout/blockscout/pull/3089) - CoinGecko API coin id environment variable
- [#3069](https://github.com/blockscout/blockscout/pull/3069) - Make a link to address page on decoded constructor argument of address type
- [#3067](https://github.com/blockscout/blockscout/pull/3067) - Show proper title of the tile or container for token burnings/mintings instead of "Token Transfer"
- [#3066](https://github.com/blockscout/blockscout/pull/3066) - ERC-721 token instance page: link to token added
- [#3065](https://github.com/blockscout/blockscout/pull/3065) - Transactions history chart

### Fixes

- [#3097](https://github.com/blockscout/blockscout/pull/3097) - Fix contract reader decoding
- [#3095](https://github.com/blockscout/blockscout/pull/3095) - Fix constructor arguments decoding
- [#3092](https://github.com/blockscout/blockscout/pull/3092) - Contract verification: constructor arguments search search refinement
- [#3077](https://github.com/blockscout/blockscout/pull/3077) - Finally speedup pending tx list
- [#3076](https://github.com/blockscout/blockscout/pull/3076) - Speedup tx list query on address page: check if an address has a reward, check if this is actual payout key of the validator - beneficiary, return only mined txs in tx list query
- [#3071](https://github.com/blockscout/blockscout/pull/3071) - Speedup list of token transfers per token query
- [#3070](https://github.com/blockscout/blockscout/pull/3070) - Index creation to blazingly speedup token holders query
- [#3064](https://github.com/blockscout/blockscout/pull/3064) - Automatically define Block reward contract address in TokenBridge supply module
- [#3061](https://github.com/blockscout/blockscout/pull/3061) - Fix verification of contracts with error messages in require in parent contract
- [#2756](https://github.com/blockscout/blockscout/pull/2756) - Improve subquery joins

### Chore

- [#3100](https://github.com/blockscout/blockscout/pull/3100) - Update npm packages
- [#3099](https://github.com/blockscout/blockscout/pull/3099) - Remove pending txs cache
- [#3093](https://github.com/blockscout/blockscout/pull/3093) - Extend list of env vars for Docker setup
- [#3084](https://github.com/blockscout/blockscout/pull/3084) - Bump Elixir version 1.10.2
- [#3079](https://github.com/blockscout/blockscout/pull/3079) - Extend optionality of websockets to Geth

## 3.1.1-beta

### Features

- [#3058](https://github.com/blockscout/blockscout/pull/3058) - Searching by verified contract name

### Fixes

- [#3053](https://github.com/blockscout/blockscout/pull/3053) - Fix ABI decoding in contracts methods, logs (migrate to ex_abi 0.3.0)
- [#3044](https://github.com/blockscout/blockscout/pull/3044) - Prevent division by zero on /accounts page
- [#3043](https://github.com/blockscout/blockscout/pull/3043) - Extract host name for split couple of indexer and web app
- [#3042](https://github.com/blockscout/blockscout/pull/3042) - Speedup pending txs list query
- [#2944](https://github.com/blockscout/blockscout/pull/2944), [#3046](https://github.com/blockscout/blockscout/pull/3046) - Split js logic into multiple files

## 3.1.0-beta

### Features

- [#3013](https://github.com/blockscout/blockscout/pull/3013), [#3026](https://github.com/blockscout/blockscout/pull/3026), [#3031](https://github.com/blockscout/blockscout/pull/3031) - Raw trace of transaction on-demand
- [#3000](https://github.com/blockscout/blockscout/pull/3000) - Get rid of storing of first trace for all types of transactions for Parity variant
- [#2875](https://github.com/blockscout/blockscout/pull/2875) - Save contract code from Parity genesis file
- [#2834](https://github.com/blockscout/blockscout/pull/2834), [#3009](https://github.com/blockscout/blockscout/pull/3009), [#3014](https://github.com/blockscout/blockscout/pull/3014), [#3033](https://github.com/blockscout/blockscout/pull/3033) - always redirect to checksummed hash

### Fixes

- [#3037](https://github.com/blockscout/blockscout/pull/3037) - Make buttons color at verification page consistent
- [#3034](https://github.com/blockscout/blockscout/pull/3034) - Support stateMutability=view to define reading functions in smart-contracts
- [#3029](https://github.com/blockscout/blockscout/pull/3029) - Fix transactions and blocks appearance on the main page
- [#3028](https://github.com/blockscout/blockscout/pull/3028) - Decrease polling period value for realtime fetcher
- [#3027](https://github.com/blockscout/blockscout/pull/3027) - Rescue for SUPPORTED_CHAINS env var parsing
- [#3025](https://github.com/blockscout/blockscout/pull/3025) - Fix splitting of indexer/web components setup
- [#3024](https://github.com/blockscout/blockscout/pull/3024) - Fix pool size default value in config
- [#3021](https://github.com/blockscout/blockscout/pull/3021), [#3022](https://github.com/blockscout/blockscout/pull/3022) - Refine dev/test config
- [#3016](https://github.com/blockscout/blockscout/pull/3016), [#3017](https://github.com/blockscout/blockscout/pull/3017) - Fix token instance QR code data
- [#3012](https://github.com/blockscout/blockscout/pull/3012) - Speedup token transfers list query
- [#3011](https://github.com/blockscout/blockscout/pull/3011) - Revert realtime fetcher small skips feature
- [#3007](https://github.com/blockscout/blockscout/pull/3007) - Fix copy UTF8 tx input action
- [#2996](https://github.com/blockscout/blockscout/pull/2996) - Fix awesomplete lib loading in Firefox
- [#2993](https://github.com/blockscout/blockscout/pull/2993) - Fix path definition for contract verification endpoint
- [#2990](https://github.com/blockscout/blockscout/pull/2990) - Fix import of Parity spec file
- [#2989](https://github.com/blockscout/blockscout/pull/2989) - Introduce API_PATH env var
- [#2988](https://github.com/blockscout/blockscout/pull/2988) - Fix web manifest accessibility
- [#2967](https://github.com/blockscout/blockscout/pull/2967) - Fix styles loading for firefox
- [#2950](https://github.com/blockscout/blockscout/pull/2950) - Add `creationMethod` to `EthereumJSONRPC.Parity.Trace.Action.entry_to_elixir`
- [#2897](https://github.com/blockscout/blockscout/pull/2897) - remove duplicate indexes
- [#2883](https://github.com/blockscout/blockscout/pull/2883) - Fix long contracts names

### Chore

- [#3032](https://github.com/blockscout/blockscout/pull/3032) - Remove indexing status alert for Ganache variant
- [#3030](https://github.com/blockscout/blockscout/pull/3030) - Remove default websockets URL from config
- [#2995](https://github.com/blockscout/blockscout/pull/2995) - Support API_PATH env var in Docker file

## 3.0.0-beta

### Features

- [#2835](https://github.com/blockscout/blockscout/pull/2835), [#2871](https://github.com/blockscout/blockscout/pull/2871), [#2872](https://github.com/blockscout/blockscout/pull/2872), [#2886](https://github.com/blockscout/blockscout/pull/2886), [#2925](https://github.com/blockscout/blockscout/pull/2925), [#2936](https://github.com/blockscout/blockscout/pull/2936), [#2949](https://github.com/blockscout/blockscout/pull/2949), [#2940](https://github.com/blockscout/blockscout/pull/2940), [#2958](https://github.com/blockscout/blockscout/pull/2958) - Add "block_hash" to logs, token_transfers and internal transactions and "pending blocks operations" approach
- [#2975](https://github.com/blockscout/blockscout/pull/2975) - Refine UX of contracts verification
- [#2926](https://github.com/blockscout/blockscout/pull/2926) - API endpoint: sum balances except burnt address
- [#2918](https://github.com/blockscout/blockscout/pull/2918) - Add tokenID for tokentx API action explicitly

### Fixes

- [#2969](https://github.com/blockscout/blockscout/pull/2969) - Fix contract constructor require msg appearance in constructor arguments encoded view
- [#2964](https://github.com/blockscout/blockscout/pull/2964) - Fix bug in skipping of constructor arguments in contract verification
- [#2961](https://github.com/blockscout/blockscout/pull/2961) - Add a guard that addresses is enum in `values` function in `read contract` page
- [#2960](https://github.com/blockscout/blockscout/pull/2960) - Add BLOCKSCOUT_HOST to docker setup
- [#2956](https://github.com/blockscout/blockscout/pull/2956) - Add support of 0.6.x version of compiler
- [#2955](https://github.com/blockscout/blockscout/pull/2955) - Move socket path to env
- [#2938](https://github.com/blockscout/blockscout/pull/2938) - utf8 copy tx input tooltip
- [#2934](https://github.com/blockscout/blockscout/pull/2934) - RSK release 1.2.0 breaking changes support
- [#2933](https://github.com/blockscout/blockscout/pull/2933) - Get rid of deadlock in the query to address_current_token_balance table
- [#2932](https://github.com/blockscout/blockscout/pull/2932) - fix duplicate websocket connection
- [#2928](https://github.com/blockscout/blockscout/pull/2928) - Speedup pending block ops int txs to fetch query
- [#2924](https://github.com/blockscout/blockscout/pull/2924) - Speedup address to logs query
- [#2915](https://github.com/blockscout/blockscout/pull/2915) - Speedup of blocks_without_reward_query
- [#2914](https://github.com/blockscout/blockscout/pull/2914) - Reduce execution time of stream_unfetched_token_instances query
- [#2910](https://github.com/blockscout/blockscout/pull/2910) - Reorganize queries and indexes for internal_transactions table
- [#2908](https://github.com/blockscout/blockscout/pull/2908) - Fix performance of address page
- [#2906](https://github.com/blockscout/blockscout/pull/2906) - fix address sum cache
- [#2902](https://github.com/blockscout/blockscout/pull/2902) - Offset in blocks retrieval for average block time
- [#2900](https://github.com/blockscout/blockscout/pull/2900) - check fetched instance metadata in multiple places
- [#2899](https://github.com/blockscout/blockscout/pull/2899) - fix empty buffered task
- [#2887](https://github.com/blockscout/blockscout/pull/2887) - increase chart loading speed

### Chore

- [#2959](https://github.com/blockscout/blockscout/pull/2959) - Remove logs from test folder too in the cleaning script
- [#2954](https://github.com/blockscout/blockscout/pull/2954) - Upgrade absinthe and ecto deps
- [#2947](https://github.com/blockscout/blockscout/pull/2947) - Upgrade Circle CI postgres Docker image
- [#2946](https://github.com/blockscout/blockscout/pull/2946) - Fix vulnerable NPM deps
- [#2942](https://github.com/blockscout/blockscout/pull/2942) - Actualize Docker setup
- [#2896](https://github.com/blockscout/blockscout/pull/2896) - Disable Parity websockets tests
- [#2873](https://github.com/blockscout/blockscout/pull/2873) - bump elixir to 1.9.4

## 2.1.1-beta

### Features

- [#2862](https://github.com/blockscout/blockscout/pull/2862) - Coin total supply from DB API endpoint
- [#2857](https://github.com/blockscout/blockscout/pull/2857) - Extend getsourcecode API view with new output fields
- [#2822](https://github.com/blockscout/blockscout/pull/2822) - Estimated address count on the main page, if cache is empty
- [#2821](https://github.com/blockscout/blockscout/pull/2821) - add autodetection of constructor arguments
- [#2825](https://github.com/blockscout/blockscout/pull/2825) - separate token transfers and transactions
- [#2787](https://github.com/blockscout/blockscout/pull/2787) - async fetching of address counters
- [#2791](https://github.com/blockscout/blockscout/pull/2791) - add ipc client
- [#2449](https://github.com/blockscout/blockscout/pull/2449) - add ability to send notification events through postgres notify

### Fixes

- [#2864](https://github.com/blockscout/blockscout/pull/2864) - add token instance metadata type check
- [#2855](https://github.com/blockscout/blockscout/pull/2855) - Fix favicons load
- [#2854](https://github.com/blockscout/blockscout/pull/2854) - Fix all npm vulnerabilities
- [#2851](https://github.com/blockscout/blockscout/pull/2851) - Fix paths for front assets
- [#2843](https://github.com/blockscout/blockscout/pull/2843) - fix realtime fetcher small skips feature
- [#2841](https://github.com/blockscout/blockscout/pull/2841) - LUKSO dashboard height fix
- [#2837](https://github.com/blockscout/blockscout/pull/2837) - fix txlist ordering issue
- [#2830](https://github.com/blockscout/blockscout/pull/2830) - Fix wrong color of contract icon on xDai chain
- [#2829](https://github.com/blockscout/blockscout/pull/2829) - Fix for stuck gas limit label and value
- [#2828](https://github.com/blockscout/blockscout/pull/2828) - Fix for script that clears compilation/launching assets
- [#2800](https://github.com/blockscout/blockscout/pull/2800) - return not found for not verified contract for token read_contract
- [#2806](https://github.com/blockscout/blockscout/pull/2806) - Fix blocks fetching on the main page
- [#2803](https://github.com/blockscout/blockscout/pull/2803) - Fix block validator custom tooltip
- [#2748](https://github.com/blockscout/blockscout/pull/2748) - Rewrite token updater
- [#2704](https://github.com/blockscout/blockscout/pull/2704) - refetch null values in token balances
- [#2690](https://github.com/blockscout/blockscout/pull/2690) - do not stich json rpc config into module for net version cache

### Chore

- [#2878](https://github.com/blockscout/blockscout/pull/2878) - Decrease loaders showing delay on the main page
- [#2859](https://github.com/blockscout/blockscout/pull/2859) - Add eth_blockNumber API endpoint to eth_rpc section
- [#2846](https://github.com/blockscout/blockscout/pull/2846) - Remove networks images preload
- [#2845](https://github.com/blockscout/blockscout/pull/2845) - Set outline none for nav dropdown item in mobile view (fix for Safari)
- [#2844](https://github.com/blockscout/blockscout/pull/2844) - Extend external reward types up to 20
- [#2827](https://github.com/blockscout/blockscout/pull/2827) - Node js 12.13.0 (latest LTS release) support
- [#2818](https://github.com/blockscout/blockscout/pull/2818) - allow hiding marketcap percentage
- [#2817](https://github.com/blockscout/blockscout/pull/2817) - move docker integration documentation to blockscout docs
- [#2808](https://github.com/blockscout/blockscout/pull/2808) - Add tooltip for tx input
- [#2807](https://github.com/blockscout/blockscout/pull/2807) - 422 page
- [#2805](https://github.com/blockscout/blockscout/pull/2805) - Update supported chains default option
- [#2801](https://github.com/blockscout/blockscout/pull/2801) - remove unused clause in address_to_unique_tokens query

## 2.1.0-beta

### Features

- [#2776](https://github.com/blockscout/blockscout/pull/2776) - fetch token counters async
- [#2772](https://github.com/blockscout/blockscout/pull/2772) - add token instance images to the token inventory tab
- [#2733](https://github.com/blockscout/blockscout/pull/2733) - Add cache for first page of uncles
- [#2735](https://github.com/blockscout/blockscout/pull/2735) - Add pending transactions cache
- [#2726](https://github.com/blockscout/blockscout/pull/2726) - Remove internal_transaction block_number setting from blocks runner
- [#2717](https://github.com/blockscout/blockscout/pull/2717) - Improve speed of nonconsensus data removal
- [#2679](https://github.com/blockscout/blockscout/pull/2679) - added fixed height for card chain blocks and card chain transactions
- [#2678](https://github.com/blockscout/blockscout/pull/2678) - fixed dashboard banner height bug
- [#2672](https://github.com/blockscout/blockscout/pull/2672) - added new theme for xUSDT
- [#2667](https://github.com/blockscout/blockscout/pull/2667) - Add ETS-based cache for accounts page
- [#2666](https://github.com/blockscout/blockscout/pull/2666) - fetch token counters in parallel
- [#2665](https://github.com/blockscout/blockscout/pull/2665) - new menu layout for mobile devices
- [#2663](https://github.com/blockscout/blockscout/pull/2663) - Fetch address counters in parallel
- [#2642](https://github.com/blockscout/blockscout/pull/2642) - add ERC721 coin instance page
- [#2762](https://github.com/blockscout/blockscout/pull/2762) - on-fly fetching of token instances
- [#2470](https://github.com/blockscout/blockscout/pull/2470) - Allow Realtime Fetcher to wait for small skips

### Fixes

- [#4325](https://github.com/blockscout/blockscout/pull/4325) - Fix search on `/tokens` page
- [#2793](https://github.com/blockscout/blockscout/pull/2793) - Hide "We are indexing this chain right now. Some of the counts may be inaccurate" banner if no txs in blockchain
- [#2779](https://github.com/blockscout/blockscout/pull/2779) - fix fetching `latin1` encoded data
- [#2799](https://github.com/blockscout/blockscout/pull/2799) - fix catchup fetcher for empty node and db
- [#2783](https://github.com/blockscout/blockscout/pull/2783) - Fix stuck value and ticker on the token page
- [#2781](https://github.com/blockscout/blockscout/pull/2781) - optimize txlist json rpc
- [#2777](https://github.com/blockscout/blockscout/pull/2777) - Remove duplicate blocks from changes_list before import
- [#2770](https://github.com/blockscout/blockscout/pull/2770) - do not re-fetch token instances without uris
- [#2769](https://github.com/blockscout/blockscout/pull/2769) - optimize token token transfers query
- [#2768](https://github.com/blockscout/blockscout/pull/2768) - Remove nonconsensus blocks from cache after internal transactions importing
- [#2761](https://github.com/blockscout/blockscout/pull/2761) - add indexes for token instances fetching queries
- [#2767](https://github.com/blockscout/blockscout/pull/2767) - fix websocket subscriptions with token instances
- [#2765](https://github.com/blockscout/blockscout/pull/2765) - fixed width issue for cards in mobile view for Transaction Details page
- [#2755](https://github.com/blockscout/blockscout/pull/2755) - various token instance fetcher fixes
- [#2753](https://github.com/blockscout/blockscout/pull/2753) - fix nft token instance images
- [#2750](https://github.com/blockscout/blockscout/pull/2750) - fixed contract buttons color for NFT token instance on each theme
- [#2746](https://github.com/blockscout/blockscout/pull/2746) - fixed wrong alignment in logs decoded view
- [#2745](https://github.com/blockscout/blockscout/pull/2745) - optimize addresses page
- [#2742](https://github.com/blockscout/blockscout/pull/2742) -
fixed menu hovers in dark mode desktop view
- [#2737](https://github.com/blockscout/blockscout/pull/2737) - switched hardcoded subnetwork value to elixir expression for mobile menu
- [#2736](https://github.com/blockscout/blockscout/pull/2736) - do not update cache if no blocks were inserted
- [#2731](https://github.com/blockscout/blockscout/pull/2731) - fix library verification
- [#2718](https://github.com/blockscout/blockscout/pull/2718) - Include all addresses taking part in transactions in wallets' addresses counter
- [#2709](https://github.com/blockscout/blockscout/pull/2709) - Fix stuck label and value for uncle block height
- [#2707](https://github.com/blockscout/blockscout/pull/2707) - fix for dashboard banner chart legend items
- [#2706](https://github.com/blockscout/blockscout/pull/2706) - fix empty total_supply in coin gecko response
- [#2701](https://github.com/blockscout/blockscout/pull/2701) - Exclude nonconsensus blocks from avg block time calculation by default
- [#2696](https://github.com/blockscout/blockscout/pull/2696) - do not update fetched_coin_balance with nil
- [#2693](https://github.com/blockscout/blockscout/pull/2693) - remove non consensus internal transactions
- [#2691](https://github.com/blockscout/blockscout/pull/2691) - fix exchange rate websocket update for Rootstock
- [#2688](https://github.com/blockscout/blockscout/pull/2688) - fix try it out section
- [#2687](https://github.com/blockscout/blockscout/pull/2687) - remove non-consensus token transfers, logs when inserting new consensus blocks
- [#2684](https://github.com/blockscout/blockscout/pull/2684) - do not filter pending logs
- [#2682](https://github.com/blockscout/blockscout/pull/2682) - Use Task.start instead of Task.async in caches
- [#2671](https://github.com/blockscout/blockscout/pull/2671) - fixed buttons color at smart contract section
- [#2660](https://github.com/blockscout/blockscout/pull/2660) - set correct last value for coin balances chart data
- [#2619](https://github.com/blockscout/blockscout/pull/2619) - Enforce DB transaction's order to prevent deadlocks
- [#2738](https://github.com/blockscout/blockscout/pull/2738) - do not fail block `internal_transactions_indexed_at` field update

### Chore

- [#2797](https://github.com/blockscout/blockscout/pull/2797) - Return old style menu
- [#2796](https://github.com/blockscout/blockscout/pull/2796) - Optimize all images with ImageOptim
- [#2794](https://github.com/blockscout/blockscout/pull/2786) - update hosted versions in readme
- [#2789](https://github.com/blockscout/blockscout/pull/2786) - remove projects table in readme, link to docs version
- [#2786](https://github.com/blockscout/blockscout/pull/2786) - updated docs links, removed docs folder
- [#2752](https://github.com/blockscout/blockscout/pull/2752) - allow enabling internal transactions for simple token transfers txs
- [#2749](https://github.com/blockscout/blockscout/pull/2749) - fix opt 22.1 support
- [#2744](https://github.com/blockscout/blockscout/pull/2744) - Disable Geth tests in CI
- [#2724](https://github.com/blockscout/blockscout/pull/2724) - fix ci by commenting a line in hackney library
- [#2708](https://github.com/blockscout/blockscout/pull/2708) - add log index to logs view
- [#2723](https://github.com/blockscout/blockscout/pull/2723) - get rid of ex_json_schema warnings
- [#2740](https://github.com/blockscout/blockscout/pull/2740) - add verify contract rpc doc

## 2.0.4-beta

### Features

- [#2636](https://github.com/blockscout/blockscout/pull/2636) - Execute all address' transactions page queries in parallel
- [#2596](https://github.com/blockscout/blockscout/pull/2596) - support AuRa's empty step reward type
- [#2588](https://github.com/blockscout/blockscout/pull/2588) - add verification submission comment
- [#2505](https://github.com/blockscout/blockscout/pull/2505) - support POA Network emission rewards
- [#2581](https://github.com/blockscout/blockscout/pull/2581) - Add generic Map-like Cache behaviour and implementation
- [#2561](https://github.com/blockscout/blockscout/pull/2561) - Add token's type to the response of tokenlist method
- [#2555](https://github.com/blockscout/blockscout/pull/2555) - find and show decoding candidates for logs
- [#2499](https://github.com/blockscout/blockscout/pull/2499) - import emission reward ranges
- [#2497](https://github.com/blockscout/blockscout/pull/2497) - Add generic Ordered Cache behaviour and implementation

### Fixes

- [#2659](https://github.com/blockscout/blockscout/pull/2659) - Multipurpose front-end part update
- [#2640](https://github.com/blockscout/blockscout/pull/2640) - SVG network icons
- [#2635](https://github.com/blockscout/blockscout/pull/2635) - optimize ERC721 inventory query
- [#2626](https://github.com/blockscout/blockscout/pull/2626) - Fixing 2 Mobile UI Issues
- [#2623](https://github.com/blockscout/blockscout/pull/2623) - fix a blinking test
- [#2616](https://github.com/blockscout/blockscout/pull/2616) - deduplicate coin history records by delta
- [#2613](https://github.com/blockscout/blockscout/pull/2613) - fix getminedblocks rpc endpoint
- [#2612](https://github.com/blockscout/blockscout/pull/2612) - Add cache updating independently from Indexer
- [#2610](https://github.com/blockscout/blockscout/pull/2610) - use CoinGecko instead of CoinMarketcap for exchange rates
- [#2592](https://github.com/blockscout/blockscout/pull/2592) - process new metadata format for whisper
- [#2591](https://github.com/blockscout/blockscout/pull/2591) - Fix url error in API page
- [#2572](https://github.com/blockscout/blockscout/pull/2572) - Ease non-critical css
- [#2570](https://github.com/blockscout/blockscout/pull/2570) - Network icons preload
- [#2569](https://github.com/blockscout/blockscout/pull/2569) - do not fetch emission rewards for transactions csv exporter
- [#2568](https://github.com/blockscout/blockscout/pull/2568) - filter pending token transfers
- [#2564](https://github.com/blockscout/blockscout/pull/2564) - fix first page button for uncles and reorgs
- [#2563](https://github.com/blockscout/blockscout/pull/2563) - Fix view less transfers button
- [#2538](https://github.com/blockscout/blockscout/pull/2538) - fetch the last not empty coin balance records
- [#2468](https://github.com/blockscout/blockscout/pull/2468) - fix confirmations for non consensus blocks

### Chore

- [#2662](https://github.com/blockscout/blockscout/pull/2662) - fetch coin gecko id based on the coin symbol
- [#2646](https://github.com/blockscout/blockscout/pull/2646) - Added Xerom to list of Additional Chains using BlockScout
- [#2634](https://github.com/blockscout/blockscout/pull/2634) - add Lukso to networks dropdown
- [#2617](https://github.com/blockscout/blockscout/pull/2617) - skip cache update if there are no blocks inserted
- [#2611](https://github.com/blockscout/blockscout/pull/2611) - fix js dependency vulnerabilities
- [#2594](https://github.com/blockscout/blockscout/pull/2594) - do not start genesis data fetching periodically
- [#2590](https://github.com/blockscout/blockscout/pull/2590) - restore backward compatablity with old releases
- [#2577](https://github.com/blockscout/blockscout/pull/2577) - Need recompile column in the env vars table
- [#2574](https://github.com/blockscout/blockscout/pull/2574) - limit request body in json rpc error
- [#2566](https://github.com/blockscout/blockscout/pull/2566) - upgrade absinthe phoenix

## 2.0.3-beta

### Features

- [#2433](https://github.com/blockscout/blockscout/pull/2433) - Add a functionality to try Eth RPC methods in the documentation
- [#2529](https://github.com/blockscout/blockscout/pull/2529) - show both eth value and token transfers on transaction overview page
- [#2376](https://github.com/blockscout/blockscout/pull/2376) - Split API and WebApp routes
- [#2477](https://github.com/blockscout/blockscout/pull/2477) - aggregate token transfers on transaction page
- [#2458](https://github.com/blockscout/blockscout/pull/2458) - Add LAST_BLOCK var to add ability indexing in the range of blocks
- [#2456](https://github.com/blockscout/blockscout/pull/2456) - fetch pending transactions for geth
- [#2403](https://github.com/blockscout/blockscout/pull/2403) - Return gasPrice field at the result of gettxinfo method

### Fixes

- [#2562](https://github.com/blockscout/blockscout/pull/2562) - Fix dark theme flickering
- [#2560](https://github.com/blockscout/blockscout/pull/2560) - fix slash before not empty path in docs
- [#2559](https://github.com/blockscout/blockscout/pull/2559) - fix rsk total supply for empty exchange rate
- [#2553](https://github.com/blockscout/blockscout/pull/2553) - Dark theme import to the end of sass
- [#2550](https://github.com/blockscout/blockscout/pull/2550) - correctly encode decimal values for frontend
- [#2549](https://github.com/blockscout/blockscout/pull/2549) - Fix wrong colour of tooltip
- [#2548](https://github.com/blockscout/blockscout/pull/2548) - CSS preload support in Firefox
- [#2547](https://github.com/blockscout/blockscout/pull/2547) - do not show eth value if it's zero on the transaction overview page
- [#2543](https://github.com/blockscout/blockscout/pull/2543) - do not hide search input during logs search
- [#2524](https://github.com/blockscout/blockscout/pull/2524) - fix dark theme validator data styles
- [#2532](https://github.com/blockscout/blockscout/pull/2532) - don't show empty token transfers on the transaction overview page
- [#2528](https://github.com/blockscout/blockscout/pull/2528) - fix coin history chart data
- [#2520](https://github.com/blockscout/blockscout/pull/2520) - Hide loading message when fetching is failed
- [#2523](https://github.com/blockscout/blockscout/pull/2523) - Avoid importing internal_transactions of pending transactions
- [#2519](https://github.com/blockscout/blockscout/pull/2519) - enable `First` page button in pagination
- [#2518](https://github.com/blockscout/blockscout/pull/2518) - create suggested indexes
- [#2517](https://github.com/blockscout/blockscout/pull/2517) - remove duplicate indexes
- [#2515](https://github.com/blockscout/blockscout/pull/2515) - do not aggregate NFT token transfers
- [#2514](https://github.com/blockscout/blockscout/pull/2514) - Isolating of staking dapp css && extracting of non-critical css
- [#2512](https://github.com/blockscout/blockscout/pull/2512) - alert link fix
- [#2509](https://github.com/blockscout/blockscout/pull/2509) - value-ticker gaps fix
- [#2508](https://github.com/blockscout/blockscout/pull/2508) - logs view columns fix
- [#2506](https://github.com/blockscout/blockscout/pull/2506) - fix two active tab in the top menu
- [#2503](https://github.com/blockscout/blockscout/pull/2503) - Mitigate autocompletion library influence to page loading performance
- [#2502](https://github.com/blockscout/blockscout/pull/2502) - increase reward task timeout
- [#2463](https://github.com/blockscout/blockscout/pull/2463) - dark theme fixes
- [#2496](https://github.com/blockscout/blockscout/pull/2496) - fix docker build
- [#2495](https://github.com/blockscout/blockscout/pull/2495) - fix logs for indexed chain
- [#2459](https://github.com/blockscout/blockscout/pull/2459) - fix top addresses query
- [#2425](https://github.com/blockscout/blockscout/pull/2425) - Force to show address view for checksummed address even if it is not in DB
- [#2551](https://github.com/blockscout/blockscout/pull/2551) - Correctly handle dynamically created Bootstrap tooltips

### Chore

- [#2554](https://github.com/blockscout/blockscout/pull/2554) - remove extra slash for endpoint url in docs
- [#2552](https://github.com/blockscout/blockscout/pull/2552) - remove brackets for token holders percentage
- [#2507](https://github.com/blockscout/blockscout/pull/2507) - update minor version of ecto, ex_machina, phoenix_live_reload
- [#2516](https://github.com/blockscout/blockscout/pull/2516) - update absinthe plug from fork
- [#2473](https://github.com/blockscout/blockscout/pull/2473) - get rid of cldr warnings
- [#2402](https://github.com/blockscout/blockscout/pull/2402) - bump otp version to 22.0
- [#2492](https://github.com/blockscout/blockscout/pull/2492) - hide decoded row if event is not decoded
- [#2490](https://github.com/blockscout/blockscout/pull/2490) - enable credo duplicated code check
- [#2432](https://github.com/blockscout/blockscout/pull/2432) - bump credo version
- [#2457](https://github.com/blockscout/blockscout/pull/2457) - update mix.lock
- [#2435](https://github.com/blockscout/blockscout/pull/2435) - Replace deprecated extract-text-webpack-plugin with mini-css-extract-plugin
- [#2450](https://github.com/blockscout/blockscout/pull/2450) - Fix clearance of logs and node_modules folders in clearing script
- [#2434](https://github.com/blockscout/blockscout/pull/2434) - get rid of timex warnings
- [#2402](https://github.com/blockscout/blockscout/pull/2402) - bump otp version to 22.0
- [#2373](https://github.com/blockscout/blockscout/pull/2373) - Add script to validate internal_transactions constraint for large DBs

## 2.0.2-beta

### Features

- [#2412](https://github.com/blockscout/blockscout/pull/2412) - dark theme
- [#2399](https://github.com/blockscout/blockscout/pull/2399) - decode verified smart contract's logs
- [#2391](https://github.com/blockscout/blockscout/pull/2391) - Controllers Improvements
- [#2379](https://github.com/blockscout/blockscout/pull/2379) - Disable network selector when is empty
- [#2374](https://github.com/blockscout/blockscout/pull/2374) - decode constructor arguments for verified smart contracts
- [#2366](https://github.com/blockscout/blockscout/pull/2366) - paginate eth logs
- [#2360](https://github.com/blockscout/blockscout/pull/2360) - add default evm version to smart contract verification
- [#2352](https://github.com/blockscout/blockscout/pull/2352) - Fetch rewards in parallel with transactions
- [#2294](https://github.com/blockscout/blockscout/pull/2294) - add healthy block period checking endpoint
- [#2324](https://github.com/blockscout/blockscout/pull/2324) - set timeout for loading message on the main page

### Fixes

- [#2421](https://github.com/blockscout/blockscout/pull/2421) - Fix hiding of loader for txs on the main page
- [#2420](https://github.com/blockscout/blockscout/pull/2420) - fetch data from cache in healthy endpoint
- [#2416](https://github.com/blockscout/blockscout/pull/2416) - Fix "page not found" handling in the router
- [#2413](https://github.com/blockscout/blockscout/pull/2413) - remove outer tables for decoded data
- [#2410](https://github.com/blockscout/blockscout/pull/2410) - preload smart contract for logs decoding
- [#2405](https://github.com/blockscout/blockscout/pull/2405) - added templates for table loader and tile loader
- [#2398](https://github.com/blockscout/blockscout/pull/2398) - show only one decoded candidate
- [#2389](https://github.com/blockscout/blockscout/pull/2389) - Reduce Lodash lib size (86% of lib methods are not used)
- [#2388](https://github.com/blockscout/blockscout/pull/2388) - add create2 support to geth's js tracer
- [#2387](https://github.com/blockscout/blockscout/pull/2387) - fix not existing keys in transaction json rpc
- [#2378](https://github.com/blockscout/blockscout/pull/2378) - Page performance: exclude moment.js localization files except EN, remove unused css
- [#2368](https://github.com/blockscout/blockscout/pull/2368) - add two columns of smart contract info
- [#2375](https://github.com/blockscout/blockscout/pull/2375) - Update created_contract_code_indexed_at on transaction import conflict
- [#2346](https://github.com/blockscout/blockscout/pull/2346) - Avoid fetching internal transactions of blocks that still need refetching
- [#2350](https://github.com/blockscout/blockscout/pull/2350) - fix invalid User agent headers
- [#2345](https://github.com/blockscout/blockscout/pull/2345) - do not override existing market records
- [#2337](https://github.com/blockscout/blockscout/pull/2337) - set url params for prod explicitly
- [#2341](https://github.com/blockscout/blockscout/pull/2341) - fix transaction input json encoding
- [#2311](https://github.com/blockscout/blockscout/pull/2311) - fix market history overriding with zeroes
- [#2310](https://github.com/blockscout/blockscout/pull/2310) - parse url for api docs
- [#2299](https://github.com/blockscout/blockscout/pull/2299) - fix interpolation in error message
- [#2303](https://github.com/blockscout/blockscout/pull/2303) - fix transaction csv download link
- [#2304](https://github.com/blockscout/blockscout/pull/2304) - footer grid fix for md resolution
- [#2291](https://github.com/blockscout/blockscout/pull/2291) - dashboard fix for md resolution, transactions load fix, block info row fix, addresses page issue, check mark issue
- [#2326](https://github.com/blockscout/blockscout/pull/2326) - fix nested constructor arguments

### Chore

- [#2422](https://github.com/blockscout/blockscout/pull/2422) - check if address_id is binary in token_transfers_csv endpoint
- [#2418](https://github.com/blockscout/blockscout/pull/2418) - Remove parentheses in market cap percentage
- [#2401](https://github.com/blockscout/blockscout/pull/2401) - add ENV vars to manage updating period of average block time and market history cache
- [#2363](https://github.com/blockscout/blockscout/pull/2363) - add parameters example for eth rpc
- [#2342](https://github.com/blockscout/blockscout/pull/2342) - Upgrade Postgres image version in Docker setup
- [#2325](https://github.com/blockscout/blockscout/pull/2325) - Reduce function input to address' hash only where possible
- [#2323](https://github.com/blockscout/blockscout/pull/2323) - Group Explorer caches
- [#2305](https://github.com/blockscout/blockscout/pull/2305) - Improve Address controllers
- [#2302](https://github.com/blockscout/blockscout/pull/2302) - fix names for xDai source
- [#2289](https://github.com/blockscout/blockscout/pull/2289) - Optional websockets for dev environment
- [#2307](https://github.com/blockscout/blockscout/pull/2307) - add GoJoy to README
- [#2293](https://github.com/blockscout/blockscout/pull/2293) - remove request idle timeout configuration
- [#2255](https://github.com/blockscout/blockscout/pull/2255) - bump elixir version to 1.9.0

## 2.0.1-beta

### Features

- [#2283](https://github.com/blockscout/blockscout/pull/2283) - Add transactions cache
- [#2182](https://github.com/blockscout/blockscout/pull/2182) - add market history cache
- [#2109](https://github.com/blockscout/blockscout/pull/2109) - use bigger updates instead of `Multi` transactions in BlocksTransactionsMismatch
- [#2075](https://github.com/blockscout/blockscout/pull/2075) - add blocks cache
- [#2151](https://github.com/blockscout/blockscout/pull/2151) - hide dropdown menu then other networks list is empty
- [#2191](https://github.com/blockscout/blockscout/pull/2191) - allow to configure token metadata update interval
- [#2146](https://github.com/blockscout/blockscout/pull/2146) - feat: add eth_getLogs rpc endpoint
- [#2216](https://github.com/blockscout/blockscout/pull/2216) - Improve token's controllers by avoiding unnecessary preloads
- [#2235](https://github.com/blockscout/blockscout/pull/2235) - save and show additional validation fields to smart contract
- [#2190](https://github.com/blockscout/blockscout/pull/2190) - show all token transfers
- [#2193](https://github.com/blockscout/blockscout/pull/2193) - feat: add BLOCKSCOUT_HOST, and use it in API docs
- [#2266](https://github.com/blockscout/blockscout/pull/2266) - allow excluding uncles from average block time calculation

### Fixes

- [#2290](https://github.com/blockscout/blockscout/pull/2290) - Add eth_get_balance.json to AddressView's render
- [#2286](https://github.com/blockscout/blockscout/pull/2286) - banner stats issues on sm resolutions, transactions title issue
- [#2284](https://github.com/blockscout/blockscout/pull/2284) - add 404 status for not existing pages
- [#2244](https://github.com/blockscout/blockscout/pull/2244) - fix internal transactions failing to be indexed because of constraint
- [#2281](https://github.com/blockscout/blockscout/pull/2281) - typo issues, dropdown issues
- [#2278](https://github.com/blockscout/blockscout/pull/2278) - increase threshold for scientific notation
- [#2275](https://github.com/blockscout/blockscout/pull/2275) - Description for networks selector
- [#2263](https://github.com/blockscout/blockscout/pull/2263) - added an ability to close network selector on outside click
- [#2257](https://github.com/blockscout/blockscout/pull/2257) - 'download csv' button added to different tabs
- [#2242](https://github.com/blockscout/blockscout/pull/2242) - added styles for 'download csv' button
- [#2261](https://github.com/blockscout/blockscout/pull/2261) - header logo aligned to the center properly
- [#2254](https://github.com/blockscout/blockscout/pull/2254) - search length issue, tile link wrapping issue
- [#2238](https://github.com/blockscout/blockscout/pull/2238) - header content alignment issue, hide navbar on outside click
- [#2229](https://github.com/blockscout/blockscout/pull/2229) - gap issue between qr and copy button in token transfers, top cards width and height issue
- [#2201](https://github.com/blockscout/blockscout/pull/2201) - footer columns fix
- [#2179](https://github.com/blockscout/blockscout/pull/2179) - fix docker build error
- [#2165](https://github.com/blockscout/blockscout/pull/2165) - sort blocks by timestamp when calculating average block time
- [#2175](https://github.com/blockscout/blockscout/pull/2175) - fix coinmarketcap response errors
- [#2164](https://github.com/blockscout/blockscout/pull/2164) - fix large numbers in balance view card
- [#2155](https://github.com/blockscout/blockscout/pull/2155) - fix pending transaction query
- [#2183](https://github.com/blockscout/blockscout/pull/2183) - tile content aligning for mobile resolution fix, dai logo fix
- [#2162](https://github.com/blockscout/blockscout/pull/2162) - contract creation tile color changed
- [#2144](https://github.com/blockscout/blockscout/pull/2144) - 'page not found' images path fixed for goerli
- [#2142](https://github.com/blockscout/blockscout/pull/2142) - Removed posdao theme and logo, added 'page not found' image for goerli
- [#2138](https://github.com/blockscout/blockscout/pull/2138) - badge colors issue, api titles issue
- [#2129](https://github.com/blockscout/blockscout/pull/2129) - Fix for width of explorer elements
- [#2121](https://github.com/blockscout/blockscout/pull/2121) - Binding of 404 page
- [#2120](https://github.com/blockscout/blockscout/pull/2120) - footer links and socials focus color issue
- [#2113](https://github.com/blockscout/blockscout/pull/2113) - renewed logos for rsk, dai, blockscout; themes color changes for lukso; error images for lukso
- [#2112](https://github.com/blockscout/blockscout/pull/2112) - themes color improvements, dropdown color issue
- [#2110](https://github.com/blockscout/blockscout/pull/2110) - themes colors issues, ui issues
- [#2103](https://github.com/blockscout/blockscout/pull/2103) - ui issues for all themes
- [#2090](https://github.com/blockscout/blockscout/pull/2090) - updated some ETC theme colors
- [#2096](https://github.com/blockscout/blockscout/pull/2096) - RSK theme fixes
- [#2093](https://github.com/blockscout/blockscout/pull/2093) - detect token transfer type for deprecated erc721 spec
- [#2111](https://github.com/blockscout/blockscout/pull/2111) - improve address transaction controller
- [#2108](https://github.com/blockscout/blockscout/pull/2108) - fix uncle fetching without full transactions
- [#2128](https://github.com/blockscout/blockscout/pull/2128) - add new function clause for uncle errors
- [#2123](https://github.com/blockscout/blockscout/pull/2123) - fix coins percentage view
- [#2119](https://github.com/blockscout/blockscout/pull/2119) - fix map logging
- [#2130](https://github.com/blockscout/blockscout/pull/2130) - fix navigation
- [#2148](https://github.com/blockscout/blockscout/pull/2148) - filter pending logs
- [#2147](https://github.com/blockscout/blockscout/pull/2147) - add rsk format of checksum
- [#2149](https://github.com/blockscout/blockscout/pull/2149) - remove pending transaction count
- [#2177](https://github.com/blockscout/blockscout/pull/2177) - remove duplicate entries from UncleBlock's Fetcher
- [#2169](https://github.com/blockscout/blockscout/pull/2169) - add more validator reward types for xDai
- [#2173](https://github.com/blockscout/blockscout/pull/2173) - handle correctly empty transactions
- [#2174](https://github.com/blockscout/blockscout/pull/2174) - fix reward channel joining
- [#2186](https://github.com/blockscout/blockscout/pull/2186) - fix net version test
- [#2196](https://github.com/blockscout/blockscout/pull/2196) - Nethermind client fixes
- [#2237](https://github.com/blockscout/blockscout/pull/2237) - fix rsk total_supply
- [#2198](https://github.com/blockscout/blockscout/pull/2198) - reduce transaction status and error constraint
- [#2167](https://github.com/blockscout/blockscout/pull/2167) - feat: document eth rpc api mimicking endpoints
- [#2225](https://github.com/blockscout/blockscout/pull/2225) - fix metadata decoding in Solidity 0.5.9 smart contract verification
- [#2204](https://github.com/blockscout/blockscout/pull/2204) - fix large contract verification
- [#2258](https://github.com/blockscout/blockscout/pull/2258) - reduce BlocksTransactionsMismatch memory footprint
- [#2247](https://github.com/blockscout/blockscout/pull/2247) - hide logs search if there are no logs
- [#2248](https://github.com/blockscout/blockscout/pull/2248) - sort block after query execution for average block time
- [#2249](https://github.com/blockscout/blockscout/pull/2249) - More transaction controllers improvements
- [#2267](https://github.com/blockscout/blockscout/pull/2267) - Modify implementation of `where_transaction_has_multiple_internal_transactions`
- [#2270](https://github.com/blockscout/blockscout/pull/2270) - Remove duplicate params in `Indexer.Fetcher.TokenBalance`
- [#2268](https://github.com/blockscout/blockscout/pull/2268) - remove not existing assigns in html code
- [#2276](https://github.com/blockscout/blockscout/pull/2276) - remove port in docs

### Chore

- [#2127](https://github.com/blockscout/blockscout/pull/2127) - use previouse chromedriver version
- [#2118](https://github.com/blockscout/blockscout/pull/2118) - show only the last decompiled contract
- [#2255](https://github.com/blockscout/blockscout/pull/2255) - upgrade elixir version to 1.9.0
- [#2256](https://github.com/blockscout/blockscout/pull/2256) - use the latest version of chromedriver

## 2.0.0-beta

### Features

- [#2044](https://github.com/blockscout/blockscout/pull/2044) - New network selector.
- [#2091](https://github.com/blockscout/blockscout/pull/2091) - Added "Question" modal.
- [#1963](https://github.com/blockscout/blockscout/pull/1963), [#1959](https://github.com/blockscout/blockscout/pull/1959), [#1948](https://github.com/blockscout/blockscout/pull/1948), [#1936](https://github.com/blockscout/blockscout/pull/1936), [#1925](https://github.com/blockscout/blockscout/pull/1925), [#1922](https://github.com/blockscout/blockscout/pull/1922), [#1903](https://github.com/blockscout/blockscout/pull/1903), [#1874](https://github.com/blockscout/blockscout/pull/1874), [#1895](https://github.com/blockscout/blockscout/pull/1895), [#2031](https://github.com/blockscout/blockscout/pull/2031), [#2073](https://github.com/blockscout/blockscout/pull/2073), [#2074](https://github.com/blockscout/blockscout/pull/2074),  - added new themes and logos for poa, eth, rinkeby, goerli, ropsten, kovan, sokol, xdai, etc, rsk and default theme
- [#1726](https://github.com/blockscout/blockscout/pull/2071) - Updated styles for the new smart contract page.
- [#2081](https://github.com/blockscout/blockscout/pull/2081) - Tooltip for 'more' button, explorers logos added
- [#2010](https://github.com/blockscout/blockscout/pull/2010) - added "block not found" and "tx not found pages"
- [#1928](https://github.com/blockscout/blockscout/pull/1928) - pagination styles were updated
- [#1940](https://github.com/blockscout/blockscout/pull/1940) - qr modal button and background issue
- [#1907](https://github.com/blockscout/blockscout/pull/1907) - dropdown color bug fix (lukso theme) and tooltip color bug fix
- [#1859](https://github.com/blockscout/blockscout/pull/1859) - feat: show raw transaction traces
- [#1941](https://github.com/blockscout/blockscout/pull/1941) - feat: add on demand fetching and stale attr to rpc
- [#1957](https://github.com/blockscout/blockscout/pull/1957) - Calculate stakes ratio before insert pools
- [#1956](https://github.com/blockscout/blockscout/pull/1956) - add logs tab to address
- [#1952](https://github.com/blockscout/blockscout/pull/1952) - feat: exclude empty contracts by default
- [#1954](https://github.com/blockscout/blockscout/pull/1954) - feat: use creation init on self destruct
- [#2036](https://github.com/blockscout/blockscout/pull/2036) - New tables for staking pools and delegators
- [#1974](https://github.com/blockscout/blockscout/pull/1974) - feat: previous page button logic
- [#1999](https://github.com/blockscout/blockscout/pull/1999) - load data async on addresses page
- [#1807](https://github.com/blockscout/blockscout/pull/1807) - New theming capabilities.
- [#2040](https://github.com/blockscout/blockscout/pull/2040) - Verification links to other explorers for ETH
- [#2037](https://github.com/blockscout/blockscout/pull/2037) - add address logs search functionality
- [#2012](https://github.com/blockscout/blockscout/pull/2012) - make all pages pagination async
- [#2064](https://github.com/blockscout/blockscout/pull/2064) - feat: add fields to tx apis, small cleanups
- [#2100](https://github.com/blockscout/blockscout/pull/2100) - feat: eth_get_balance rpc endpoint

### Fixes

- [#2228](https://github.com/blockscout/blockscout/pull/2228) - favorites duplication issues, active radio issue
- [#2207](https://github.com/blockscout/blockscout/pull/2207) - new 'download csv' button design
- [#2206](https://github.com/blockscout/blockscout/pull/2206) - added styles for 'Download All Transactions as CSV' button
- [#2099](https://github.com/blockscout/blockscout/pull/2099) - logs search input width
- [#2098](https://github.com/blockscout/blockscout/pull/2098) - nav dropdown issue, logo size issue
- [#2082](https://github.com/blockscout/blockscout/pull/2082) - dropdown styles, tooltip gap fix, 404 page added
- [#2077](https://github.com/blockscout/blockscout/pull/2077) - ui issues
- [#2072](https://github.com/blockscout/blockscout/pull/2072) - Fixed checkmarks not showing correctly in tabs.
- [#2066](https://github.com/blockscout/blockscout/pull/2066) - fixed length of logs search input
- [#2056](https://github.com/blockscout/blockscout/pull/2056) - log search form styles added
- [#2043](https://github.com/blockscout/blockscout/pull/2043) - Fixed modal dialog width for 'verify other explorers'
- [#2025](https://github.com/blockscout/blockscout/pull/2025) - Added a new color to display transactions' errors.
- [#2033](https://github.com/blockscout/blockscout/pull/2033) - Header nav. dropdown active element color issue
- [#2019](https://github.com/blockscout/blockscout/pull/2019) - Fixed the missing tx hashes.
- [#2020](https://github.com/blockscout/blockscout/pull/2020) - Fixed a bug triggered when a second click to a selected tab caused the other tabs to hide.
- [#1944](https://github.com/blockscout/blockscout/pull/1944) - fixed styles for token's dropdown.
- [#1926](https://github.com/blockscout/blockscout/pull/1926) - status label alignment
- [#1849](https://github.com/blockscout/blockscout/pull/1849) - Improve chains menu
- [#1868](https://github.com/blockscout/blockscout/pull/1868) - fix: logs list endpoint performance
- [#1822](https://github.com/blockscout/blockscout/pull/1822) - Fix style breaks in decompiled contract code view
- [#1885](https://github.com/blockscout/blockscout/pull/1885) - highlight reserved words in decompiled code
- [#1896](https://github.com/blockscout/blockscout/pull/1896) - re-query tokens in top nav automplete
- [#1905](https://github.com/blockscout/blockscout/pull/1905) - fix reorgs, uncles pagination
- [#1904](https://github.com/blockscout/blockscout/pull/1904) - fix `BLOCK_COUNT_CACHE_TTL` env var type
- [#1915](https://github.com/blockscout/blockscout/pull/1915) - fallback to 2 latest evm versions
- [#1937](https://github.com/blockscout/blockscout/pull/1937) - Check the presence of overlap[i] object before retrieving properties from it
- [#1960](https://github.com/blockscout/blockscout/pull/1960) - do not remove bold text in decompiled contacts
- [#1966](https://github.com/blockscout/blockscout/pull/1966) - fix: add fields for contract filter performance
- [#2017](https://github.com/blockscout/blockscout/pull/2017) - fix: fix to/from filters on tx list pages
- [#2008](https://github.com/blockscout/blockscout/pull/2008) - add new function clause for xDai network beneficiaries
- [#2009](https://github.com/blockscout/blockscout/pull/2009) - addresses page improvements
- [#2027](https://github.com/blockscout/blockscout/pull/2027) - fix: `BlocksTransactionsMismatch` ignoring blocks without transactions
- [#2062](https://github.com/blockscout/blockscout/pull/2062) - fix: uniq by hash, instead of transaction
- [#2052](https://github.com/blockscout/blockscout/pull/2052) - allow bytes32 for name and symbol
- [#2047](https://github.com/blockscout/blockscout/pull/2047) - fix: show creating internal transactions
- [#2014](https://github.com/blockscout/blockscout/pull/2014) - fix: use better queries for listLogs endpoint
- [#2027](https://github.com/blockscout/blockscout/pull/2027) - fix: `BlocksTransactionsMismatch` ignoring blocks without transactions
- [#2070](https://github.com/blockscout/blockscout/pull/2070) - reduce `max_concurrency` of `BlocksTransactionsMismatch` fetcher
- [#2083](https://github.com/blockscout/blockscout/pull/2083) - allow total_difficulty to be nil
- [#2086](https://github.com/blockscout/blockscout/pull/2086) - fix geth's staticcall without output

### Chore

- [#1900](https://github.com/blockscout/blockscout/pull/1900) - SUPPORTED_CHAINS ENV var
- [#1958](https://github.com/blockscout/blockscout/pull/1958) - Default value for release link env var
- [#1964](https://github.com/blockscout/blockscout/pull/1964) - ALLOWED_EVM_VERSIONS env var
- [#1975](https://github.com/blockscout/blockscout/pull/1975) - add log index to transaction view
- [#1988](https://github.com/blockscout/blockscout/pull/1988) - Fix wrong parity tasks names in Circle CI
- [#2000](https://github.com/blockscout/blockscout/pull/2000) - docker/Makefile: always set a container name
- [#2018](https://github.com/blockscout/blockscout/pull/2018) - Use PORT env variable in dev config
- [#2055](https://github.com/blockscout/blockscout/pull/2055) - Increase timeout for geth indexers
- [#2069](https://github.com/blockscout/blockscout/pull/2069) - Docsify integration: static docs page generation

## 1.3.15-beta

### Features

- [#1857](https://github.com/blockscout/blockscout/pull/1857) - Re-implement Geth JS internal transaction tracer in Elixir
- [#1989](https://github.com/blockscout/blockscout/pull/1989) - fix: consolidate address w/ balance one at a time
- [#2002](https://github.com/blockscout/blockscout/pull/2002) - Get estimated count of blocks when cache is empty

### Fixes

- [#1869](https://github.com/blockscout/blockscout/pull/1869) - Fix output and gas extraction in JS tracer for Geth
- [#1992](https://github.com/blockscout/blockscout/pull/1992) - fix: support https for wobserver polling
- [#2027](https://github.com/blockscout/blockscout/pull/2027) - fix: `BlocksTransactionsMismatch` ignoring blocks without transactions

## 1.3.14-beta

- [#1812](https://github.com/blockscout/blockscout/pull/1812) - add pagination to addresses page
- [#1920](https://github.com/blockscout/blockscout/pull/1920) - fix: remove source code fields from list endpoint
- [#1876](https://github.com/blockscout/blockscout/pull/1876) - async calculate a count of blocks

### Fixes

- [#1917](https://github.com/blockscout/blockscout/pull/1917) - Force block refetch if transaction is re-collated in a different block

### Chore

- [#1892](https://github.com/blockscout/blockscout/pull/1892) - Remove temporary worker modules

## 1.3.13-beta

### Features

- [#1933](https://github.com/blockscout/blockscout/pull/1933) - add eth_BlockNumber json rpc method

### Fixes

- [#1875](https://github.com/blockscout/blockscout/pull/1875) - fix: resolve false positive constructor arguments
- [#1881](https://github.com/blockscout/blockscout/pull/1881) - fix: store solc versions locally for performance
- [#1898](https://github.com/blockscout/blockscout/pull/1898) - check if the constructor has arguments before verifying constructor arguments

## 1.3.12-beta

Reverting of synchronous block counter, implemented in #1848

## 1.3.11-beta

### Features

- [#1815](https://github.com/blockscout/blockscout/pull/1815) - Be able to search without prefix "0x"
- [#1813](https://github.com/blockscout/blockscout/pull/1813) - Add total blocks counter to the main page
- [#1806](https://github.com/blockscout/blockscout/pull/1806) - Verify contracts with a post request
- [#1848](https://github.com/blockscout/blockscout/pull/1848) - Add cache for block counter

### Fixes

- [#1829](https://github.com/blockscout/blockscout/pull/1829) - Handle nil quantities in block decoding routine
- [#1830](https://github.com/blockscout/blockscout/pull/1830) - Make block size field nullable
- [#1840](https://github.com/blockscout/blockscout/pull/1840) - Handle case when total supply is nil
- [#1838](https://github.com/blockscout/blockscout/pull/1838) - Block counter calculates only consensus blocks

### Chore

- [#1814](https://github.com/blockscout/blockscout/pull/1814) - Clear build artifacts script
- [#1837](https://github.com/blockscout/blockscout/pull/1837) - Add -f flag to clear_build.sh script delete static folder

## 1.3.10-beta

### Features

- [#1739](https://github.com/blockscout/blockscout/pull/1739) - highlight decompiled source code
- [#1696](https://github.com/blockscout/blockscout/pull/1696) - full-text search by tokens
- [#1742](https://github.com/blockscout/blockscout/pull/1742) - Support RSK
- [#1777](https://github.com/blockscout/blockscout/pull/1777) - show ERC-20 token transfer info on transaction page
- [#1770](https://github.com/blockscout/blockscout/pull/1770) - set a websocket keepalive from config
- [#1789](https://github.com/blockscout/blockscout/pull/1789) - add ERC-721 info to transaction overview page
- [#1801](https://github.com/blockscout/blockscout/pull/1801) - Staking pools fetching

### Fixes

- [#1724](https://github.com/blockscout/blockscout/pull/1724) - Remove internal tx and token balance fetching from realtime fetcher
- [#1727](https://github.com/blockscout/blockscout/pull/1727) - add logs pagination in rpc api
- [#1740](https://github.com/blockscout/blockscout/pull/1740) - fix empty block time
- [#1743](https://github.com/blockscout/blockscout/pull/1743) - sort decompiled smart contracts in lexicographical order
- [#1756](https://github.com/blockscout/blockscout/pull/1756) - add today's token balance from the previous value
- [#1769](https://github.com/blockscout/blockscout/pull/1769) - add timestamp to block overview
- [#1768](https://github.com/blockscout/blockscout/pull/1768) - fix first block parameter
- [#1778](https://github.com/blockscout/blockscout/pull/1778) - Make websocket optional for realtime fetcher
- [#1790](https://github.com/blockscout/blockscout/pull/1790) - fix constructor arguments verification
- [#1793](https://github.com/blockscout/blockscout/pull/1793) - fix top nav autocomplete
- [#1795](https://github.com/blockscout/blockscout/pull/1795) - fix line numbers for decompiled contracts
- [#1803](https://github.com/blockscout/blockscout/pull/1803) - use coinmarketcap for total_supply by default
- [#1802](https://github.com/blockscout/blockscout/pull/1802) - make coinmarketcap's number of pages configurable
- [#1799](https://github.com/blockscout/blockscout/pull/1799) - Use eth_getUncleByBlockHashAndIndex for uncle block fetching
- [#1531](https://github.com/blockscout/blockscout/pull/1531) - docker: fix dockerFile for secp256k1 building
- [#1835](https://github.com/blockscout/blockscout/pull/1835) - fix: ignore `pong` messages without error

### Chore

- [#1804](https://github.com/blockscout/blockscout/pull/1804) - (Chore) Divide chains by Mainnet/Testnet in menu
- [#1783](https://github.com/blockscout/blockscout/pull/1783) - Update README with the chains that use Blockscout
- [#1780](https://github.com/blockscout/blockscout/pull/1780) - Update link to the Github repo in the footer
- [#1757](https://github.com/blockscout/blockscout/pull/1757) - Change twitter acc link to official Blockscout acc twitter
- [#1749](https://github.com/blockscout/blockscout/pull/1749) - Replace the link in the footer with the official POA announcements tg channel link
- [#1718](https://github.com/blockscout/blockscout/pull/1718) - Flatten indexer module hierarchy and supervisor tree
- [#1753](https://github.com/blockscout/blockscout/pull/1753) - Add a check mark to decompiled contract tab
- [#1744](https://github.com/blockscout/blockscout/pull/1744) - remove `0x0..0` from tests
- [#1763](https://github.com/blockscout/blockscout/pull/1763) - Describe indexer structure and list existing fetchers
- [#1800](https://github.com/blockscout/blockscout/pull/1800) - Disable lazy logging check in Credo

## 1.3.9-beta

### Features

- [#1662](https://github.com/blockscout/blockscout/pull/1662) - allow specifying number of optimization runs
- [#1654](https://github.com/blockscout/blockscout/pull/1654) - add decompiled code tab
- [#1661](https://github.com/blockscout/blockscout/pull/1661) - try to compile smart contract with the latest evm version
- [#1665](https://github.com/blockscout/blockscout/pull/1665) - Add contract verification RPC endpoint.
- [#1706](https://github.com/blockscout/blockscout/pull/1706) - allow setting update interval for addresses with b

### Fixes

- [#1669](https://github.com/blockscout/blockscout/pull/1669) - do not fail if multiple matching tokens are found
- [#1691](https://github.com/blockscout/blockscout/pull/1691) - decrease token metadata update interval
- [#1688](https://github.com/blockscout/blockscout/pull/1688) - do not fail if failure reason is atom
- [#1692](https://github.com/blockscout/blockscout/pull/1692) - exclude decompiled smart contract from encoding
- [#1684](https://github.com/blockscout/blockscout/pull/1684) - Discard child block with parent_hash not matching hash of imported block
- [#1699](https://github.com/blockscout/blockscout/pull/1699) - use seconds as transaction cache period measure
- [#1697](https://github.com/blockscout/blockscout/pull/1697) - fix failing in rpc if balance is empty
- [#1711](https://github.com/blockscout/blockscout/pull/1711) - rescue failing repo in block number cache update
- [#1712](https://github.com/blockscout/blockscout/pull/1712) - do not set contract code from transaction input
- [#1714](https://github.com/blockscout/blockscout/pull/1714) - fix average block time calculation

### Chore

- [#1693](https://github.com/blockscout/blockscout/pull/1693) - Add a checklist to the PR template

## 1.3.8-beta

### Features

- [#1611](https://github.com/blockscout/blockscout/pull/1611) - allow setting the first indexing block
- [#1596](https://github.com/blockscout/blockscout/pull/1596) - add endpoint to create decompiled contracts
- [#1634](https://github.com/blockscout/blockscout/pull/1634) - add transaction count cache

### Fixes

- [#1630](https://github.com/blockscout/blockscout/pull/1630) - (Fix) colour for release link in the footer
- [#1621](https://github.com/blockscout/blockscout/pull/1621) - Modify query to fetch failed contract creations
- [#1614](https://github.com/blockscout/blockscout/pull/1614) - Do not fetch burn address token balance
- [#1639](https://github.com/blockscout/blockscout/pull/1614) - Optimize token holder count updates when importing address current balances
- [#1643](https://github.com/blockscout/blockscout/pull/1643) - Set internal_transactions_indexed_at for empty blocks
- [#1647](https://github.com/blockscout/blockscout/pull/1647) - Fix typo in view
- [#1650](https://github.com/blockscout/blockscout/pull/1650) - Add petersburg evm version to smart contract verifier
- [#1657](https://github.com/blockscout/blockscout/pull/1657) - Force consensus loss for parent block if its hash mismatches parent_hash

### Chore

## 1.3.7-beta

### Features

### Fixes

- [#1615](https://github.com/blockscout/blockscout/pull/1615) - Add more logging to code fixer process
- [#1613](https://github.com/blockscout/blockscout/pull/1613) - Fix USD fee value
- [#1577](https://github.com/blockscout/blockscout/pull/1577) - Add process to fix contract with code
- [#1583](https://github.com/blockscout/blockscout/pull/1583) - Chunk JSON-RPC batches in case connection times out

### Chore

- [#1610](https://github.com/blockscout/blockscout/pull/1610) - Add PIRL to Readme

## 1.3.6-beta

### Features

- [#1589](https://github.com/blockscout/blockscout/pull/1589) - RPC endpoint to list addresses
- [#1567](https://github.com/blockscout/blockscout/pull/1567) - Allow setting different configuration just for realtime fetcher
- [#1562](https://github.com/blockscout/blockscout/pull/1562) - Add incoming transactions count to contract view
- [#1608](https://github.com/blockscout/blockscout/pull/1608) - Add listcontracts RPC Endpoint

### Fixes

- [#1595](https://github.com/blockscout/blockscout/pull/1595) - Reduce block_rewards in the catchup fetcher
- [#1590](https://github.com/blockscout/blockscout/pull/1590) - Added guard for fetching blocks with invalid number
- [#1588](https://github.com/blockscout/blockscout/pull/1588) - Fix usd value on address page
- [#1586](https://github.com/blockscout/blockscout/pull/1586) - Exact timestamp display
- [#1581](https://github.com/blockscout/blockscout/pull/1581) - Consider `creates` param when fetching transactions
- [#1559](https://github.com/blockscout/blockscout/pull/1559) - Change v column type for Transactions table

### Chore

- [#1579](https://github.com/blockscout/blockscout/pull/1579) - Add SpringChain to the list of Additional Chains Utilizing BlockScout
- [#1578](https://github.com/blockscout/blockscout/pull/1578) - Refine contributing procedure
- [#1572](https://github.com/blockscout/blockscout/pull/1572) - Add option to disable block rewards in indexer config

## 1.3.5-beta

### Features

- [#1560](https://github.com/blockscout/blockscout/pull/1560) - Allow executing smart contract functions in arbitrarily sized batches
- [#1543](https://github.com/blockscout/blockscout/pull/1543) - Use trace_replayBlockTransactions API for faster tracing
- [#1558](https://github.com/blockscout/blockscout/pull/1558) - Allow searching by token symbol
- [#1551](https://github.com/blockscout/blockscout/pull/1551) Exact date and time for Transaction details page
- [#1547](https://github.com/blockscout/blockscout/pull/1547) - Verify smart contracts with evm versions
- [#1540](https://github.com/blockscout/blockscout/pull/1540) - Fetch ERC721 token balances if sender is '0x0..0'
- [#1539](https://github.com/blockscout/blockscout/pull/1539) - Add the link to release in the footer
- [#1519](https://github.com/blockscout/blockscout/pull/1519) - Create contract methods
- [#1496](https://github.com/blockscout/blockscout/pull/1496) - Remove dropped/replaced transactions in pending transactions list
- [#1492](https://github.com/blockscout/blockscout/pull/1492) - Disable usd value for an empty exchange rate
- [#1466](https://github.com/blockscout/blockscout/pull/1466) - Decoding candidates for unverified contracts

### Fixes

- [#1545](https://github.com/blockscout/blockscout/pull/1545) - Fix scheduling of latest block polling in Realtime Fetcher
- [#1554](https://github.com/blockscout/blockscout/pull/1554) - Encode integer parameters when calling smart contract functions
- [#1537](https://github.com/blockscout/blockscout/pull/1537) - Fix test that depended on date
- [#1534](https://github.com/blockscout/blockscout/pull/1534) - Render a nicer error when creator cannot be determined
- [#1527](https://github.com/blockscout/blockscout/pull/1527) - Add index to value_fetched_at
- [#1518](https://github.com/blockscout/blockscout/pull/1518) - Select only distinct failed transactions
- [#1516](https://github.com/blockscout/blockscout/pull/1516) - Fix coin balance params reducer for pending transaction
- [#1511](https://github.com/blockscout/blockscout/pull/1511) - Set correct log level for production
- [#1510](https://github.com/blockscout/blockscout/pull/1510) - Fix test that fails every 1st day of the month
- [#1509](https://github.com/blockscout/blockscout/pull/1509) - Add index to blocks' consensus
- [#1508](https://github.com/blockscout/blockscout/pull/1508) - Remove duplicated indexes
- [#1505](https://github.com/blockscout/blockscout/pull/1505) - Use https instead of ssh for absinthe libs
- [#1501](https://github.com/blockscout/blockscout/pull/1501) - Constructor_arguments must be type `text`
- [#1498](https://github.com/blockscout/blockscout/pull/1498) - Add index for created_contract_address_hash in transactions
- [#1493](https://github.com/blockscout/blockscout/pull/1493) - Do not do work in process initialization
- [#1487](https://github.com/blockscout/blockscout/pull/1487) - Limit geth sync to 128 blocks
- [#1484](https://github.com/blockscout/blockscout/pull/1484) - Allow decoding input as utf-8
- [#1479](https://github.com/blockscout/blockscout/pull/1479) - Remove smoothing from coin balance chart

### Chore

- [https://github.com/blockscout/blockscout/pull/1532](https://github.com/blockscout/blockscout/pull/1532) - Upgrade elixir to 1.8.1
- [https://github.com/blockscout/blockscout/pull/1553](https://github.com/blockscout/blockscout/pull/1553) - Dockerfile: remove 1.7.1 version pin FROM bitwalker/alpine-elixir-phoenix
- [https://github.com/blockscout/blockscout/pull/1465](https://github.com/blockscout/blockscout/pull/1465) - Resolve lodash security alert<|MERGE_RESOLUTION|>--- conflicted
+++ resolved
@@ -4,11 +4,8 @@
 
 ### Features
 
-<<<<<<< HEAD
 - [#8528](https://github.com/blockscout/blockscout/pull/8528) - Account: add pagination + envs for limits
-=======
 - [#8634](https://github.com/blockscout/blockscout/pull/8634) - API v2: NFT for address
->>>>>>> 77e535bf
 
 ### Fixes
 
