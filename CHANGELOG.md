--- conflicted
+++ resolved
@@ -8,11 +8,8 @@
 
 ### Fixes
 
-<<<<<<< HEAD
 - [#8515](https://github.com/blockscout/blockscout/pull/8515) - Fix `:error.types/0 is undefined` warning
-=======
 - [#8513](https://github.com/blockscout/blockscout/pull/8513) - Don't override transaction status
->>>>>>> 98cd35ab
 
 ### Chore
 
