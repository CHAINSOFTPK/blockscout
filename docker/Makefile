<<<<<<< HEAD
SYSTEM = $(shell uname -s)
HOST = host.docker.internal
DOCKER_IMAGE = blockscout_prod_rsk
BS_CONTAINER_NAME = blockscout_rsk
=======
SYSTEM := $(shell uname -s)
HOST := host.docker.internal
DOCKER_REPO := blockscout
APP_NAME := blockscout
BS_CONTAINER_IMAGE := $(DOCKER_REPO)/$(APP_NAME)
BS_CONTAINER_NAME := blockscout
PG_CONTAINER_IMAGE := postgres:13.6
PG_CONTAINER_NAME := db
>>>>>>> f3f0bdc9
THIS_FILE = $(lastword $(MAKEFILE_LIST))
BS_NEXT_RELEASE = 4.1.2
TAG := $(BS_NEXT_RELEASE)-prerelease-$(shell git log -1 --pretty=format:"%h")

ifeq ($(SYSTEM), Linux)
	HOST=localhost
endif

<<<<<<< HEAD
=======
ifdef DATABASE_URL
	DB_URL = $(DATABASE_URL)
else
	DB_URL = postgresql://postgres:@$(HOST):5432/blockscout?ssl=false
endif
>>>>>>> f3f0bdc9
BLOCKSCOUT_CONTAINER_PARAMS = -e 'MIX_ENV=prod' \

ifeq ($(SYSTEM), Linux)
	BLOCKSCOUT_CONTAINER_PARAMS += --network=host
endif
ifdef NETWORK
	BLOCKSCOUT_CONTAINER_PARAMS += -e 'NETWORK=$(NETWORK)'
endif
ifdef SUBNETWORK
	BLOCKSCOUT_CONTAINER_PARAMS += -e 'SUBNETWORK=$(SUBNETWORK)'
endif
ifdef LOGO
	BLOCKSCOUT_CONTAINER_PARAMS += -e 'LOGO=$(LOGO)'
endif
ifdef LOGO_FOOTER
	BLOCKSCOUT_CONTAINER_PARAMS += -e 'LOGO_FOOTER=$(LOGO_FOOTER)'
endif
ifdef ETHEREUM_JSONRPC_VARIANT
	BLOCKSCOUT_CONTAINER_PARAMS += -e 'ETHEREUM_JSONRPC_VARIANT=$(ETHEREUM_JSONRPC_VARIANT)'
endif
ifdef ETHEREUM_JSONRPC_HTTP_URL
	BLOCKSCOUT_CONTAINER_PARAMS += -e 'ETHEREUM_JSONRPC_HTTP_URL=$(ETHEREUM_JSONRPC_HTTP_URL)'
endif
ifdef ETHEREUM_JSONRPC_TRACE_URL
	BLOCKSCOUT_CONTAINER_PARAMS += -e 'ETHEREUM_JSONRPC_TRACE_URL=$(ETHEREUM_JSONRPC_TRACE_URL)'
endif
ifdef ETHEREUM_JSONRPC_WS_URL
	BLOCKSCOUT_CONTAINER_PARAMS += -e 'ETHEREUM_JSONRPC_WS_URL=$(ETHEREUM_JSONRPC_WS_URL)'
endif
ifdef ETHEREUM_JSONRPC_TRANSPORT
	BLOCKSCOUT_CONTAINER_PARAMS += -e 'ETHEREUM_JSONRPC_TRANSPORT=$(ETHEREUM_JSONRPC_TRANSPORT)'
endif
ifdef IPC_PATH
	BLOCKSCOUT_CONTAINER_PARAMS += -e 'IPC_PATH=$(IPC_PATH)'
endif
ifdef NETWORK_PATH
	BLOCKSCOUT_CONTAINER_PARAMS += -e 'NETWORK_PATH=$(NETWORK_PATH)'
endif
ifdef SECRET_KEY_BASE
	BLOCKSCOUT_CONTAINER_PARAMS += -e 'SECRET_KEY_BASE=$(SECRET_KEY_BASE)'
endif
ifdef CHECK_ORIGIN
	BLOCKSCOUT_CONTAINER_PARAMS += -e 'CHECK_ORIGIN=$(CHECK_ORIGIN)'
endif
ifdef PORT
	BLOCKSCOUT_CONTAINER_PARAMS += -e 'PORT=$(PORT)'
endif
ifdef COIN
	BLOCKSCOUT_CONTAINER_PARAMS += -e 'COIN=$(COIN)'
endif
ifdef METADATA_CONTRACT
	BLOCKSCOUT_CONTAINER_PARAMS += -e 'METADATA_CONTRACT=$(METADATA_CONTRACT)'
endif
ifdef POS_STAKING_CONTRACT
	BLOCKSCOUT_CONTAINER_PARAMS += -e 'POS_STAKING_CONTRACT=$(POS_STAKING_CONTRACT)'
endif
ifdef VALIDATORS_CONTRACT
	BLOCKSCOUT_CONTAINER_PARAMS += -e 'VALIDATORS_CONTRACT=$(VALIDATORS_CONTRACT)'
endif
ifdef KEYS_MANAGER_CONTRACT
	BLOCKSCOUT_CONTAINER_PARAMS += -e 'KEYS_MANAGER_CONTRACT=$(KEYS_MANAGER_CONTRACT)'
endif
ifdef SUPPLY_MODULE
	BLOCKSCOUT_CONTAINER_PARAMS += -e 'SUPPLY_MODULE=$(SUPPLY_MODULE)'
endif
ifdef SOURCE_MODULE
	BLOCKSCOUT_CONTAINER_PARAMS += -e 'SOURCE_MODULE=$(SOURCE_MODULE)'
endif
ifdef DATABASE_URL
	BLOCKSCOUT_CONTAINER_PARAMS += -e 'DATABASE_URL=$(DATABASE_URL)'
endif
ifdef POOL_SIZE
	BLOCKSCOUT_CONTAINER_PARAMS += -e 'POOL_SIZE=$(POOL_SIZE)'
endif
ifdef ECTO_USE_SSL
	BLOCKSCOUT_CONTAINER_PARAMS += -e 'ECTO_USE_SSL=$(ECTO_USE_SSL)'
endif
ifdef DATADOG_HOST
	BLOCKSCOUT_CONTAINER_PARAMS += -e 'DATADOG_HOST=$(DATADOG_HOST)'
endif
ifdef DATADOG_PORT
	BLOCKSCOUT_CONTAINER_PARAMS += -e 'DATADOG_PORT=$(DATADOG_PORT)'
endif
ifdef SPANDEX_BATCH_SIZE
	BLOCKSCOUT_CONTAINER_PARAMS += -e 'SPANDEX_BATCH_SIZE=$(SPANDEX_BATCH_SIZE)'
endif
ifdef SPANDEX_SYNC_THRESHOLD
	BLOCKSCOUT_CONTAINER_PARAMS += -e 'SPANDEX_SYNC_THRESHOLD=$(SPANDEX_SYNC_THRESHOLD)'
endif
ifdef HEART_BEAT_TIMEOUT
	BLOCKSCOUT_CONTAINER_PARAMS += -e 'HEART_BEAT_TIMEOUT=$(HEART_BEAT_TIMEOUT)'
endif
ifdef HEART_COMMAND
	BLOCKSCOUT_CONTAINER_PARAMS += -e 'HEART_COMMAND=$(HEART_COMMAND)'
endif
ifdef BLOCKSCOUT_VERSION
	BLOCKSCOUT_CONTAINER_PARAMS += -e 'BLOCKSCOUT_VERSION=$(BLOCKSCOUT_VERSION)'
endif
ifdef RELEASE_LINK
	BLOCKSCOUT_CONTAINER_PARAMS += -e 'RELEASE_LINK=$(RELEASE_LINK)'
endif
ifdef ELIXIR_VERSION
	BLOCKSCOUT_CONTAINER_PARAMS += -e 'ELIXIR_VERSION=$(ELIXIR_VERSION)'
endif
ifdef BLOCK_TRANSFORMER
	BLOCKSCOUT_CONTAINER_PARAMS += -e 'BLOCK_TRANSFORMER=$(BLOCK_TRANSFORMER)'
endif
ifdef GRAPHIQL_TRANSACTION
	BLOCKSCOUT_CONTAINER_PARAMS += -e 'GRAPHIQL_TRANSACTION=$(GRAPHIQL_TRANSACTION)'
endif
ifdef FIRST_BLOCK
	BLOCKSCOUT_CONTAINER_PARAMS += -e 'FIRST_BLOCK=$(FIRST_BLOCK)'
endif
ifdef LAST_BLOCK
	BLOCKSCOUT_CONTAINER_PARAMS += -e 'LAST_BLOCK=$(LAST_BLOCK)'
endif
ifdef TRACE_FIRST_BLOCK
	BLOCKSCOUT_CONTAINER_PARAMS += -e 'TRACE_FIRST_BLOCK=$(TRACE_FIRST_BLOCK)'
endif
ifdef TRACE_LAST_BLOCK
	BLOCKSCOUT_CONTAINER_PARAMS += -e 'TRACE_LAST_BLOCK=$(TRACE_LAST_BLOCK)'
endif
ifdef TXS_COUNT_CACHE_PERIOD
	BLOCKSCOUT_CONTAINER_PARAMS += -e 'TXS_COUNT_CACHE_PERIOD=$(TXS_COUNT_CACHE_PERIOD)'
endif
ifdef ADDRESS_WITH_BALANCES_UPDATE_INTERVAL
	BLOCKSCOUT_CONTAINER_PARAMS += -e 'ADDRESS_WITH_BALANCES_UPDATE_INTERVAL=$(ADDRESS_WITH_BALANCES_UPDATE_INTERVAL)'
endif
ifdef LINK_TO_OTHER_EXPLORERS
	BLOCKSCOUT_CONTAINER_PARAMS += -e 'LINK_TO_OTHER_EXPLORERS=$(LINK_TO_OTHER_EXPLORERS)'
endif
ifdef SUPPORTED_CHAINS
	BLOCKSCOUT_CONTAINER_PARAMS += -e 'SUPPORTED_CHAINS=$(SUPPORTED_CHAINS)'
endif
ifdef BLOCK_COUNT_CACHE_PERIOD
	BLOCKSCOUT_CONTAINER_PARAMS += -e 'BLOCK_COUNT_CACHE_PERIOD=$(BLOCK_COUNT_CACHE_PERIOD)'
endif
ifdef ADDRESS_SUM_CACHE_PERIOD
	BLOCKSCOUT_CONTAINER_PARAMS += -e 'ADDRESS_SUM_CACHE_PERIOD=$(ADDRESS_SUM_CACHE_PERIOD)'
endif
ifdef ADDRESS_COUNT_CACHE_PERIOD
	BLOCKSCOUT_CONTAINER_PARAMS += -e 'ADDRESS_COUNT_CACHE_PERIOD=$(ADDRESS_COUNT_CACHE_PERIOD)'
endif
ifdef ALLOWED_EVM_VERSIONS
	BLOCKSCOUT_CONTAINER_PARAMS += -e 'ALLOWED_EVM_VERSIONS=$(ALLOWED_EVM_VERSIONS)'
endif
ifdef UNCLES_IN_AVERAGE_BLOCK_TIME
	BLOCKSCOUT_CONTAINER_PARAMS += -e 'UNCLES_IN_AVERAGE_BLOCK_TIME=$(UNCLES_IN_AVERAGE_BLOCK_TIME)'
endif
ifdef AVERAGE_BLOCK_CACHE_PERIOD
	BLOCKSCOUT_CONTAINER_PARAMS += -e 'AVERAGE_BLOCK_CACHE_PERIOD=$(AVERAGE_BLOCK_CACHE_PERIOD)'
endif
ifdef MARKET_HISTORY_CACHE_PERIOD
	BLOCKSCOUT_CONTAINER_PARAMS += -e 'MARKET_HISTORY_CACHE_PERIOD=$(MARKET_HISTORY_CACHE_PERIOD)'
endif
ifdef DISABLE_WEBAPP
	BLOCKSCOUT_CONTAINER_PARAMS += -e 'DISABLE_WEBAPP=$(DISABLE_WEBAPP)'
endif
ifdef DISABLE_READ_API
	BLOCKSCOUT_CONTAINER_PARAMS += -e 'DISABLE_READ_API=$(DISABLE_READ_API)'
endif
ifdef DISABLE_WRITE_API
	BLOCKSCOUT_CONTAINER_PARAMS += -e 'DISABLE_WRITE_API=$(DISABLE_WRITE_API)'
endif
ifdef DISABLE_INDEXER
	BLOCKSCOUT_CONTAINER_PARAMS += -e 'DISABLE_INDEXER=$(DISABLE_INDEXER)'
endif
ifdef WEBAPP_URL
	BLOCKSCOUT_CONTAINER_PARAMS += -e 'WEBAPP_URL=$(WEBAPP_URL)'
endif
ifdef API_URL
	BLOCKSCOUT_CONTAINER_PARAMS += -e 'API_URL=$(API_URL)'
endif
ifdef CHAIN_SPEC_PATH
	BLOCKSCOUT_CONTAINER_PARAMS += -e 'CHAIN_SPEC_PATH=$(CHAIN_SPEC_PATH)'
endif
ifdef EMISSION_FORMAT
	BLOCKSCOUT_CONTAINER_PARAMS += -e 'EMISSION_FORMAT=$(EMISSION_FORMAT)'
endif
ifdef REWARDS_CONTRACT
	BLOCKSCOUT_CONTAINER_PARAMS += -e 'REWARDS_CONTRACT=$(REWARDS_CONTRACT)'
endif
ifdef SHOW_ADDRESS_MARKETCAP_PERCENTAGE
	BLOCKSCOUT_CONTAINER_PARAMS += -e 'SHOW_ADDRESS_MARKETCAP_PERCENTAGE=$(SHOW_ADDRESS_MARKETCAP_PERCENTAGE)'
endif
ifdef BLOCKSCOUT_HOST
	BLOCKSCOUT_CONTAINER_PARAMS += -e 'BLOCKSCOUT_HOST=$(BLOCKSCOUT_HOST)'
endif
ifdef BLOCKSCOUT_PROTOCOL
	BLOCKSCOUT_CONTAINER_PARAMS += -e 'BLOCKSCOUT_PROTOCOL=$(BLOCKSCOUT_PROTOCOL)'
endif
ifdef DECOMPILED_SMART_CONTRACT_TOKEN
	BLOCKSCOUT_CONTAINER_PARAMS += -e 'DECOMPILED_SMART_CONTRACT_TOKEN=$(DECOMPILED_SMART_CONTRACT_TOKEN)'
endif
ifdef SOCKET_ROOT
	BLOCKSCOUT_CONTAINER_PARAMS += -e 'SOCKET_ROOT=$(SOCKET_ROOT)'
endif
ifdef API_PATH
	BLOCKSCOUT_CONTAINER_PARAMS += -e 'API_PATH=$(API_PATH)'
endif
ifdef CHECKSUM_ADDRESS_HASHES
	BLOCKSCOUT_CONTAINER_PARAMS += -e 'CHECKSUM_ADDRESS_HASHES=$(CHECKSUM_ADDRESS_HASHES)'
endif
ifdef CHECKSUM_FUNCTION
	BLOCKSCOUT_CONTAINER_PARAMS += -e 'CHECKSUM_FUNCTION=$(CHECKSUM_FUNCTION)'
endif
ifdef COINGECKO_COIN_ID
	BLOCKSCOUT_CONTAINER_PARAMS += -e 'COINGECKO_COIN_ID=$(COINGECKO_COIN_ID)'
endif
ifdef DISABLE_EXCHANGE_RATES
	BLOCKSCOUT_CONTAINER_PARAMS += -e 'DISABLE_EXCHANGE_RATES=$(DISABLE_EXCHANGE_RATES)'
endif
ifdef SHOW_PRICE_CHART
	BLOCKSCOUT_CONTAINER_PARAMS += -e 'SHOW_PRICE_CHART=$(SHOW_PRICE_CHART)'
endif
ifdef SHOW_TXS_CHART
	BLOCKSCOUT_CONTAINER_PARAMS += -e 'SHOW_TXS_CHART=$(SHOW_TXS_CHART)'
endif
ifdef HISTORY_FETCH_INTERVAL
	BLOCKSCOUT_CONTAINER_PARAMS += -e 'HISTORY_FETCH_INTERVAL=$(HISTORY_FETCH_INTERVAL)'
endif
ifdef TXS_HISTORIAN_INIT_LAG
	BLOCKSCOUT_CONTAINER_PARAMS += -e 'TXS_HISTORIAN_INIT_LAG=$(TXS_HISTORIAN_INIT_LAG)'
endif
ifdef TXS_STATS_DAYS_TO_COMPILE_AT_INIT
	BLOCKSCOUT_CONTAINER_PARAMS += -e 'TXS_STATS_DAYS_TO_COMPILE_AT_INIT=$(TXS_STATS_DAYS_TO_COMPILE_AT_INIT)'
endif
ifdef APPS_MENU
	BLOCKSCOUT_CONTAINER_PARAMS += -e 'APPS_MENU=$(APPS_MENU)'
endif
ifdef EXTERNAL_APPS
	BLOCKSCOUT_CONTAINER_PARAMS += -e 'EXTERNAL_APPS=$(EXTERNAL_APPS)'
endif
ifdef GAS_PRICE
	BLOCKSCOUT_CONTAINER_PARAMS += -e 'GAS_PRICE=$(GAS_PRICE)'
endif
ifdef TOKEN_METADATA_UPDATE_INTERVAL
	BLOCKSCOUT_CONTAINER_PARAMS += -e 'TOKEN_METADATA_UPDATE_INTERVAL=$(TOKEN_METADATA_UPDATE_INTERVAL)'
endif
ifdef WOBSERVER_ENABLED
	BLOCKSCOUT_CONTAINER_PARAMS += -e 'WOBSERVER_ENABLED=$(WOBSERVER_ENABLED)'
endif
ifdef OMNI_BRIDGE_MEDIATOR
	BLOCKSCOUT_CONTAINER_PARAMS += -e 'OMNI_BRIDGE_MEDIATOR=$(OMNI_BRIDGE_MEDIATOR)'
endif
ifdef AMB_BRIDGE_MEDIATORS
	BLOCKSCOUT_CONTAINER_PARAMS += -e 'AMB_BRIDGE_MEDIATORS=$(AMB_BRIDGE_MEDIATORS)'
endif
ifdef FOREIGN_JSON_RPC
	BLOCKSCOUT_CONTAINER_PARAMS += -e 'FOREIGN_JSON_RPC=$(FOREIGN_JSON_RPC)'
endif
ifdef BRIDGE_MARKET_CAP_UPDATE_INTERVAL
	BLOCKSCOUT_CONTAINER_PARAMS += -e 'BRIDGE_MARKET_CAP_UPDATE_INTERVAL=$(BRIDGE_MARKET_CAP_UPDATE_INTERVAL)'
endif
ifdef RESTRICTED_LIST
	BLOCKSCOUT_CONTAINER_PARAMS += -e 'RESTRICTED_LIST=$(RESTRICTED_LIST)'
endif
ifdef RESTRICTED_LIST_KEY
	BLOCKSCOUT_CONTAINER_PARAMS += -e 'RESTRICTED_LIST_KEY=$(RESTRICTED_LIST_KEY)'
endif
ifdef ADDRESS_TRANSACTIONS_CACHE_PERIOD
	BLOCKSCOUT_CONTAINER_PARAMS += -e 'ADDRESS_TRANSACTIONS_CACHE_PERIOD=$(ADDRESS_TRANSACTIONS_CACHE_PERIOD)'
endif
ifdef DISABLE_BRIDGE_MARKET_CAP_UPDATER
	BLOCKSCOUT_CONTAINER_PARAMS += -e 'DISABLE_BRIDGE_MARKET_CAP_UPDATER=$(DISABLE_BRIDGE_MARKET_CAP_UPDATER)'
endif

ifdef ADDRESS_TRANSACTIONS_GAS_USAGE_COUNTER_CACHE_PERIOD
	BLOCKSCOUT_CONTAINER_PARAMS += -e 'ADDRESS_TRANSACTIONS_GAS_USAGE_COUNTER_CACHE_PERIOD=$(ADDRESS_TRANSACTIONS_GAS_USAGE_COUNTER_CACHE_PERIOD)'
endif
ifdef TOTAL_GAS_USAGE_CACHE_PERIOD
	BLOCKSCOUT_CONTAINER_PARAMS += -e 'TOTAL_GAS_USAGE_CACHE_PERIOD=$(TOTAL_GAS_USAGE_CACHE_PERIOD)'
endif
ifdef DISABLE_KNOWN_TOKENS
	BLOCKSCOUT_CONTAINER_PARAMS += -e 'DISABLE_KNOWN_TOKENS=$(DISABLE_KNOWN_TOKENS)'
endif
ifdef DISABLE_LP_TOKENS_IN_MARKET_CAP
	BLOCKSCOUT_CONTAINER_PARAMS += -e 'DISABLE_LP_TOKENS_IN_MARKET_CAP=$(DISABLE_LP_TOKENS_IN_MARKET_CAP)'
endif
ifdef CUSTOM_CONTRACT_ADDRESSES_TEST_TOKEN
	BLOCKSCOUT_CONTAINER_PARAMS += -e 'CUSTOM_CONTRACT_ADDRESSES_TEST_TOKEN=$(CUSTOM_CONTRACT_ADDRESSES_TEST_TOKEN)'
endif
ifdef HIDE_BLOCK_MINER
	BLOCKSCOUT_CONTAINER_PARAMS += -e 'HIDE_BLOCK_MINER=$(HIDE_BLOCK_MINER)'
endif
ifdef COIN_BALANCE_HISTORY_DAYS
	BLOCKSCOUT_CONTAINER_PARAMS += -e 'COIN_BALANCE_HISTORY_DAYS=$(COIN_BALANCE_HISTORY_DAYS)'
endif
ifdef POS_STAKING_CONTRACT
	BLOCKSCOUT_CONTAINER_PARAMS += -e 'POS_STAKING_CONTRACT=$(POS_STAKING_CONTRACT)'
endif
ifdef ENABLE_POS_STAKING_IN_MENU
	BLOCKSCOUT_CONTAINER_PARAMS += -e 'ENABLE_POS_STAKING_IN_MENU=$(ENABLE_POS_STAKING_IN_MENU)'
endif
ifdef TOKEN_EXCHANGE_RATE_CACHE_PERIOD
	BLOCKSCOUT_CONTAINER_PARAMS += -e 'TOKEN_EXCHANGE_RATE_CACHE_PERIOD=$(TOKEN_EXCHANGE_RATE_CACHE_PERIOD)'
endif
ifdef ADDRESS_TOKENS_USD_SUM_CACHE_PERIOD
	BLOCKSCOUT_CONTAINER_PARAMS += -e 'ADDRESS_TOKENS_USD_SUM_CACHE_PERIOD=$(ADDRESS_TOKENS_USD_SUM_CACHE_PERIOD)'
endif
ifdef SHOW_MAINTENANCE_ALERT
	BLOCKSCOUT_CONTAINER_PARAMS += -e 'SHOW_MAINTENANCE_ALERT=$(SHOW_MAINTENANCE_ALERT)'
endif
ifdef MAINTENANCE_ALERT_MESSAGE
	BLOCKSCOUT_CONTAINER_PARAMS += -e 'MAINTENANCE_ALERT_MESSAGE=$(MAINTENANCE_ALERT_MESSAGE)'
endif
ifdef SHOW_STAKING_WARNING
	BLOCKSCOUT_CONTAINER_PARAMS += -e 'SHOW_STAKING_WARNING=$(SHOW_STAKING_WARNING)'
endif
ifdef STAKING_WARNING_MESSAGE
	BLOCKSCOUT_CONTAINER_PARAMS += -e 'STAKING_WARNING_MESSAGE=$(STAKING_WARNING_MESSAGE)'
endif
ifdef ENABLE_SOURCIFY_INTEGRATION
	BLOCKSCOUT_CONTAINER_PARAMS += -e 'ENABLE_SOURCIFY_INTEGRATION=$(ENABLE_SOURCIFY_INTEGRATION)'
endif
ifdef SOURCIFY_SERVER_URL
	BLOCKSCOUT_CONTAINER_PARAMS += -e 'SOURCIFY_SERVER_URL=$(SOURCIFY_SERVER_URL)'
endif
ifdef SOURCIFY_REPO_URL
	BLOCKSCOUT_CONTAINER_PARAMS += -e 'SOURCIFY_REPO_URL=$(SOURCIFY_REPO_URL)'
endif
ifdef CHAIN_ID
	BLOCKSCOUT_CONTAINER_PARAMS += -e 'CHAIN_ID=$(CHAIN_ID)'
endif
ifdef JSON_RPC
	BLOCKSCOUT_CONTAINER_PARAMS += -e 'JSON_RPC=$(JSON_RPC)'
endif
ifdef MAX_SIZE_UNLESS_HIDE_ARRAY
	BLOCKSCOUT_CONTAINER_PARAMS += -e 'MAX_SIZE_UNLESS_HIDE_ARRAY=$(MAX_SIZE_UNLESS_HIDE_ARRAY)'
endif
ifdef DISPLAY_TOKEN_ICONS
	BLOCKSCOUT_CONTAINER_PARAMS += -e 'DISPLAY_TOKEN_ICONS=$(DISPLAY_TOKEN_ICONS)'
endif
ifdef SHOW_TENDERLY_LINK
	BLOCKSCOUT_CONTAINER_PARAMS += -e 'SHOW_TENDERLY_LINK=$(SHOW_TENDERLY_LINK)'
endif
ifdef TENDERLY_CHAIN_PATH
	BLOCKSCOUT_CONTAINER_PARAMS += -e 'TENDERLY_CHAIN_PATH=$(TENDERLY_CHAIN_PATH)'
endif
ifdef MAX_STRING_LENGTH_WITHOUT_TRIMMING
	BLOCKSCOUT_CONTAINER_PARAMS += -e 'MAX_STRING_LENGTH_WITHOUT_TRIMMING=$(MAX_STRING_LENGTH_WITHOUT_TRIMMING)'
endif
ifdef RE_CAPTCHA_SECRET_KEY
	BLOCKSCOUT_CONTAINER_PARAMS += -e 'RE_CAPTCHA_SECRET_KEY=$(RE_CAPTCHA_SECRET_KEY)'
endif
ifdef RE_CAPTCHA_CLIENT_KEY
	BLOCKSCOUT_CONTAINER_PARAMS += -e 'RE_CAPTCHA_CLIENT_KEY=$(RE_CAPTCHA_CLIENT_KEY)'
endif
ifdef ADDRESS_TOKEN_TRANSFERS_COUNTER_CACHE_PERIOD
	BLOCKSCOUT_CONTAINER_PARAMS += -e 'ADDRESS_TOKEN_TRANSFERS_COUNTER_CACHE_PERIOD=$(ADDRESS_TOKEN_TRANSFERS_COUNTER_CACHE_PERIOD)'
endif
ifdef API_RATE_LIMIT
	BLOCKSCOUT_CONTAINER_PARAMS += -e 'API_RATE_LIMIT=$(API_RATE_LIMIT)'
endif
ifdef API_RATE_LIMIT_BY_KEY
	BLOCKSCOUT_CONTAINER_PARAMS += -e 'API_RATE_LIMIT_BY_KEY=$(API_RATE_LIMIT_BY_KEY)'
endif
ifdef API_RATE_LIMIT_BY_IP
	BLOCKSCOUT_CONTAINER_PARAMS += -e 'API_RATE_LIMIT_BY_IP=$(API_RATE_LIMIT_BY_IP)'
endif
ifdef API_RATE_LIMIT_STATIC_API_KEY
	BLOCKSCOUT_CONTAINER_PARAMS += -e 'API_RATE_LIMIT_STATIC_API_KEY=$(API_RATE_LIMIT_STATIC_API_KEY)'
endif
ifdef API_RATE_LIMIT_WHITELISTED_IPS
	BLOCKSCOUT_CONTAINER_PARAMS += -e 'API_RATE_LIMIT_WHITELISTED_IPS=$(API_RATE_LIMIT_WHITELISTED_IPS)'
endif
ifdef COIN_NAME
	BLOCKSCOUT_CONTAINER_PARAMS += -e 'COIN_NAME=$(COIN_NAME)'
endif
ifdef INDEXER_DISABLE_PENDING_TRANSACTIONS_FETCHER
	BLOCKSCOUT_CONTAINER_PARAMS += -e 'INDEXER_DISABLE_PENDING_TRANSACTIONS_FETCHER=$(INDEXER_DISABLE_PENDING_TRANSACTIONS_FETCHER)'
endif
ifdef INDEXER_DISABLE_INTERNAL_TRANSACTIONS_FETCHER
	BLOCKSCOUT_CONTAINER_PARAMS += -e 'INDEXER_DISABLE_INTERNAL_TRANSACTIONS_FETCHER=$(INDEXER_DISABLE_INTERNAL_TRANSACTIONS_FETCHER)'
endif
ifdef TOKEN_BALANCE_ON_DEMAND_FETCHER_THRESHOLD_MINUTES
	BLOCKSCOUT_CONTAINER_PARAMS += -e 'TOKEN_BALANCE_ON_DEMAND_FETCHER_THRESHOLD_MINUTES=$(TOKEN_BALANCE_ON_DEMAND_FETCHER_THRESHOLD_MINUTES)'
endif
ifdef COIN_BALANCE_ON_DEMAND_FETCHER_THRESHOLD_MINUTES
	BLOCKSCOUT_CONTAINER_PARAMS += -e 'COIN_BALANCE_ON_DEMAND_FETCHER_THRESHOLD_MINUTES=$(COIN_BALANCE_ON_DEMAND_FETCHER_THRESHOLD_MINUTES)'
endif

HAS_BLOCKSCOUT_IMAGE := $(shell docker images | grep -sw "${BS_CONTAINER_IMAGE} ")
build: 
	@echo "==> Checking for blockscout image $(BS_CONTAINER_IMAGE)"
ifdef HAS_BLOCKSCOUT_IMAGE
	@echo "==> Image exist. Using $(BS_CONTAINER_IMAGE)"
else
	@echo "==> No image found, trying to build one..."
	@docker build --build-arg COIN="$(COIN)" -f ./Dockerfile -t $(BS_CONTAINER_IMAGE) ../
endif

migrate_only:
	@echo "==> Running migrations"
	@docker run --rm \
					$(BLOCKSCOUT_CONTAINER_PARAMS) \
					$(BS_CONTAINER_IMAGE) /bin/sh -c "echo $$MIX_ENV && mix do ecto.create, ecto.migrate"

migrate:
	@$(MAKE) -f $(THIS_FILE) migrate_only


<<<<<<< HEAD
start:
	@$(MAKE) -f $(THIS_FILE) build
	@$(MAKE) -f $(THIS_FILE) migrate
=======
PG_EXIST := $(shell docker ps -a --filter name=${PG_CONTAINER_NAME} | grep ${PG_CONTAINER_NAME})
PG_STARTED := $(shell docker ps --filter name=${PG_CONTAINER_NAME} | grep ${PG_CONTAINER_NAME})
postgres:
ifdef DATABASE_URL
	@echo "==> DATABASE_URL of external DB provided. There is no need to start a container for DB."
	@$(MAKE) -f $(THIS_FILE) migrate_only
else
ifdef PG_EXIST
	@echo "==> Checking PostrgeSQL container"
ifdef PG_STARTED
	@echo "==> PostgreSQL Already started"
	@$(MAKE) -f $(THIS_FILE) migrate_only
else
	@echo "==> Starting PostgreSQL container"
	@docker start $(PG_CONTAINER_NAME)
	@$(MAKE) -f $(THIS_FILE) migrate_only
endif
else
	@echo "==> Creating new PostgreSQL container"
	@docker run -d --name $(PG_CONTAINER_NAME) \
					-e POSTGRES_PASSWORD="" \
					-e POSTGRES_USER="postgres" \
					-e POSTGRES_HOST_AUTH_METHOD="trust" \
					-p 5432:5432 \
					$(PG_CONTAINER_IMAGE)
	@sleep 1
	@$(MAKE) -f $(THIS_FILE) migrate_only
endif
endif

start: build postgres 
>>>>>>> f3f0bdc9
	@echo "==> Starting blockscout"
	@docker run --rm --name $(BS_CONTAINER_NAME) \
					$(BLOCKSCOUT_CONTAINER_PARAMS) \
					-p 4000:4000 \
					$(BS_CONTAINER_IMAGE) /bin/sh -c "mix phx.server"

BS_STARTED := $(shell docker ps --filter name=${BS_CONTAINER_NAME} | grep ${BS_CONTAINER_NAME})
stop:
ifdef BS_STARTED
	@echo "==> Stopping BlockScout container."
	@docker stop $(BS_CONTAINER_NAME)
	@echo "==> BlockScout container stopped."
else
	@echo "==> BlockScout container already stopped before."
endif
ifdef PG_STARTED
	@echo "==> Stopping Postgres container."
	@docker stop $(PG_CONTAINER_NAME)
	@echo "==> Postgres container stopped."
else
	@echo "==> Postgres container already stopped before."
endif

run: start

docker-login: ## login to DockerHub with credentials found in env
	docker login -u ${DOCKER_USERNAME} -p ${DOCKER_PASSWORD}

# Docker release - build, tag and push the container
release: build publish ## Make a release by building and publishing the `{version}` ans `latest` tagged containers to hub

# Docker publish
publish: docker-login publish-latest publish-version ## publish the `{version}` ans `latest` tagged containers to hub

publish-latest: tag-latest ## publish the `latest` tagged container to hub
	@echo 'publish latest to $(DOCKER_REPO)'
	docker push $(BS_CONTAINER_IMAGE):latest

publish-version: tag-version ## publish the `{version}` tagged container to hub
	@echo 'publish $(TAG) to $(DOCKER_REPO)'
	docker push $(BS_CONTAINER_IMAGE):$(TAG)

# Docker tagging
tag: tag-latest tag-version ## Generate container tags for the `{version}` ans `latest` tags

tag-latest: ## Generate container `latest` tag
	@echo 'create latest tag'
	docker tag $(BS_CONTAINER_IMAGE) $(BS_CONTAINER_IMAGE):latest

tag-version: ## Generate container `{version}` tag
	@echo 'create tag $(TAG)'
	docker tag $(BS_CONTAINER_IMAGE) $(BS_CONTAINER_IMAGE):$(TAG)

.PHONY: build \
				migrate \
				start \
<<<<<<< HEAD
				run 
=======
				stop \
				postgres \
				run \
				docker-login \
				release \
				publish \
				publish-latest \
				publish-version \
				tag \
				tag-latest \
				tag-version
>>>>>>> f3f0bdc9
<|MERGE_RESOLUTION|>--- conflicted
+++ resolved
@@ -1,18 +1,11 @@
-<<<<<<< HEAD
-SYSTEM = $(shell uname -s)
-HOST = host.docker.internal
-DOCKER_IMAGE = blockscout_prod_rsk
-BS_CONTAINER_NAME = blockscout_rsk
-=======
 SYSTEM := $(shell uname -s)
 HOST := host.docker.internal
 DOCKER_REPO := blockscout
-APP_NAME := blockscout
+APP_NAME := blockscout-rsk
 BS_CONTAINER_IMAGE := $(DOCKER_REPO)/$(APP_NAME)
-BS_CONTAINER_NAME := blockscout
+BS_CONTAINER_NAME := blockscout-rsk
 PG_CONTAINER_IMAGE := postgres:13.6
 PG_CONTAINER_NAME := db
->>>>>>> f3f0bdc9
 THIS_FILE = $(lastword $(MAKEFILE_LIST))
 BS_NEXT_RELEASE = 4.1.2
 TAG := $(BS_NEXT_RELEASE)-prerelease-$(shell git log -1 --pretty=format:"%h")
@@ -21,14 +14,11 @@
 	HOST=localhost
 endif
 
-<<<<<<< HEAD
-=======
 ifdef DATABASE_URL
 	DB_URL = $(DATABASE_URL)
 else
 	DB_URL = postgresql://postgres:@$(HOST):5432/blockscout?ssl=false
 endif
->>>>>>> f3f0bdc9
 BLOCKSCOUT_CONTAINER_PARAMS = -e 'MIX_ENV=prod' \
 
 ifeq ($(SYSTEM), Linux)
@@ -431,11 +421,6 @@
 	@$(MAKE) -f $(THIS_FILE) migrate_only
 
 
-<<<<<<< HEAD
-start:
-	@$(MAKE) -f $(THIS_FILE) build
-	@$(MAKE) -f $(THIS_FILE) migrate
-=======
 PG_EXIST := $(shell docker ps -a --filter name=${PG_CONTAINER_NAME} | grep ${PG_CONTAINER_NAME})
 PG_STARTED := $(shell docker ps --filter name=${PG_CONTAINER_NAME} | grep ${PG_CONTAINER_NAME})
 postgres:
@@ -467,7 +452,6 @@
 endif
 
 start: build postgres 
->>>>>>> f3f0bdc9
 	@echo "==> Starting blockscout"
 	@docker run --rm --name $(BS_CONTAINER_NAME) \
 					$(BLOCKSCOUT_CONTAINER_PARAMS) \
@@ -524,9 +508,6 @@
 .PHONY: build \
 				migrate \
 				start \
-<<<<<<< HEAD
-				run 
-=======
 				stop \
 				postgres \
 				run \
@@ -538,4 +519,3 @@
 				tag \
 				tag-latest \
 				tag-version
->>>>>>> f3f0bdc9
